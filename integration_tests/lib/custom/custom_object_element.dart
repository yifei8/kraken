/*
 * Copyright (C) 2019-present Alibaba Inc. All rights reserved.
 * Author: Kraken Team.
 */

import 'dart:async';

import 'package:flutter/rendering.dart';
import 'package:kraken/dom.dart';
import 'package:kraken_video_player/video_player.dart';

class CustomObjectElement implements ObjectElementClient {
  ObjectElementHost objectElementHost;

  CustomObjectElement(this.objectElementHost);

  VideoPlayerController? controller;

  String? _src;

  String? get src => _src;

  set src(String? value) {
    if (_src != value) {
      bool needDispose = _src != null;
      _src = value;

      if (needDispose && controller != null) {
        controller!.dispose().then((_) {
          _createVideoBox();
        });
      } else {
        _createVideoBox();
      }
    }
  }

  Future<int> createVideoPlayer(String src) {
    Completer<int> completer = new Completer();

    if (src.startsWith('//') ||
        src.startsWith('http://') ||
        src.startsWith('https://')) {
      controller = VideoPlayerController.network(
          src.startsWith('//') ? 'https:' + src : src);
    } else if (src.startsWith('file://')) {
      controller = VideoPlayerController.file(src);
    } else {
      // Fallback to asset video
      controller = VideoPlayerController.asset(src);
    }

    _src = src;

    controller!.initialize().then((int textureId) {
      completer.complete(textureId);
    });

    return completer.future;
  }

  void addVideoBox(int textureId) {
    TextureBox box = TextureBox(textureId: textureId);
    objectElementHost.updateChildTextureBox(box);
    controller?.play();
  }

  void _createVideoBox() {
    createVideoPlayer(_src!).then((textureId) {
      addVideoBox(textureId);
      _dispatchCustomEvent();
    });
  }

  void _dispatchCustomEvent() {
    CustomEvent event = CustomEvent('customevent', CustomEventInit(detail: 'hello world'));
    objectElementHost.dispatchEvent(event);
  }

  @override
  dynamic handleJSCall(String name, List args) {
    switch (name) {
      case 'play':
        controller!.play();
        break;
      case 'pause':
        controller!.pause();
        break;
    }
  }

  @override
  void setProperty(String key, value) {
    if (key == 'src') {
      src = value.toString();
    } else if (key == 'data') {
      src = value.toString();
    } else if (key == 'loop') {
      controller!.setLooping(value == 'true' ? true : false);
    } else if (key == 'currentTime') {
      controller!.seekTo(Duration(seconds: int.parse(value)));
    }
  }

  @override
  dynamic getProperty(String key) {
    switch (key) {
      case 'loop':
        return controller!.value.isLooping;
      case 'currentTime':
        return controller!.value.position.inSeconds;
      case 'src':
        return _src;
      case 'videoWidth':
        return controller!.value.size!.width;
      case 'videoHeight':
        return controller!.value.size!.height;
    }
  }

  @override
  void removeProperty(String key) {}

  @override
  void setStyle(key, value) {
  }

  @override
  Future<dynamic> initElementClient(Map<String, dynamic> properties) async {
    return null;
  }

  @override
  void dispose() {
    objectElementHost.updateChildTextureBox(null);
<<<<<<< HEAD
    if (controller != null) {
      controller!.pause();
      controller!.dispose();
      controller = null;
    }
=======
    controller?.pause();
    controller?.dispose();
    controller = null;
>>>>>>> 1298e7ef
  }

  @override
  void didAttachRenderer() {}

  @override
  void didDetachRenderer() {
    controller?.pause();
    controller?.dispose();
    controller = null;
  }

  @override
  void willAttachRenderer() {
  }

  @override
  void willDetachRenderer() {
  }
}

ObjectElementClient customObjectElementFactory(ObjectElementHost host) {
  return CustomObjectElement(host);
}<|MERGE_RESOLUTION|>--- conflicted
+++ resolved
@@ -133,17 +133,9 @@
   @override
   void dispose() {
     objectElementHost.updateChildTextureBox(null);
-<<<<<<< HEAD
-    if (controller != null) {
-      controller!.pause();
-      controller!.dispose();
-      controller = null;
-    }
-=======
     controller?.pause();
     controller?.dispose();
     controller = null;
->>>>>>> 1298e7ef
   }
 
   @override
