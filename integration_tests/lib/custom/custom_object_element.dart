--- conflicted
+++ resolved
@@ -137,17 +137,9 @@
   @override
   void dispose() {
     objectElementHost.updateChildTextureBox(null);
-<<<<<<< HEAD
-    if (controller != null) {
-      controller!.pause();
-      controller!.dispose();
-      controller = null;
-    }
-=======
     controller?.pause();
     controller?.dispose();
     controller = null;
->>>>>>> 4218a121
   }
 
   @override
@@ -155,17 +147,9 @@
 
   @override
   void didDetachRenderer() {
-<<<<<<< HEAD
-    if (controller != null) {
-      controller!.pause();
-      controller!.dispose();
-      controller = null;
-    }
-=======
     controller?.pause();
     controller?.dispose();
     controller = null;
->>>>>>> 4218a121
   }
 
   @override
