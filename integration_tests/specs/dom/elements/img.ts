--- conflicted
+++ resolved
@@ -311,24 +311,16 @@
       await snapshot(img);
       document.body.removeChild(img);
 
-      requestAnimationFrame(() => {
+      setTimeout(() => {
         document.body.appendChild(img);
-        setTimeout(async () => {
-          await snapshot(img);
-        }, 800);
-        
-        // This GIF duration 1.5s, so we need wait 1.5s to make sure it can replay.
-        setTimeout(async () => {
+        // After next frame that image has shown.
+        requestAnimationFrame(async () => {
+          // When replay, the image should be same as first frame.
           await snapshot(img);
           done();
-<<<<<<< HEAD
-        }, 1500);
-      });
-=======
         });
         // Delay 200ms to play gif.
       }, 200);
->>>>>>> 7da257d6
     };
 
     document.body.appendChild(img);
