describe('outerHTML', () => {
  it('should work width element when get property', async () => {
    const div = document.createElement('div');
    div.innerHTML = "<div style=\"background-color: red;width:100px;height: 100px\"></div>";
    document.body.appendChild(div);

    await snapshot();
  });

  it('should work width text node when get property', async () => {
    const div = document.createElement('div');
    div.innerHTML = "<div style=\"color: red\">text</div>";
    document.body.appendChild(div);

    await snapshot();
  });

  it('should work width style when get property', async () => {
    const div = document.createElement('div');
    div.style.width = '100px';
    div.style.height = '100px';

    document.body.appendChild(div);

<<<<<<< HEAD
    expect(div.outerHTML).toEqual('<div style="height: 100px;width: 100px;"></div>');
    expect(div.innerHTML).toBe('');
=======
    expect(document.body.innerHTML).toEqual('<div style="height: 100px;width: 100px;"></div>');
>>>>>>> a4df3547
  });

  it('should work width attribute when get property', async () => {
    const div = document.createElement('div');
    div.setAttribute('attr-key', 'attr-value');

    document.body.appendChild(div);

<<<<<<< HEAD
    expect(div.outerHTML).toEqual('<div attr-key="attr-value"></div>');
    expect(div.innerHTML).toBe('');
=======
    expect(document.body.innerHTML).toEqual('<div attr-key="attr-value" ></div>');
>>>>>>> a4df3547
  });

  it('should work width attribute when get property', async () => {
    const div = document.createElement('div');
    div.setAttribute('attr-key', 'attr-value');

    document.body.appendChild(div);

<<<<<<< HEAD
    expect(div.outerHTML).toEqual('<div attr-key="attr-value"></div>');
    expect(div.innerHTML).toEqual('');
  });
});

describe('innerHTML', () => {
  it('should work width style when get property', async () => {
    const div = document.createElement('div');
    div.style.width = '100px';
    div.style.height = '100px';

    let child = document.createElement('p');
    child.appendChild(document.createTextNode('helloworld'));
    div.appendChild(child);

    document.body.appendChild(div);

    expect(div.innerHTML).toBe('<p>helloworld</p>');
=======
    expect(document.body.innerHTML).toEqual('<div attr-key="attr-value" ></div>');
>>>>>>> a4df3547
  });

  it('set empty string should remove all children', async () => {
    const div = document.createElement('div');
    document.body.appendChild(div);

    div.appendChild(document.createTextNode('1234'));
    div.appendChild(document.createElement('p'));
    document.body.innerHTML = '';

    expect(document.body.children.length).toEqual(0);
  })
});<|MERGE_RESOLUTION|>--- conflicted
+++ resolved
@@ -22,12 +22,9 @@
 
     document.body.appendChild(div);
 
-<<<<<<< HEAD
     expect(div.outerHTML).toEqual('<div style="height: 100px;width: 100px;"></div>');
     expect(div.innerHTML).toBe('');
-=======
     expect(document.body.innerHTML).toEqual('<div style="height: 100px;width: 100px;"></div>');
->>>>>>> a4df3547
   });
 
   it('should work width attribute when get property', async () => {
@@ -36,12 +33,9 @@
 
     document.body.appendChild(div);
 
-<<<<<<< HEAD
     expect(div.outerHTML).toEqual('<div attr-key="attr-value"></div>');
     expect(div.innerHTML).toBe('');
-=======
     expect(document.body.innerHTML).toEqual('<div attr-key="attr-value" ></div>');
->>>>>>> a4df3547
   });
 
   it('should work width attribute when get property', async () => {
@@ -49,8 +43,6 @@
     div.setAttribute('attr-key', 'attr-value');
 
     document.body.appendChild(div);
-
-<<<<<<< HEAD
     expect(div.outerHTML).toEqual('<div attr-key="attr-value"></div>');
     expect(div.innerHTML).toEqual('');
   });
@@ -69,9 +61,7 @@
     document.body.appendChild(div);
 
     expect(div.innerHTML).toBe('<p>helloworld</p>');
-=======
     expect(document.body.innerHTML).toEqual('<div attr-key="attr-value" ></div>');
->>>>>>> a4df3547
   });
 
   it('set empty string should remove all children', async () => {
