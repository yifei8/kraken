describe('Position sticky', () => {
  it('001', async () => {
    const sticky1 = document.createElement('div');
    sticky1.appendChild(document.createTextNode('sticky top 1'));
    setElementStyle(sticky1, {
      backgroundColor: '#f40',
      color: '#FFF',
      position: 'sticky',
      top: '0px',
      width: '414px',
      height: '50px',
    });

    const block1 = document.createElement('div');
    block1.appendChild(document.createTextNode('block1'));
    setElementStyle(block1, {
      backgroundColor: '#999',
      height: '200px',
    });

    const sticky2 = document.createElement('div');
    sticky2.appendChild(document.createTextNode('sticky top 2'));
    setElementStyle(sticky2, {
      backgroundColor: 'blue',
      color: '#FFF',
      position: 'sticky',
      top: '50px',
      width: '414px',
      height: '50px',
    });

    const block2 = document.createElement('div');
    block2.appendChild(document.createTextNode('block2'));
    setElementStyle(block2, {
      backgroundColor: '#999',
      height: '200px',
    });

    const sticky3 = document.createElement('div');
    sticky3.appendChild(document.createTextNode('sticky top 3'));
    setElementStyle(sticky3, {
      backgroundColor: 'green',
      color: '#FFF',
      position: 'sticky',
      top: '100px',
      width: '414px',
      height: '50px',
    });

    const block3 = document.createElement('div');
    block3.appendChild(document.createTextNode('block3'));
    setElementStyle(block3, {
      backgroundColor: '#999',
      height: '200px',
    });

    const sticky4 = document.createElement('div');
    sticky4.appendChild(document.createTextNode('sticky bottom'));
    setElementStyle(sticky4, {
      backgroundColor: 'purple',
      color: '#FFF',
      position: 'sticky',
      bottom: '50px',
      width: '414px',
      height: '50px',
    });

    const block4 = document.createElement('div');
    block4.appendChild(document.createTextNode('bottom block'));
    setElementStyle(block4, {
      backgroundColor: '#999',
      height: '800px',
    });

    document.body.appendChild(sticky1);
    document.body.appendChild(block1);
    document.body.appendChild(sticky2);
    document.body.appendChild(block2);
    document.body.appendChild(sticky3);
    document.body.appendChild(block3);
    document.body.appendChild(sticky4);
    document.body.appendChild(block4);

    await snapshot();
  });

  it('should work with scroll container padding change in flow layout', (done) => {
    let div2;
    let div;
    div = createElement(
      'div',
      {
        style: {
          width: '200px',
          height: '200px',
          backgroundColor: 'green',
          overflow: 'scroll'
        },
      },
      [
        (div2 = createElement('div', {
          style: {
            position: 'sticky',
            top: '30px',
            left: '30px',
            height: '100px',
            width: '100px',
            backgroundColor: 'yellow',
          }
        })),
        (createElement('div', {
          style: {
            height: '300px',
            width: '500px',
            backgroundColor: 'blue',
          }
        }))
      ]
    );

    BODY.appendChild(div);

    requestAnimationFrame(async () => {
      div.style.paddingTop = '20px';
      div.style.paddingLeft = '20px';
      await snapshot();
      done();
    });
  });

  it('should work with scroll container padding change in flex layout of row direction', (done) => {
    let div2;
    let div;
    div = createElement(
      'div',
      {
        style: {
          width: '200px',
          height: '200px',
          display: 'flex',
          backgroundColor: 'green',
          overflow: 'scroll'
        },
      },
      [
        (div2 = createElement('div', {
          style: {
            position: 'sticky',
            top: '30px',
            left: '30px',
            height: '100px',
            width: '100px',
            flexShrink: 0,
            backgroundColor: 'yellow',
          }
        })),
        (createElement('div', {
          style: {
            height: '300px',
            width: '500px',
            flexShrink: 0,
            backgroundColor: 'blue',
          }
        }))
      ]
    );

    BODY.appendChild(div);

    requestAnimationFrame(async () => {
      div.style.paddingTop = '20px';
      div.style.paddingLeft = '20px';
      await snapshot();
      done();
    });
  });

  it('should work with scroll container padding change in flex layout of column direction', (done) => {
    let div2;
    let div;
    div = createElement(
      'div',
      {
        style: {
          width: '200px',
          height: '200px',
          display: 'flex',
          flexDirection: 'column',
          backgroundColor: 'green',
          overflow: 'scroll'
        },
      },
      [
        (div2 = createElement('div', {
          style: {
            position: 'sticky',
            top: '30px',
            left: '30px',
            height: '100px',
            width: '100px',
            flexShrink: 0,
            backgroundColor: 'yellow',
          }
        })),
        (createElement('div', {
          style: {
            height: '300px',
            width: '500px',
            flexShrink: 0,
            backgroundColor: 'blue',
          }
        }))
      ]
    );

    BODY.appendChild(div);

    requestAnimationFrame(async () => {
      div.style.paddingTop = '20px';
      div.style.paddingLeft = '20px';
      await snapshot();
      done();
    });
  });

  it('children size in scroll container changes', async (done) => {
    let prepadding;
    let filter;
    let sticky;
    let container;
    let coantents;
    let scroller;
    scroller = createElementWithStyle(
      'div',
      {
        'box-sizing': 'border-box',
        position: 'relative',
        width: '100px',
        height: '200px',
        overflow: 'scroll',
        background: 'yellow',
        border: '1px solid #fff',
      },
      [
        (contents = createElementWithStyle(
          'div',
          {
            'box-sizing': 'border-box',
            height: '200px',
            width: '100px',
          },
          [
            (prepadding = createElementWithStyle('div', {
              'box-sizing': 'border-box',
              height: '100px',
              width: '100px',
              'background-color': 'red',
            })),
            createElementWithStyle('div', {
              height: '100px',
              width: '100px',
              'background-color': 'blue',
            }, [
              (sticky = createElementWithStyle('div', {
                position: 'sticky',
                top: '50px',
                height: '50px',
                width: '100px',
                'background-color': 'green',
              })),
            ])

          ]
        )),
      ]
    );
    BODY.appendChild(scroller);

    await snapshot();

    requestAnimationFrame(async () => {
      prepadding.style.height = '10px';
      await snapshot();
      done();
    });
  });

<<<<<<< HEAD
  it('should work with margin', async() => {
    const container1 = createElement('div', {
      style: {
        position: 'relative',
        width: '100px',
        height: '100px',
        backgroundColor: 'lightblue'
      }
    });
  
=======
  it('should work with overflow hidden element', async() => {
    const container1 = createElement('div', {
      style: {
        position: 'sticky',
        overflow: 'hidden',
        top: '100px',
        width: '100px',
        height: '50px',
        backgroundColor: '#666'
      }
    }, [
      createText('sticky')
    ]);

>>>>>>> f4389d3c
    document.body.appendChild(container1);
    
    const container2 = createElement('div', {
      style: {
<<<<<<< HEAD
        position: 'sticky',
        top: '100px',
        left: '100px',
        width: '100px',
        height: '100px',
        backgroundColor: 'mediumpurple',
        marginTop: '40px',
        marginLeft: '140px'
      }
    });
  
=======
        width: '100px',
        height: '200px',
        backgroundColor: 'yellow',
      }
    });

>>>>>>> f4389d3c
    document.body.appendChild(container2);

    await snapshot();
  });
<<<<<<< HEAD
=======

  it('should work with sticky element in overflow hidden container', async() => {
    const container = createElement('div', {
      style: {
        overflow: 'hidden',
        width: '100px',
        height: '200px',
        marginTop: '50px',
        backgroundColor: 'green',
      }
    }, [
      createElement('div', {
        style: {
          position: 'sticky',
          top: '100px',
          height: '50px',
          backgroundColor: '#666'
        }
      }, [
        createText('sticky')
      ])
    ]);

    document.body.appendChild(container);

    await snapshot();
  });
>>>>>>> f4389d3c
});<|MERGE_RESOLUTION|>--- conflicted
+++ resolved
@@ -285,18 +285,6 @@
     });
   });
 
-<<<<<<< HEAD
-  it('should work with margin', async() => {
-    const container1 = createElement('div', {
-      style: {
-        position: 'relative',
-        width: '100px',
-        height: '100px',
-        backgroundColor: 'lightblue'
-      }
-    });
-  
-=======
   it('should work with overflow hidden element', async() => {
     const container1 = createElement('div', {
       style: {
@@ -311,37 +299,20 @@
       createText('sticky')
     ]);
 
->>>>>>> f4389d3c
     document.body.appendChild(container1);
     
     const container2 = createElement('div', {
       style: {
-<<<<<<< HEAD
-        position: 'sticky',
-        top: '100px',
-        left: '100px',
-        width: '100px',
-        height: '100px',
-        backgroundColor: 'mediumpurple',
-        marginTop: '40px',
-        marginLeft: '140px'
-      }
-    });
-  
-=======
         width: '100px',
         height: '200px',
         backgroundColor: 'yellow',
       }
     });
 
->>>>>>> f4389d3c
     document.body.appendChild(container2);
 
     await snapshot();
   });
-<<<<<<< HEAD
-=======
 
   it('should work with sticky element in overflow hidden container', async() => {
     const container = createElement('div', {
@@ -369,5 +340,35 @@
 
     await snapshot();
   });
->>>>>>> f4389d3c
+
+  it('should work with margin', async() => {
+    const container1 = createElement('div', {
+      style: {
+        position: 'relative',
+        width: '100px',
+        height: '100px',
+        backgroundColor: 'lightblue'
+      }
+    });
+
+    document.body.appendChild(container1);
+
+    const container2 = createElement('div', {
+      style: {
+        position: 'sticky',
+        top: '100px',
+        left: '100px',
+        width: '100px',
+        height: '100px',
+        backgroundColor: 'mediumpurple',
+        marginTop: '40px',
+        marginLeft: '140px'
+      }
+    });
+
+    document.body.appendChild(container2);
+
+    await snapshot();
+  });
+
 });