describe('Transition property', () => {
  it('backgroundColor', async (done) => {
    const container1 = document.createElement('div');
    document.body.appendChild(container1);
    setElementStyle(container1, {
      position: 'absolute',
      padding: '30px',
      transition: 'all 1s linear',
    }); 
    container1.appendChild(document.createTextNode('DIV'));
    await snapshot();

    requestAnimationFrame(() => {
      setElementStyle(container1, {
        backgroundColor: 'red',
      });

<<<<<<< HEAD
      // Get snapshot in animation.
      // setTimeout(async () => {
      //   await snapshot();
      // }, 500);

=======
>>>>>>> de3a6649
      // Wait for animation finished.
      setTimeout(async () => {
        await snapshot();
        done();
      }, 1100);
    });
  });

});<|MERGE_RESOLUTION|>--- conflicted
+++ resolved
@@ -15,14 +15,6 @@
         backgroundColor: 'red',
       });
 
-<<<<<<< HEAD
-      // Get snapshot in animation.
-      // setTimeout(async () => {
-      //   await snapshot();
-      // }, 500);
-
-=======
->>>>>>> de3a6649
       // Wait for animation finished.
       setTimeout(async () => {
         await snapshot();
