--- conflicted
+++ resolved
@@ -502,16 +502,12 @@
     stdio: 'inherit'
   });
 
-<<<<<<< HEAD
-  const targetSourceFrameworks = ['kraken_bridge', 'quick'];
-=======
   const targetSourceFrameworks = ['kraken_bridge'];
 
   // If quickjs is not static, there will be another framework called quickjs.framework.
   if (!program.staticQuickjs) {
     targetSourceFrameworks.push('quickjs');
   }
->>>>>>> 9660c7df
 
   targetSourceFrameworks.forEach(target => {
     const armDynamicSDKPath = path.join(paths.bridge, `build/ios/lib/arm/${target}.framework`);
@@ -642,10 +638,6 @@
 
   const soFileNames = [
     'libkraken',
-<<<<<<< HEAD
-    // 'libquick',
-=======
->>>>>>> 9660c7df
     'libc++_shared'
   ];
 
