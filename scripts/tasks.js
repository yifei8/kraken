const { src, dest, series, parallel, task } = require('gulp');
const mkdirp = require('mkdirp');
const path = require('path');
const { readFileSync, writeFileSync, mkdirSync } = require('fs');
const { spawnSync, execSync, fork, spawn, exec } = require('child_process');
const { join, resolve } = require('path');
const { program } = require('commander');
const chalk = require('chalk');
const fs = require('fs');
const del = require('del');
const os = require('os');

program
.option('--built-with-debug-jsc', 'Built bridge binary with debuggable JSC.')
.parse(process.argv);

const SUPPORTED_JS_ENGINES = ['jsc', 'quickjs'];
const targetJSEngine = process.env.KRAKEN_JS_ENGINE || 'quickjs';

if (SUPPORTED_JS_ENGINES.indexOf(targetJSEngine) < 0) {
  throw new Error('Unsupported js engine:' + targetJSEngine);
}

const KRAKEN_ROOT = join(__dirname, '..');
const TARGET_PATH = join(KRAKEN_ROOT, 'targets');
const platform = os.platform();
const buildMode = process.env.KRAKEN_BUILD || 'Debug';
const targetDist = join(TARGET_PATH, platform, buildMode.toLowerCase());
const paths = {
  targets: resolveKraken('targets'),
  scripts: resolveKraken('scripts'),
  example: resolveKraken('kraken/example'),
  kraken: resolveKraken('kraken'),
  bridge: resolveKraken('bridge'),
  polyfill: resolveKraken('bridge/polyfill'),
  thirdParty: resolveKraken('third_party'),
  tests: resolveKraken('integration_tests'),
  sdk: resolveKraken('sdk'),
  templates: resolveKraken('scripts/templates'),
  performanceTests: resolveKraken('performance_tests')
};

const pkgVersion = readFileSync(path.join(paths.kraken, 'pubspec.yaml'), 'utf-8').match(/version: (.*)/)[1].trim();
const isProfile = process.env.ENABLE_PROFILE === 'true';

exports.paths = paths;
exports.pkgVersion = pkgVersion;

let winShell = null;
if (platform == 'win32') {
  winShell = path.join(process.env.ProgramW6432, '\\Git\\bin\\bash.exe');

  if (!fs.existsSync(winShell)) {
    return done(new Error(`Can not location bash.exe, Please install Git for Windows at ${process.env.ProgramW6432}. \n https://git-scm.com/download/win`));
  }
}

function resolveKraken(submodule) {
  return resolve(KRAKEN_ROOT, submodule);
}

function buildKraken(platform, mode) {
  let runtimeMode = '--debug';
  if (mode === 'Release' && platform === 'darwin') runtimeMode = '--release';
  let main = path.join(paths.kraken, 'lib/cli.dart');
  const args = [
    'build',
    platform === 'darwin' ? 'macos' : platform,
    `--target=${main}`,
    runtimeMode,
  ];

  console.log(`${chalk.green('[BUILD]')} flutter ${args.join(' ')}`);
  const handle = spawnSync('flutter', args, {
    cwd: paths.example,
    env: process.env,
    stdio: 'inherit',
  });
  // Exit code.
  return handle.status;
}

task('build-kraken-debug', (done) => {
  const exitCode = buildKraken(platform, 'Debug', 'host_debug');
  if (exitCode === 0) {
    done();
  } else {
    done(chalk.red('BUILD KRAKEN DEBUG WITH ERROR.'));
  }
});

task('build-kraken-release', (done) => {
  const exitCode = buildKraken(platform, 'Release', 'host_release');
  if (exitCode === 0) {
    done();
  } else {
    done(chalk.red('BUILD KRAKEN RELEASE WITH ERROR.'));
  }
});

task('copy-kraken-debug', (done) => {
  const targetDist = join(TARGET_PATH, platform, 'debug');
  execSync(`mkdir -p ${targetDist}`);
  if (platform === 'darwin') {
    // There is a problem that `cp -r` will drop symbolic, which will make app fails.
    execSync(`mv ${path.join(paths.example, 'build/macos/Build/Products/Debug/kraken_example.app')} ${targetDist}`);
    return done();
  }

  if (platform === 'linux') {
    execSync(`cp -r ${path.join(paths.example, 'build/linux/debug/*')} ${targetDist}`);
    return done();
  }

  throw new Error('Kraken debug is not supported in your platform.');
});


task('copy-kraken-release', (done) => {
  const targetDist = join(TARGET_PATH, platform, 'release');
  execSync(`mkdir -p ${targetDist}`);

  if (platform === 'darwin') {
    execSync(`mv ${path.join(paths.example, 'build/macos/Build/Products/Release/kraken_example.app')} ${targetDist}`);
    // Add a empty file to keep flutter_assets folder, or flutter crashed.
    writeFileSync(join(targetDist, 'kraken_example.app/Contents/Frameworks/App.framework/Resources/flutter_assets/.keep'), '# Just keep it.');
    return done();
  }

  if (platform === 'linux') {
    execSync(`mv ${path.join(paths.example, 'build/linux/release/')} ${targetDist}`);
    return done();
  }

  throw new Error('Kraken release is not supported in your platform.');
});

task('clean', () => {
  execSync('git clean -xfd', {
    cwd: paths.example,
    env: process.env,
    stdio: 'inherit'
  });

  if (buildMode === 'All') {
    return del(join(TARGET_PATH, platform));
  } else {
    return del(join(TARGET_PATH, platform, buildMode.toLowerCase()));
  }
});

const libOutputPath = join(TARGET_PATH, platform, 'lib');

function findDebugJSEngine(platform) {
  if (platform == 'macos' || platform == 'ios') {
    let packageConfigFilePath = path.join(paths.kraken, '.dart_tool/package_config.json');

    if (!fs.existsSync(packageConfigFilePath)) {
      execSync('flutter pub get', {
        cwd: paths.kraken,
        stdio: 'inherit'
      });
    }

    let packageConfig = require(packageConfigFilePath);
    let packages = packageConfig.packages;

    let jscPackageInfo = packages.find((i) => i.name === 'jsc');
    if (!jscPackageInfo) {
      throw new Error('Can not locate `jsc` dart package, please add jsc deps before build kraken libs.');
    }

    let rootUri = jscPackageInfo.rootUri;
    let jscPackageLocation = path.join(paths.kraken, '.dart_tool', rootUri);
    return path.join(jscPackageLocation, platform, 'JavaScriptCore.framework');
  }
}

task('build-darwin-kraken-lib', done => {
  let externCmakeArgs = [];
  let buildType = 'Debug';
  if (process.env.KRAKEN_BUILD === 'Release') {
    buildType = 'RelWithDebInfo';
  }

  let builtWithDebugJsc = targetJSEngine === 'jsc' && !!program.builtWithDebugJsc;

  if (isProfile) {
    externCmakeArgs.push('-DENABLE_PROFILE=TRUE');
  }

  if (builtWithDebugJsc) {
    let debugJsEngine = findDebugJSEngine(platform == 'darwin' ? 'macos' : platform);
    externCmakeArgs.push(`-DDEBUG_JSC_ENGINE=${debugJsEngine}`)
  }

  execSync(`cmake -DCMAKE_BUILD_TYPE=${buildType} -DENABLE_TEST=true ${externCmakeArgs.join(' ')} \
    -G "Unix Makefiles" -B ${paths.bridge}/cmake-build-macos-x86_64 -S ${paths.bridge}`, {
    cwd: paths.bridge,
    stdio: 'inherit',
    env: {
      ...process.env,
      KRAKEN_JS_ENGINE: targetJSEngine,
      LIBRARY_OUTPUT_DIR: path.join(paths.bridge, 'build/macos/lib/x86_64')
    }
  });

  let krakenTargets = ['kraken kraken_test'];
  if (targetJSEngine === 'quickjs') {
    krakenTargets.push('kraken_unit_test');
  }

  execSync(`cmake --build ${paths.bridge}/cmake-build-macos-x86_64 --target ${krakenTargets.join(' ')} -- -j 6`, {
    stdio: 'inherit'
  });

  const binaryPath = path.join(paths.bridge, `build/macos/lib/x86_64/libkraken.dylib`);

  if (targetJSEngine === 'jsc') {
    execSync(`install_name_tool -change /System/Library/Frameworks/JavaScriptCore.framework/Versions/A/JavaScriptCore @rpath/JavaScriptCore.framework/Versions/A/JavaScriptCore ${binaryPath}`);
  }
  if (buildMode == 'Release') {
    execSync(`dsymutil ${binaryPath}`, { stdio: 'inherit' });
    execSync(`strip -S -X -x ${binaryPath}`, { stdio: 'inherit' });
  }

  done();
});

task('run-bridge-unit-test', done => {
  execSync(`${path.join(paths.bridge, 'build/macos/lib/x86_64/kraken_unit_test')}`, {stdio: 'inherit'});
  done();
});

task('compile-polyfill', (done) => {
  if (!fs.existsSync(path.join(paths.polyfill, 'node_modules'))) {
    spawnSync('npm', ['install'], {
      cwd: paths.polyfill,
      stdio: 'inherit'
    });
  }

  let result = spawnSync('npm', ['run', buildMode === 'Release' ? 'build:release' : 'build'], {
    cwd: paths.polyfill,
    env: {
      ...process.env,
      KRAKEN_JS_ENGINE: targetJSEngine
    },
    stdio: 'inherit'
  });

  if (result.status !== 0) {
    return done(result.status);
  }

  done();
});


function matchError(errmsg) {
  return errmsg.match(/(Failed assertion|\sexception\s|Dart\nError)/i);
}

task('integration-test', (done) => {
  const childProcess = spawn('npm', ['run', 'test'], {
    stdio: 'pipe',
    cwd: paths.tests
  });

  let stdout = '';

  childProcess.stderr.pipe(process.stderr);
  childProcess.stdout.pipe(process.stdout);

  childProcess.stderr.on('data', (data) => {
    stdout += data + '';
  });

  childProcess.stdout.on('data', (data) => {
    stdout += data + '';
  });

  childProcess.on('error', (error) => {
    done(error);
  });

  childProcess.on('close', (code) => {
    let dartErrorMatch = matchError(stdout);
    if (dartErrorMatch) {
      let error = new Error('UnExpected Flutter Assert Failed.');
      done(error);
      return;
    }

    if (code === 0) {
      done();
    } else {
      // TODO: collect error message from stdout.
      const err = new Error('Some error occurred, please check log.');
      done(err);
    }
  });
});

task('unit-test', (done) => {
  const childProcess = spawn('flutter', ['test', '--coverage'], {
    stdio: 'pipe',
    cwd: paths.kraken
  });

  let stdout = '';

  childProcess.stderr.pipe(process.stderr);
  childProcess.stdout.pipe(process.stdout);

  childProcess.stderr.on('data', (data) => {
    stdout += data + '';
  });

  childProcess.stdout.on('data', (data) => {
    stdout += data + '';
  });

  childProcess.on('error', (error) => {
    done(error);
  });

  childProcess.on('close', (code) => {
    let dartErrorMatch = matchError(stdout);
    if (dartErrorMatch) {
      let error = new Error('UnExpected Flutter Assert Failed.');
      done(error);
      return;
    }

    if (code === 0) {
      done();
    } else {
      done(new Error('Some error occurred, please check log.'));
    }
  });
});

task('unit-test-coverage-reporter', (done) => {
  const childProcess = spawn('npm', ['run', 'test:unit:report'], {
    stdio: 'inherit',
    cwd: KRAKEN_ROOT,
  });
  childProcess.on('exit', () => {
    done();
  });
});

task('sdk-clean', (done) => {
  execSync(`rm -rf ${paths.sdk}/build`, { stdio: 'inherit' });
  done();
});

task(`build-ios-kraken-lib`, (done) => {
  const buildType = buildMode === 'Release' ? 'RelWithDebInfo' : 'Debug';

  // generate build scripts for simulator
  execSync(`cmake -DCMAKE_BUILD_TYPE=${buildType} \
    -DCMAKE_TOOLCHAIN_FILE=${paths.bridge}/cmake/ios.toolchain.cmake \
    -DPLATFORM=SIMULATOR64 \
    ${isProfile ? '-DENABLE_PROFILE=TRUE \\' : '\\'}
    -DENABLE_BITCODE=FALSE -G "Unix Makefiles" -B ${paths.bridge}/cmake-build-ios-x64 -S ${paths.bridge}`, {
    cwd: paths.bridge,
    stdio: 'inherit',
    env: {
      ...process.env,
      KRAKEN_JS_ENGINE: targetJSEngine,
      LIBRARY_OUTPUT_DIR: path.join(paths.bridge, 'build/ios/lib/x86_64')
    }
  });

  // build for simulator
  execSync(`cmake --build ${paths.bridge}/cmake-build-ios-x64 --target kraken kraken_static -- -j 12`, {
    stdio: 'inherit'
  });

<<<<<<< HEAD
  // Generate builds scripts for ARMv7
  execSync(`cmake -DCMAKE_BUILD_TYPE=${buildType} \
     -DCMAKE_TOOLCHAIN_FILE=${paths.bridge}/cmake/ios.toolchain.cmake \
     -DPLATFORM=OS \
     -DARCHS=armv7s \
     ${isProfile ? '-DENABLE_PROFILE=TRUE \\' : '\\'}
     -DENABLE_BITCODE=FALSE -G "Unix Makefiles" -B ${paths.bridge}/cmake-build-ios-arm -S ${paths.bridge}`, {
=======
  // geneate builds scripts for ARMV7S
  execSync(`cmake -DCMAKE_BUILD_TYPE=${buildType} \
    -DCMAKE_TOOLCHAIN_FILE=${paths.bridge}/cmake/ios.toolchain.cmake \
    -DPLATFORM=OS \
    -DARCHS=armv7s \
    ${isProfile ? '-DENABLE_PROFILE=TRUE \\' : '\\'}
    -DENABLE_BITCODE=FALSE -G "Unix Makefiles" -B ${paths.bridge}/cmake-build-ios-arm -S ${paths.bridge}`, {
>>>>>>> 1298e7ef
    cwd: paths.bridge,
    stdio: 'inherit',
    env: {
      ...process.env,
      KRAKEN_JS_ENGINE: targetJSEngine,
      LIBRARY_OUTPUT_DIR: path.join(paths.bridge, 'build/ios/lib/arm')
    }
  });

<<<<<<< HEAD
  // Build for ARMv7
=======
  // build for ARMV7S
>>>>>>> 1298e7ef
  execSync(`cmake --build ${paths.bridge}/cmake-build-ios-arm --target kraken kraken_static -- -j 12`, {
    stdio: 'inherit'
  });

  // geneate builds scripts for ARM64
  execSync(`cmake -DCMAKE_BUILD_TYPE=${buildType} \
     -DCMAKE_TOOLCHAIN_FILE=${paths.bridge}/cmake/ios.toolchain.cmake \
     -DPLATFORM=OS64 \
     ${isProfile ? '-DENABLE_PROFILE=TRUE \\' : '\\'}
     -DENABLE_BITCODE=FALSE -G "Unix Makefiles" -B ${paths.bridge}/cmake-build-ios-arm64 -S ${paths.bridge}`, {
    cwd: paths.bridge,
    stdio: 'inherit',
    env: {
      ...process.env,
      KRAKEN_JS_ENGINE: targetJSEngine,
      LIBRARY_OUTPUT_DIR: path.join(paths.bridge, 'build/ios/lib/arm64')
    }
  });

  // build for ARMV64
  execSync(`cmake --build ${paths.bridge}/cmake-build-ios-arm64 --target kraken kraken_static -- -j 12`, {
    stdio: 'inherit'
  });

<<<<<<< HEAD
  const arm64DynamicSDKPath = path.join(paths.bridge, 'build/ios/lib/arm64/kraken_bridge.framework/kraken_bridge');
  const armDynamicSDKPath = path.join(paths.bridge, 'build/ios/lib/arm/kraken_bridge.framework/kraken_bridge');
  const x64DynamicSDKPath = path.join(paths.bridge, 'build/ios/lib/x86_64/kraken_bridge.framework/kraken_bridge');

  const targetDynamicSDKPath = `${paths.bridge}/build/ios/framework`;
  const frameworkPath = `${targetDynamicSDKPath}/kraken_bridge.framework`;
  const plistPath = path.join(paths.templates, 'kraken_bridge.plist');
  mkdirp.sync(frameworkPath);
  execSync(`lipo -create ${x64DynamicSDKPath} ${arm64DynamicSDKPath} ${armDynamicSDKPath} -output ${frameworkPath}/kraken_bridge`, {
=======
  const armDynamicSDKPath = path.join(paths.bridge, 'build/ios/lib/arm/kraken_bridge.framework');
  const arm64DynamicSDKPath = path.join(paths.bridge, 'build/ios/lib/arm64/kraken_bridge.framework');
  const x64DynamicSDKPath = path.join(paths.bridge, 'build/ios/lib/x86_64/kraken_bridge.framework');

  const targetDynamicSDKPath = `${paths.bridge}/build/ios/framework`;
  const frameworkPath = `${targetDynamicSDKPath}/kraken_bridge.xcframework`;
  mkdirp.sync(targetDynamicSDKPath);

  // merge armv7 into armv8
  execSync(`lipo -create ${armDynamicSDKPath}/kraken_bridge ${arm64DynamicSDKPath}/kraken_bridge -output ${arm64DynamicSDKPath}/kraken_bridge`, {
>>>>>>> 1298e7ef
    stdio: 'inherit'
  });

  if (buildMode === 'Release') {
<<<<<<< HEAD
    execSync(`dsymutil ${frameworkPath}/kraken_bridge`, { stdio: 'inherit', cwd: targetDynamicSDKPath });
    execSync(`mv ${frameworkPath}/kraken_bridge.dSYM ${targetDynamicSDKPath}`)
    execSync(`strip -S -X -x ${frameworkPath}/kraken_bridge`, { stdio: 'inherit', cwd: targetDynamicSDKPath });
  }

  const arm64StaticSDKPath = path.join(paths.bridge, `build/ios/lib/arm64/libkraken_static.a`);
  const x64StaticSDKPath = path.join(paths.bridge, `build/ios/lib/x86_64/libkraken_static.a`);

  const targetStaticSDKPath = `${paths.bridge}/build/ios/framework`;
  execSync(`libtool -static -o ${targetStaticSDKPath}/libkraken_${targetJSEngine}.a ${arm64StaticSDKPath} ${x64StaticSDKPath}`);
=======
    // Create dSYM for x86_64
    execSync(`dsymutil ${x64DynamicSDKPath}/kraken_bridge`, { stdio: 'inherit' });

    // Create dSYM for arm64
    execSync(`dsymutil ${arm64DynamicSDKPath}/kraken_bridge`, { stdio: 'inherit' });
    execSync(`xcodebuild -create-xcframework \
      -framework ${x64DynamicSDKPath} -debug-symbols ${x64DynamicSDKPath}/kraken_bridge.dSYM \
      -framework ${arm64DynamicSDKPath} -debug-symbols ${arm64DynamicSDKPath}/kraken_bridge.dSYM -output ${frameworkPath}`, {
      stdio: 'inherit'
    });

  } else {
    execSync(`xcodebuild -create-xcframework \
      -framework ${x64DynamicSDKPath} \
      -framework ${arm64DynamicSDKPath} -output ${frameworkPath}`, {
      stdio: 'inherit'
    });
  }
>>>>>>> 1298e7ef
  done();
});


task(`build-ios-kraken-lib-profile`, done => {
  let frameworkSource = `${paths.sdk}/build/ios/framework/Release/kraken.framework`;
  let frameworkDest = `${paths.sdk}/build/ios/framework/Profile/kraken.framework`;
  execSync(`cp -r ${frameworkSource} ${frameworkDest}`);
  done();
});

task('build-ios-frameworks', (done) => {
  let cmd = `flutter build ios-framework --cocoapods`;
  execSync(cmd, {
    env: process.env,
    cwd: paths.sdk,
    stdio: 'inherit'
  });

  execSync(`cp -r ${paths.bridge}/build/ios/framework/kraken_bridge.framework ${paths.sdk}/build/ios/framework/Debug`);
  execSync(`cp -r ${paths.bridge}/build/ios/framework/kraken_bridge.dSYM ${paths.sdk}/build/ios/framework/Debug`);
  execSync(`cp -r ${paths.bridge}/build/ios/framework/kraken_bridge.framework ${paths.sdk}/build/ios/framework/Profile`);
  execSync(`cp -r ${paths.bridge}/build/ios/framework/kraken_bridge.framework ${paths.sdk}/build/ios/framework/Release`);

  done();
});

task('build-android-kraken-lib', (done) => {
  let androidHome;

  if (platform == 'win32') {
    androidHome = path.join(process.env.LOCALAPPDATA, 'Android\\Sdk');
  } else {
    androidHome = path.join(process.env.HOME, 'Library/Android/sdk')
  }

  const ndkDir = path.join(androidHome, 'ndk');
  const ndkVersion = '21.4.7075529';

  if (!fs.existsSync(path.join(ndkDir, ndkVersion))) {
    throw new Error('Android NDK version (21.4.7075529) not installed.');
  }

  const archs = ['arm64-v8a', 'armeabi-v7a'];
  const buildType = buildMode == 'Release' ? 'Relwithdebinfo' : 'Debug';

  const cmakeGeneratorTemplate = platform == 'win32' ? 'Ninja' : 'Unix Makefiles';
  archs.forEach(arch => {
    const soBinaryDirectory = path.join(paths.bridge, `build/android/lib/${arch}`);
    const bridgeCmakeDir = path.join(paths.bridge, 'cmake-build-android-' + arch);
    // generate project
    execSync(`cmake -DCMAKE_BUILD_TYPE=${buildType} \
    -DCMAKE_TOOLCHAIN_FILE=${path.join(androidHome, 'ndk', ndkVersion, '/build/cmake/android.toolchain.cmake')} \
    -DANDROID_NDK=${path.join(androidHome, '/ndk/', ndkVersion)} \
    -DIS_ANDROID=TRUE \
    -DANDROID_ABI="${arch}" \
    ${isProfile ? '-DENABLE_PROFILE=TRUE \\' : '\\'}
    -DANDROID_PLATFORM="android-18" \
    -DANDROID_STL=c++_shared \
    -G "${cmakeGeneratorTemplate}" \
    -B ${paths.bridge}/cmake-build-android-${arch} -S ${paths.bridge}`,
      {
        cwd: paths.bridge,
        stdio: 'inherit',
        env: {
          ...process.env,
          KRAKEN_JS_ENGINE: targetJSEngine,
          LIBRARY_OUTPUT_DIR: soBinaryDirectory
        }
      });

    // build
    execSync(`cmake --build ${bridgeCmakeDir} --target kraken -- -j 12`, {
      stdio: 'inherit'
    });
  });

  done();
});

task('android-so-clean', (done) => {
  execSync(`rm -rf ${paths.bridge}/build/android`, { stdio: 'inherit' });
  done();
});

task('build-android-sdk', (done) => {
  execSync(`flutter build aar --build-number ${pkgVersion}`, {
    eng: process.env,
    cwd: path.join(paths.sdk),
    stdio: 'inherit'
  });
  done();
});


task('ios-framework-clean', (done) => {
  execSync(`rm -rf ${paths.bridge}/build/ios`, { stdio: 'inherit' });
  done();
});

task('macos-dylib-clean', (done) => {
  execSync(`rm -rf ${paths.bridge}/build/macos`, { stdio: 'inherit' });
  done();
});

// TODO: support patch windows symbol of quickjs engine.
task('patch-windows-symbol-link-for-android', done => {
  const jniLibsDir = path.join(paths.kraken, 'android/jniLibs');
  const archs = ['arm64-v8a', 'armeabi-v7a'];

  for(let arch of archs) {
    const libPath = path.join(jniLibsDir, arch);
    execSync('rm -f ./*', {
      cwd: libPath,
      shell: winShell,
      stdio: 'inherit'
    });
    fs.copyFileSync(path.join(paths.thirdParty, `JavaScriptCore\\lib\\android\\${arch}\\libjsc.so`), path.join(libPath, 'libjsc.so'));
    fs.copyFileSync(path.join(paths.thirdParty, `JavaScriptCore\\lib\\android\\${arch}\\libc++_shared.so`), path.join(libPath, 'libc++_shared.so'));
    fs.copyFileSync(path.join(paths.bridge, `build/android/lib/${arch}/libkraken_jsc.so`), path.join(libPath, 'libkraken_jsc.so'));
  }

  done();
});

task('android-so-clean', (done) => {
  execSync(`rm -rf ${paths.bridge}/build/android`, { stdio: 'inherit', shell: winShell });
  done();
});

function getDevicesInfo() {
  let output = JSON.parse(execSync('flutter devices --machine', {stdio: 'pipe', encoding: 'utf-8'}));
  let androidDevices = output.filter(device => {
    return device.sdk.indexOf('Android') >= 0;
  });
  if (androidDevices.length == 0) {
    throw new Error('Can not find android benchmark devices.');
  }
  return androidDevices;
}

task('run-benchmark', async (done) => {
  let androidDevices = getDevicesInfo();
  execSync(`flutter run -d ${androidDevices[0].id} --profile`, {stdio: 'inherit', cwd: paths.performanceTests});
  execSync('adb uninstall com.example.performance_tests');
  execSync(`flutter run -d ${androidDevices[0].id} --profile`, {stdio: 'inherit', cwd: paths.performanceTests});
  execSync('adb uninstall com.example.performance_tests');
  execSync(`flutter run -d ${androidDevices[0].id} --profile`, {stdio: 'inherit', cwd: paths.performanceTests});
  execSync('adb uninstall com.example.performance_tests');
  execSync(`flutter run -d ${androidDevices[0].id} --profile`, {stdio: 'inherit', cwd: paths.performanceTests});
  execSync('adb uninstall com.example.performance_tests');
  execSync(`flutter run -d ${androidDevices[0].id} --profile`, {stdio: 'inherit', cwd: paths.performanceTests});
  execSync('adb uninstall com.example.performance_tests');
  execSync(`flutter run -d ${androidDevices[0].id} --profile`, {stdio: 'inherit', cwd: paths.performanceTests});
  execSync('adb uninstall com.example.performance_tests');
  execSync(`flutter run -d ${androidDevices[0].id} --profile`, {stdio: 'inherit', cwd: paths.performanceTests});
  execSync('adb uninstall com.example.performance_tests');
  execSync(`flutter run -d ${androidDevices[0].id} --profile`, {stdio: 'inherit', cwd: paths.performanceTests});
  execSync('adb uninstall com.example.performance_tests');
  execSync(`flutter run -d ${androidDevices[0].id} --profile`, {stdio: 'inherit', cwd: paths.performanceTests});
  execSync('adb uninstall com.example.performance_tests');
  execSync(`flutter run -d ${androidDevices[0].id} --profile`, {stdio: 'inherit', cwd: paths.performanceTests});
  execSync('adb uninstall com.example.performance_tests');
  done();
});<|MERGE_RESOLUTION|>--- conflicted
+++ resolved
@@ -379,23 +379,13 @@
     stdio: 'inherit'
   });
 
-<<<<<<< HEAD
   // Generate builds scripts for ARMv7
-  execSync(`cmake -DCMAKE_BUILD_TYPE=${buildType} \
-     -DCMAKE_TOOLCHAIN_FILE=${paths.bridge}/cmake/ios.toolchain.cmake \
-     -DPLATFORM=OS \
-     -DARCHS=armv7s \
-     ${isProfile ? '-DENABLE_PROFILE=TRUE \\' : '\\'}
-     -DENABLE_BITCODE=FALSE -G "Unix Makefiles" -B ${paths.bridge}/cmake-build-ios-arm -S ${paths.bridge}`, {
-=======
-  // geneate builds scripts for ARMV7S
   execSync(`cmake -DCMAKE_BUILD_TYPE=${buildType} \
     -DCMAKE_TOOLCHAIN_FILE=${paths.bridge}/cmake/ios.toolchain.cmake \
     -DPLATFORM=OS \
     -DARCHS=armv7s \
     ${isProfile ? '-DENABLE_PROFILE=TRUE \\' : '\\'}
     -DENABLE_BITCODE=FALSE -G "Unix Makefiles" -B ${paths.bridge}/cmake-build-ios-arm -S ${paths.bridge}`, {
->>>>>>> 1298e7ef
     cwd: paths.bridge,
     stdio: 'inherit',
     env: {
@@ -405,11 +395,7 @@
     }
   });
 
-<<<<<<< HEAD
   // Build for ARMv7
-=======
-  // build for ARMV7S
->>>>>>> 1298e7ef
   execSync(`cmake --build ${paths.bridge}/cmake-build-ios-arm --target kraken kraken_static -- -j 12`, {
     stdio: 'inherit'
   });
@@ -434,17 +420,6 @@
     stdio: 'inherit'
   });
 
-<<<<<<< HEAD
-  const arm64DynamicSDKPath = path.join(paths.bridge, 'build/ios/lib/arm64/kraken_bridge.framework/kraken_bridge');
-  const armDynamicSDKPath = path.join(paths.bridge, 'build/ios/lib/arm/kraken_bridge.framework/kraken_bridge');
-  const x64DynamicSDKPath = path.join(paths.bridge, 'build/ios/lib/x86_64/kraken_bridge.framework/kraken_bridge');
-
-  const targetDynamicSDKPath = `${paths.bridge}/build/ios/framework`;
-  const frameworkPath = `${targetDynamicSDKPath}/kraken_bridge.framework`;
-  const plistPath = path.join(paths.templates, 'kraken_bridge.plist');
-  mkdirp.sync(frameworkPath);
-  execSync(`lipo -create ${x64DynamicSDKPath} ${arm64DynamicSDKPath} ${armDynamicSDKPath} -output ${frameworkPath}/kraken_bridge`, {
-=======
   const armDynamicSDKPath = path.join(paths.bridge, 'build/ios/lib/arm/kraken_bridge.framework');
   const arm64DynamicSDKPath = path.join(paths.bridge, 'build/ios/lib/arm64/kraken_bridge.framework');
   const x64DynamicSDKPath = path.join(paths.bridge, 'build/ios/lib/x86_64/kraken_bridge.framework');
@@ -455,23 +430,10 @@
 
   // merge armv7 into armv8
   execSync(`lipo -create ${armDynamicSDKPath}/kraken_bridge ${arm64DynamicSDKPath}/kraken_bridge -output ${arm64DynamicSDKPath}/kraken_bridge`, {
->>>>>>> 1298e7ef
     stdio: 'inherit'
   });
 
   if (buildMode === 'Release') {
-<<<<<<< HEAD
-    execSync(`dsymutil ${frameworkPath}/kraken_bridge`, { stdio: 'inherit', cwd: targetDynamicSDKPath });
-    execSync(`mv ${frameworkPath}/kraken_bridge.dSYM ${targetDynamicSDKPath}`)
-    execSync(`strip -S -X -x ${frameworkPath}/kraken_bridge`, { stdio: 'inherit', cwd: targetDynamicSDKPath });
-  }
-
-  const arm64StaticSDKPath = path.join(paths.bridge, `build/ios/lib/arm64/libkraken_static.a`);
-  const x64StaticSDKPath = path.join(paths.bridge, `build/ios/lib/x86_64/libkraken_static.a`);
-
-  const targetStaticSDKPath = `${paths.bridge}/build/ios/framework`;
-  execSync(`libtool -static -o ${targetStaticSDKPath}/libkraken_${targetJSEngine}.a ${arm64StaticSDKPath} ${x64StaticSDKPath}`);
-=======
     // Create dSYM for x86_64
     execSync(`dsymutil ${x64DynamicSDKPath}/kraken_bridge`, { stdio: 'inherit' });
 
@@ -490,7 +452,6 @@
       stdio: 'inherit'
     });
   }
->>>>>>> 1298e7ef
   done();
 });
 
