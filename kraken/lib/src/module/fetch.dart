--- conflicted
+++ resolved
@@ -100,15 +100,18 @@
       }
       callback(error: '$error\n$stackTrace');
     }
-
-<<<<<<< HEAD
     if (uri.host.isEmpty) {
       // No host specified in URI.
       _handleError('Failed to parse URL from $uri.', null);
     } else {
       getRequest(uri, options['method'], options['headers'], options['body'])
-        .then((HttpClientRequest request) => request.close())
-        .then((HttpClientResponse response) {
+        .then((HttpClientRequest request) {
+          if (_disposed) return Future.value(null);
+          return request.close();
+        })
+        .then((HttpClientResponse? response) {
+          if (response == null) return Future.value(null);
+
           StringBuffer contentBuffer = StringBuffer();
 
           response
@@ -123,29 +126,6 @@
         })
         .catchError(_handleError);
     }
-=======
-    getRequest(uri, options['method'], options['headers'], options['body'])
-      .then((HttpClientRequest request) {
-        if (_disposed) return Future.value(null);
-        return request.close();
-    })
-      .then((HttpClientResponse? response) {
-        if (response == null) return Future.value(null);
-
-        StringBuffer contentBuffer = StringBuffer();
-
-        response
-          // @TODO: Consider binary format, now callback tunnel only accept strings.
-          .transform(utf8.decoder)
-          .listen(contentBuffer.write)
-          ..onDone(() {
-            // @TODO: response.headers not transmitted.
-            callback(data: [EMPTY_STRING, response.statusCode, contentBuffer.toString()]);
-          })
-          ..onError(_handleError);
-      })
-      .catchError(_handleError);
->>>>>>> b2e8cd44
 
     return EMPTY_STRING;
   }
