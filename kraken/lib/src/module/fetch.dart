--- conflicted
+++ resolved
@@ -28,14 +28,12 @@
   HttpClient get httpClient => _httpClient ?? (_httpClient = HttpClient());
 
   @override
-<<<<<<< HEAD
   String invoke(String method, params, InvokeModuleCallback callback) {
-    String url = (moduleManager!.controller.uriInterceptor!.parse(moduleManager!.contextId, Uri.parse(method))).toString();
-=======
+
   String invoke(String method, dynamic params, InvokeModuleCallback callback) {
     String href = moduleManager!.controller.href;
     String url = (moduleManager!.controller.uriParser!.resolve(Uri.parse(method), Uri.parse(href)));
->>>>>>> 1bca124c
+
     Map<String, dynamic> options = params;
 
     Uri? uri = Uri.tryParse(url);
