/*
 * Copyright (C) 2019-present Alibaba Inc. All rights reserved.
 * Author: Kraken Team.
 */

import 'package:flutter/rendering.dart';
import 'package:kraken/rendering.dart';
import 'css_style_declaration.dart';

class RenderFlexParentData extends RenderLayoutParentData {
  /// Flex grow
  int flexGrow;

  /// Flex shrink
  int flexShrink;

  /// Flex basis
  String flexBasis;

  /// How a flexible child is inscribed into the available space.
  ///
  /// If [flex] is non-zero, the [fit] determines whether the child fills the
  /// space the parent makes available during layout. If the fit is
  /// [FlexFit.tight], the child is required to fill the available space. If the
  /// fit is [FlexFit.loose], the child can be at most as large as the available
  /// space (but is allowed to be smaller).
  FlexFit fit;

  @override
  String toString() => '${super.toString()}; flexGrow=$flexGrow; flexShrink=$flexShrink; flexBasis=$flexBasis, fit=$fit';
}

mixin FlexMixin {
  static const String DIRECTION = 'flexDirection';
  static const String WRAP = 'flexWrap';
  static const String FLOW = 'flexFlow';
  static const String JUSTIFY_CONTENT = 'justifyContent';
  static const String TEXT_ALIGN = 'textAlign';
  static const String ALIGN_ITEMS = 'alignItems';
  static const String ALIGN_CONTENT = 'alignContent';

  void decorateRenderFlex(ContainerRenderObjectMixin renderObject, CSSStyleDeclaration style) {
    if (style != null) {
      Axis axis;
      TextDirection textDirection;
      VerticalDirection verticalDirection;
      String direction = style[DIRECTION];
      switch (direction) {
        case 'row':
          axis = Axis.horizontal;
          textDirection = TextDirection.ltr;
          verticalDirection = VerticalDirection.down;
          break;
        case 'row-reverse':
          axis = Axis.horizontal;
          verticalDirection = VerticalDirection.down;
          textDirection = TextDirection.rtl;
          break;
        case 'column':
          axis = Axis.vertical;
          textDirection = TextDirection.ltr;
          verticalDirection = VerticalDirection.down;
          break;
        case 'column-reverse':
          axis = Axis.vertical;
          verticalDirection = VerticalDirection.up;
          textDirection = TextDirection.ltr;
          break;
        default:
          axis = Axis.horizontal;
          textDirection = TextDirection.ltr;
          verticalDirection = VerticalDirection.down;
          break;
      }

      if (renderObject is RenderFlowLayout) {
        renderObject.verticalDirection = verticalDirection;
        renderObject.direction = axis;
        renderObject.textDirection = textDirection;
        renderObject.mainAxisAlignment = _getJustifyContent(style, axis);
        renderObject.crossAxisAlignment = _getAlignItems(style, axis);
      } else if (renderObject is RenderFlexLayout) {
        renderObject.verticalDirection = verticalDirection;
        renderObject.direction = axis;
        renderObject.textDirection = textDirection;
        renderObject.mainAxisAlignment = _getJustifyContent(style, axis);
        renderObject.crossAxisAlignment = _getAlignItems(style, axis);
      }
    }
  }

  MainAxisAlignment _getJustifyContent(CSSStyleDeclaration style, Axis axis) {
    MainAxisAlignment mainAxisAlignment = MainAxisAlignment.start;

    if (style.contains(TEXT_ALIGN) && axis == Axis.horizontal) {
      String textAlign = style[TEXT_ALIGN];
      switch (textAlign) {
        case 'right':
          mainAxisAlignment = MainAxisAlignment.end;
          break;
        case 'center':
          mainAxisAlignment = MainAxisAlignment.center;
          break;
      }
    }

    if (style.contains(JUSTIFY_CONTENT)) {
      String justifyContent = style[JUSTIFY_CONTENT];
      switch (justifyContent) {
        case 'flex-end':
          mainAxisAlignment = MainAxisAlignment.end;
          break;
        case 'center':
          mainAxisAlignment = MainAxisAlignment.center;
          break;
        case 'space-between':
          mainAxisAlignment = MainAxisAlignment.spaceBetween;
          break;
        case 'space-around':
          mainAxisAlignment = MainAxisAlignment.spaceAround;
          break;
      }
    }
    return mainAxisAlignment;
  }

  CrossAxisAlignment _getAlignItems(CSSStyleDeclaration style, Axis axis) {
    CrossAxisAlignment crossAxisAlignment = CrossAxisAlignment.stretch;
    if (style.contains(TEXT_ALIGN) && axis == Axis.vertical) {
      String textAlign = style[TEXT_ALIGN];
      switch (textAlign) {
        case 'right':
          crossAxisAlignment = CrossAxisAlignment.end;
          break;
        case 'center':
          crossAxisAlignment = CrossAxisAlignment.center;
          break;
      }
    }
    if (style.contains(ALIGN_ITEMS)) {
      String justifyContent = style[ALIGN_ITEMS];
      switch (justifyContent) {
        case 'flex-start':
          crossAxisAlignment = CrossAxisAlignment.start;
          break;
        case 'center':
          crossAxisAlignment = CrossAxisAlignment.center;
          break;
        case 'baseline':
          crossAxisAlignment = CrossAxisAlignment.baseline;
          break;
        case 'flex-end':
          crossAxisAlignment = CrossAxisAlignment.end;
          break;
      }
    }
    return crossAxisAlignment;
  }
}

class FlexItem {
  static const String GROW = 'flexGrow';
  static const String SHRINK = 'flexShrink';
  static const String BASIS = 'flexBasis';
  static const String ALIGN_ITEMS = 'alignItems';

<<<<<<< HEAD
  static KrakenFlexParentData getParentData(CSSStyleDeclaration style) {
    KrakenFlexParentData parentData = KrakenFlexParentData();
=======
  static RenderFlexParentData getParentData(Style style) {
    RenderFlexParentData parentData = RenderFlexParentData();
>>>>>>> 60a612d5
    parentData.flexGrow = 0;
    parentData.flexShrink = 1;
    parentData.flexBasis = 'auto';
    parentData.fit = FlexFit.loose;

    if (style != null) {
      dynamic grow = style[GROW];
      if (grow != null) {
        parentData.fit = FlexFit.tight;
        parentData.flexGrow = int.parse(grow);
      }
      dynamic shrink = style[SHRINK];
      if (shrink != null) {
        parentData.flexShrink = int.parse(shrink);
      }
      dynamic basis = style[BASIS];
      if (basis != null) {
        parentData.flexBasis = basis;
      }
    }
    return parentData;
  }
}<|MERGE_RESOLUTION|>--- conflicted
+++ resolved
@@ -164,13 +164,8 @@
   static const String BASIS = 'flexBasis';
   static const String ALIGN_ITEMS = 'alignItems';
 
-<<<<<<< HEAD
-  static KrakenFlexParentData getParentData(CSSStyleDeclaration style) {
-    KrakenFlexParentData parentData = KrakenFlexParentData();
-=======
-  static RenderFlexParentData getParentData(Style style) {
+  static RenderFlexParentData getParentData(CSSStyleDeclaration style) {
     RenderFlexParentData parentData = RenderFlexParentData();
->>>>>>> 60a612d5
     parentData.flexGrow = 0;
     parentData.flexShrink = 1;
     parentData.flexBasis = 'auto';
