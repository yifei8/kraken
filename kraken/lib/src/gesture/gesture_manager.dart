/*
 * Copyright (C) 2019-present Alibaba Inc. All rights reserved.
 * Author: Kraken Team.
 */

import 'package:kraken/rendering.dart';
import 'package:kraken/gesture.dart';
import 'package:kraken/dom.dart';
import 'package:kraken/scheduler.dart';
import 'package:flutter/rendering.dart';
import 'package:flutter/gestures.dart';

class GestureManager {

  static GestureManager? _instance;
  GestureManager._();

  static const int MAX_STEP_MS = 16;
  final Throttling _throttler = Throttling(duration: Duration(milliseconds: MAX_STEP_MS));

  factory GestureManager.instance() {
    if (_instance == null) {
      _instance = GestureManager._();

      _instance!.gestures[EVENT_CLICK] = TapGestureRecognizer();
      (_instance!.gestures[EVENT_CLICK] as TapGestureRecognizer).onTapUp = _instance!.onTapUp;

      _instance!.gestures[EVENT_DOUBLE_CLICK] = DoubleTapGestureRecognizer();
      (_instance!.gestures[EVENT_DOUBLE_CLICK] as DoubleTapGestureRecognizer).onDoubleTap = _instance!.onDoubleClick;

      _instance!.gestures[EVENT_SWIPE] = SwipeGestureRecognizer();
      (_instance!.gestures[EVENT_SWIPE] as SwipeGestureRecognizer).onSwipe = _instance!.onSwipe;

      _instance!.gestures[EVENT_PAN] = PanGestureRecognizer();
      (_instance!.gestures[EVENT_PAN] as PanGestureRecognizer).onStart = _instance!.onPanStart;
      (_instance!.gestures[EVENT_PAN] as PanGestureRecognizer).onUpdate = _instance!.onPanUpdate;
      (_instance!.gestures[EVENT_PAN] as PanGestureRecognizer).onEnd = _instance!.onPanEnd;

      _instance!.gestures[EVENT_LONG_PRESS] = LongPressGestureRecognizer();
      (_instance!.gestures[EVENT_LONG_PRESS] as LongPressGestureRecognizer).onLongPressEnd = _instance!.onLongPressEnd;

      _instance!.gestures[EVENT_SCALE] = ScaleGestureRecognizer();
      (_instance!.gestures[EVENT_SCALE] as ScaleGestureRecognizer).onStart = _instance!.onScaleStart;
      (_instance!.gestures[EVENT_SCALE] as ScaleGestureRecognizer).onUpdate = _instance!.onScaleUpdate;
      (_instance!.gestures[EVENT_SCALE] as ScaleGestureRecognizer).onEnd = _instance!.onScaleEnd;
    }
    return _instance!;
  }

  final Map<String, GestureRecognizer> gestures = <String, GestureRecognizer>{};

  final List<RenderBox> _hitTestTargetList = [];
  // Collect the events in the hitTest list.
  final Map<String, bool> _hitTestEventMap = {};

  final Map<int, PointerEvent> _pointerToEvent = {};

  final Map<int, RenderPointerListenerMixin> _pointerToTarget = {};

  final List<int> _pointers = [];

  RenderPointerListenerMixin? _target;

  void addTargetToList(RenderBox target) {
    _hitTestTargetList.add(target);
  }

  void addPointer(PointerEvent event) {
    String touchType;
    if (event is PointerDownEvent) {
      // Reset the hitTest event map when start a new gesture.
      _hitTestEventMap.clear();

      for (int i = 0; i < _hitTestTargetList.length; i++) {
        RenderBox renderBox = _hitTestTargetList[i];
        Map<String, List<EventHandler>>? eventHandlers;
        if (renderBox is RenderPointerListenerMixin && renderBox.getEventHandlers != null) {
          eventHandlers = renderBox.getEventHandlers!();
        }

        // Mark event that should propagation in dom tree.
        if (eventHandlers != null && eventHandlers.isNotEmpty) {
          for (String eventType in eventHandlers.keys) {
            _hitTestEventMap[eventType] = true;
          }
        }
      }

      touchType = EVENT_TOUCH_START;
      _pointerToEvent[event.pointer] = event;
      _pointers.add(event.pointer);

      // Add pointer to gestures then register the gesture recognizer to the arena.
      gestures.forEach((key, gesture) {
        // Register the recognizer that needs to be monitored.
        if (_hitTestEventMap.containsKey(key)) {
          gesture.addPointer(event);
        }
      });

      // The target node triggered by the gesture is the bottom node of hitTest.
      // The scroll element needs to be judged by isScrollingContentBox to find the real element upwards.
      if (_hitTestTargetList.isNotEmpty) {
        for (int i = 0; i < _hitTestTargetList.length; i++) {
          RenderBox renderBox = _hitTestTargetList[i];
          if ((renderBox is RenderBoxModel && !renderBox.isScrollingContentBox) || renderBox is RenderViewportBox) {
            _pointerToTarget[event.pointer] = renderBox as RenderPointerListenerMixin;
            break;
          }
        }
      }
      _hitTestTargetList.clear();
    } else if (event is PointerMoveEvent) {
      touchType = EVENT_TOUCH_MOVE;
      _pointerToEvent[event.pointer] = event;
    } else if (event is PointerUpEvent) {
      touchType = EVENT_TOUCH_END;
    } else {
      touchType = EVENT_TOUCH_CANCEL;
    }

    // If the target node is not attached, the event will be ignored.
    if (_pointerToTarget[event.pointer] == null) return;

    // Only dispatch event that added.
    bool needDispatch = _hitTestEventMap.containsKey(touchType);
    if (needDispatch) {
      TouchEvent e = TouchEvent(touchType);
      RenderPointerListenerMixin currentTarget = _pointerToTarget[event.pointer] as RenderPointerListenerMixin;

      for (int i = 0; i < _pointers.length; i++) {
        int pointer = _pointers[i];
        PointerEvent pointerEvent = _pointerToEvent[pointer] as PointerEvent;
        RenderPointerListenerMixin target = _pointerToTarget[pointer] as RenderPointerListenerMixin;

        Touch touch = Touch(
          identifier: pointerEvent.pointer,
          target: target.getEventTarget!(),
          screenX: pointerEvent.position.dx,
          screenY: pointerEvent.position.dy,
          clientX: pointerEvent.localPosition.dx,
          clientY: pointerEvent.localPosition.dy,
          pageX: pointerEvent.localPosition.dx,
          pageY: pointerEvent.localPosition.dy,
          radiusX: pointerEvent.radiusMajor,
          radiusY: pointerEvent.radiusMinor,
          rotationAngle: pointerEvent.orientation,
          force: pointerEvent.pressure,
        );

        if (pointer == event.pointer) {
          e.changedTouches.append(touch);
        }

        if (currentTarget == target) {
          e.targetTouches.append(touch);
        }

        e.touches.append(touch);
      }

      if (touchType == EVENT_TOUCH_MOVE) {
        _throttler.throttle(() {
          currentTarget.dispatchEvent!(e);
        });
      } else {
        currentTarget.dispatchEvent!(e);
      }
    }

    // End of the gesture.
    if (event is PointerUpEvent || event is PointerCancelEvent) {
      // Multi pointer operations in the web will organize click and other gesture triggers.
      bool isSinglePointer = _pointerToTarget.length == 1;
      if (isSinglePointer) {
        _target = _pointerToTarget[event.pointer];
      } else {
        _target = null;
      }

      _pointers.remove(event.pointer);
      _pointerToEvent.remove(event.pointer);
      _pointerToTarget.remove(event.pointer);
    }

  }

  void onDoubleClick() {
    if (_target != null && _target!.onDoubleClick != null) {
      _target!.onDoubleClick!(Event(EVENT_DOUBLE_CLICK));
    }
  }

  void onTapUp(TapUpDetails details) {
    if (_target != null && _target!.onClick != null) {
<<<<<<< HEAD
      _target!.onClick!(eventType, up: up);
=======
      if (_target!.onClick != null) {
        _target!.onClick!(EVENT_CLICK, details);
      }
>>>>>>> 3c18b5ea
    }
  }

  void onSwipe(Event event) {
    if (_target != null && _target!.onSwipe != null) {
      _target!.onSwipe!(event);
    }
  }

  void onPanStart(DragStartDetails details) {
    if (_target != null && _target!.onPan != null) {
      _target!.onPan!(
        GestureEvent(
          EVENT_PAN,
          GestureEventInit(
            state: EVENT_STATE_START,
            deltaX: details.globalPosition.dx,
            deltaY: details.globalPosition.dy
          )
        )
      );
    }
  }

  void onPanUpdate(DragUpdateDetails details) {
    if (_target != null && _target!.onPan != null) {
      _target!.onPan!(
          GestureEvent(
              EVENT_PAN,
              GestureEventInit(
                  state: EVENT_STATE_UPDATE,
                  deltaX: details.globalPosition.dx,
                  deltaY: details.globalPosition.dy
              )
          )
      );
    }
  }

  void onPanEnd(DragEndDetails details) {
    if (_target != null && _target!.onPan != null) {
      _target!.onPan!(
        GestureEvent(
          EVENT_PAN,
          GestureEventInit(
            state: EVENT_STATE_END,
            velocityX: details.velocity.pixelsPerSecond.dx,
            velocityY: details.velocity.pixelsPerSecond.dy
          )
        )
      );
    }
  }

  void onScaleStart(ScaleStartDetails details) {
    if (_target != null && _target!.onScale != null) {
      _target!.onScale!(
        GestureEvent(
          EVENT_SCALE,
          GestureEventInit( state: EVENT_STATE_START )
        )
      );
    }
  }

  void onScaleUpdate(ScaleUpdateDetails details) {
    if (_target != null && _target!.onScale != null) {
      _target!.onScale!(
        GestureEvent(
          EVENT_SCALE,
          GestureEventInit(
            state: EVENT_STATE_UPDATE,
            rotation: details.rotation,
            scale: details.scale
          )
        )
      );
    }
  }

  void onScaleEnd(ScaleEndDetails details) {
    if (_target != null && _target!.onScale != null) {
      _target!.onScale!(
        GestureEvent(
          EVENT_SCALE,
          GestureEventInit( state: EVENT_STATE_END )
        )
      );
    }
  }

  void onLongPressEnd(LongPressEndDetails details) {
    if (_target != null && _target!.onLongPress != null) {
      _target!.onLongPress!(
        GestureEvent(
          EVENT_LONG_PRESS,
          GestureEventInit(
            deltaX: details.globalPosition.dx,
            deltaY: details.globalPosition.dy
          )
        )
      );
    }
  }
}<|MERGE_RESOLUTION|>--- conflicted
+++ resolved
@@ -193,13 +193,9 @@
 
   void onTapUp(TapUpDetails details) {
     if (_target != null && _target!.onClick != null) {
-<<<<<<< HEAD
-      _target!.onClick!(eventType, up: up);
-=======
       if (_target!.onClick != null) {
         _target!.onClick!(EVENT_CLICK, details);
       }
->>>>>>> 3c18b5ea
     }
   }
 
