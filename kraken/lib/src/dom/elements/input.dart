--- conflicted
+++ resolved
@@ -184,20 +184,9 @@
     this.textDirection = TextDirection.ltr,
     this.minLines = 1,
     this.maxLines = 1,
-<<<<<<< HEAD
-  }) : super(targetId, nativeEventTarget, elementManager, tagName: INPUT, defaultStyle: _defaultStyle, isIntrinsicBox: true);
-=======
-  }) : super(targetId, nativeInputElement.ref.nativeElement, elementManager, tagName: INPUT, defaultStyle: _defaultStyle, isIntrinsicBox: true) {
-    _nativeMap[nativeInputElement.address] = this;
-
+  }) : super(targetId, nativeEventTarget, elementManager, tagName: INPUT, defaultStyle: _defaultStyle, isIntrinsicBox: true) {
     _textSelectionDelegate = EditableTextDelegate(this);
-
-    nativeInputElement.ref.getInputWidth = nativeGetInputWidth;
-    nativeInputElement.ref.getInputHeight = nativeGetInputHeight;
-    nativeInputElement.ref.focus = nativeInputMethodFocus;
-    nativeInputElement.ref.blur = nativeInputMethodBlur;
-  }
->>>>>>> 7d18c3a9
+  }
 
   @override
   void didAttachRenderer() {
