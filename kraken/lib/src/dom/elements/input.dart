/*
 * Copyright (C) 2019-present Alibaba Inc. All rights reserved.
 * Author: Kraken Team.
 */

import 'dart:async';
import 'dart:collection';
import 'dart:ui';
import 'dart:ffi';

import 'package:kraken/bridge.dart';
import 'package:flutter/animation.dart';
import 'package:flutter/foundation.dart';
import 'package:flutter/rendering.dart' hide RenderEditable;
import 'package:flutter/scheduler.dart';
import 'package:flutter/services.dart';
import 'package:kraken/dom.dart';
import 'package:kraken/css.dart';
import 'package:kraken/rendering.dart';

const String INPUT = 'INPUT';
const String VALUE = 'value';

const TextInputType TEXT_INPUT_TYPE_NUMBER = TextInputType.numberWithOptions(signed: true);

final Pointer<NativeFunction<GetInputWidth>> nativeGetInputWidth = Pointer.fromFunction(InputElement.getInputWidth, 0.0);
final Pointer<NativeFunction<GetInputHeight>> nativeGetInputHeight = Pointer.fromFunction(InputElement.getInputHeight, 0.0);
final Pointer<NativeFunction<InputElementMethodVoidCallback>> nativeInputMethodFocus = Pointer.fromFunction(InputElement.callMethodFocus);
final Pointer<NativeFunction<InputElementMethodVoidCallback>> nativeInputMethodBlur = Pointer.fromFunction(InputElement.callMethodBlur);

/// https://www.w3.org/TR/css-sizing-3/#intrinsic-sizes
/// For boxes without a preferred aspect ratio:
/// If the available space is definite in the appropriate dimension, use the stretch fit into that size in that dimension.
///
/// Otherwise, if the box has a <length> as its computed minimum size (min-width/min-height) in that dimension, use that size.
//
/// Otherwise, use 300px for the width and/or 150px for the height as needed.
const Map<String, dynamic> _defaultStyle = {
  DISPLAY: INLINE_BLOCK,
  WIDTH: '150px',
  BORDER: '1px solid #767676',
};

typedef ValueChanged<T> = void Function(T value);
// The time it takes for the cursor to fade from fully opaque to fully
// transparent and vice versa. A full cursor blink, from transparent to opaque
// to transparent, is twice this duration.
const Duration _kCursorBlinkHalfPeriod = Duration(milliseconds: 500);

// The time the cursor is static in opacity before animating to become
// transparent.
const Duration _kCursorBlinkWaitForStart = Duration(milliseconds: 150);

const TextSelection blurSelection = TextSelection.collapsed(offset: -1);

class EditableTextDelegate implements TextSelectionDelegate {
  TextEditingValue _textEditingValue = TextEditingValue();

  @override
  TextEditingValue get textEditingValue => _textEditingValue;

  @override
  set textEditingValue(TextEditingValue value) {
    _textEditingValue = value;
  }

  @override
  void bringIntoView(TextPosition position) {
    // TODO: implement bringIntoView
    print('call bringIntoView $position');
  }

  @override
  void hideToolbar([bool hideHandles = true]) {
    // TODO: implement hideToolbar
    print('call hideToolbar');
  }

  @override
  bool get copyEnabled => true;

  @override
  bool get cutEnabled => true;

  @override
  bool get pasteEnabled => true;

  @override
  bool get selectAllEnabled => true;

  @override
  void userUpdateTextEditingValue(TextEditingValue value, SelectionChangedCause cause) {
    _textEditingValue = value;
  }
}

class InputElement extends Element implements TextInputClient, TickerProvider {
  static InputElement? focusInputElement;

  static void clearFocus() {
    if (InputElement.focusInputElement != null) {
      InputElement.focusInputElement!.blur();
    }

    InputElement.focusInputElement = null;
  }

  static void setFocus(InputElement inputElement) {
    clearFocus();
    InputElement.focusInputElement = inputElement;
    inputElement.focus();
  }

  static SplayTreeMap<int, InputElement> _nativeMap = SplayTreeMap();

  static InputElement getInputElementOfNativePtr(Pointer<NativeInputElement> nativePtr) {
    InputElement? element = _nativeMap[nativePtr.address];
    if (element == null) throw FlutterError('Can not get element from nativeElement: $nativePtr');
    return element;
  }

  // el.width
  static double getInputWidth(Pointer<NativeInputElement> nativeInputElement) {
    // @TODO: Apply algorithm of input element property width.
    return 0.0;
  }

  // el.height
  static double getInputHeight(Pointer<NativeInputElement> nativeInputElement) {
    // @TODO: Apply algorithm of input element property height.
    return 0.0;
  }

  static void callMethodFocus(Pointer<NativeInputElement> nativeInputElement) {
    InputElement inputElement = getInputElementOfNativePtr(nativeInputElement);
    InputElement.setFocus(inputElement);
  }

  static void callMethodBlur(Pointer<NativeInputElement> nativeInputElement) {
    InputElement inputElement = getInputElementOfNativePtr(nativeInputElement);
    if (inputElement == InputElement.focusInputElement) {
      InputElement.clearFocus();
    }
  }

  static String obscuringCharacter = '•';

  final Pointer<NativeInputElement> nativeInputElement;
  Timer? _cursorTimer;
  bool _targetCursorVisibility = false;
  final ValueNotifier<bool> _cursorVisibilityNotifier = ValueNotifier<bool>(false);
  AnimationController? _cursorBlinkOpacityController;
  int _obscureShowCharTicksPending = 0;

  TextAlign textAlign;
  TextDirection textDirection;
  int minLines;
  int maxLines;

  bool _autoFocus = false;

  ViewportOffset offset = ViewportOffset.zero();
  bool obscureText = false;
  bool autoCorrect = false;
  TextSelectionDelegate textSelectionDelegate = EditableTextDelegate();
<<<<<<< HEAD
  TextSpan? textSpan;
  RenderEditable? renderEditable;
  TextInputConnection? textInputConnection;
=======
  TextSpan _actualText;
  RenderEditable _renderEditable;
  RenderOffsetBox _renderOffsetBox;
  TextInputConnection textInputConnection;
>>>>>>> 41711a85

  // This value is an eyeball estimation of the time it takes for the iOS cursor
  // to ease in and out.
  static const Duration _fadeDuration = Duration(milliseconds: 250);

  // Input text-overflow not follow text rules.
  TextOverflow get textOverflow {
    switch(style[TEXT_OVERFLOW]) {
      case 'ellipsis':
        return TextOverflow.ellipsis;
      case 'fade':
        return TextOverflow.fade;
      case 'clip':
      default:
        return TextOverflow.clip;
    }
  }

  String get placeholderText => properties['placeholder'] ?? '';

  TextSpan get placeholderTextSpan {
    // TODO: support ::placeholder pseudo element
    return _buildTextSpan(
      text: placeholderText,
    );
  }

  TextInputConfiguration? textInputConfiguration;

  InputElement(
    int targetId,
    this.nativeInputElement,
    ElementManager elementManager, {
    this.textAlign = TextAlign.left,
    this.textDirection = TextDirection.ltr,
    this.minLines = 1,
    this.maxLines = 1,
  }) : super(targetId, nativeInputElement.ref.nativeElement, elementManager, tagName: INPUT, defaultStyle: _defaultStyle, isIntrinsicBox: true) {
    _nativeMap[nativeInputElement.address] = this;

    nativeInputElement.ref.getInputWidth = nativeGetInputWidth;
    nativeInputElement.ref.getInputHeight = nativeGetInputHeight;
    nativeInputElement.ref.focus = nativeInputMethodFocus;
    nativeInputElement.ref.blur = nativeInputMethodBlur;
  }

  @override
  void didAttachRenderer() {
    super.didAttachRenderer();

    // Make element listen to click event to trigger focus.
    addEvent(EVENT_CLICK);

    AnimationController animationController = _cursorBlinkOpacityController = AnimationController(vsync: this, duration: _fadeDuration);
    animationController.addListener(_onCursorColorTick);

    addChild(createRenderBox());

    if (properties.containsKey(VALUE)) {
      setProperty(VALUE, properties[VALUE]);
    }

    SchedulerBinding.instance!.addPostFrameCallback((_) {
      if (_autoFocus) {
        InputElement.setFocus(this);
      }
    });
  }

  @override
  void willDetachRenderer() {
    super.willDetachRenderer();
    InputElement.clearFocus();
    _cursorTimer?.cancel();
    if (textInputConnection != null && textInputConnection!.attached) {
      textInputConnection!.close();
    }
  }

  @override
  void didDetachRenderer() {
    super.didDetachRenderer();
    _cursorBlinkOpacityController!.removeListener(_onCursorColorTick);
    _cursorBlinkOpacityController = null;
    _renderEditable = null;
  }

  @override
  void setStyle(String key, value) {
    super.setStyle(key, value);

    // @TODO: Filter style properties that used by text span.
    _rebuildTextSpan();
  }

  void _rebuildTextSpan() {
    // Rebuilt text span, for style has changed.
<<<<<<< HEAD
    TextSpan span = textSpan = buildTextSpan();
    TextEditingValue value = TextEditingValue(text: span.text ?? '');
    textSelectionDelegate.userUpdateTextEditingValue(value, SelectionChangedCause.keyboard);

    if (renderEditable != null) {
      renderEditable!.text = span.text!.length == 0 ? placeholderTextSpan : span;
      renderEditable!.textOverflow = textOverflow;
=======
    _actualText = _buildTextSpan(text: _actualText?.text);
    textSelectionDelegate.textEditingValue = TextEditingValue(text: _actualText.text);

    TextSpan text = obscureText ? _buildPasswordTextSpan(_actualText.text) : _actualText;
    if (_renderEditable != null) {
      _renderEditable.text = _actualText.text.length == 0
          ? placeholderTextSpan
          : text;
      _renderEditable.textOverflow = textOverflow;
    }
  }

  TextSpan _buildTextSpan({ String text }) {
    if (text == null || text.length == 0) {
      text = properties[VALUE] ?? '';
>>>>>>> 41711a85
    }
    return CSSTextMixin.createTextSpan(text ?? '', this);
  }

<<<<<<< HEAD
  TextSpan buildTextSpan({String? text}) {
    text ??= properties[VALUE];
    return CSSTextMixin.createTextSpan(text, this);
=======
  TextSpan _buildPasswordTextSpan(String text) {
    return CSSTextMixin.createTextSpan(obscuringCharacter * text.length, this);
>>>>>>> 41711a85
  }

  Color get cursorColor => CSSColor.initial;

  @override
  void handlePointDown(PointerDownEvent pointEvent) {
    super.handlePointDown(pointEvent);
    InputElement.setFocus(this);
    // @TODO: selection.
  }

  @override
  void handlePointMove(PointerMoveEvent pointEvent) {
    super.handlePointMove(pointEvent);

    // @TODO: selection.
  }

  @override
  void handlePointUp(PointerUpEvent pointEvent) {
    super.handlePointUp(pointEvent);
    // @TODO: selection.
  }

  void focus() {
    if (isRendererAttached) {
      activeTextInput();
      dispatchEvent(Event('focus'));
    }
  }

  void blur() {
    if (isRendererAttached) {
      deactiveTextInput();
      dispatchEvent(Event('blur'));
    }
  }

  // Store the state at the begin of user input.
  String? _inputValueAtBegin;

  void activeTextInput() {
    _inputValueAtBegin = properties[VALUE];

    if (textInputConfiguration == null) {
      textInputConfiguration = TextInputConfiguration(
        inputType: _textInputType,
        obscureText: obscureText,
        autocorrect: autoCorrect,
        inputAction: TextInputAction.done, // newline to multilines
        textCapitalization: TextCapitalization.none,
        keyboardAppearance: Brightness.light,
      );
    }

    TextInputConnection? _textInputConnection = textInputConnection;
    if (_textInputConnection == null || !_textInputConnection.attached) {
      final TextEditingValue localValue = textSelectionDelegate.textEditingValue;
      _lastKnownRemoteTextEditingValue = localValue;

      _textInputConnection = textInputConnection = TextInput.attach(this, textInputConfiguration!);
      _textInputConnection.setEditingState(localValue);
    }
    _textInputConnection.show();
    _startCursorTimer();
<<<<<<< HEAD
    renderEditable!.markNeedsTextLayout();
=======
    _renderEditable.markNeedsTextLayout();
>>>>>>> 41711a85
  }

  void deactiveTextInput() {
    _cursorVisibilityNotifier.value = false;
    if (textInputConnection != null && textInputConnection!.attached) {
      textInputConnection!.close();
    }
    _stopCursorTimer();
<<<<<<< HEAD
    renderEditable!.markNeedsTextLayout();
=======
    _renderEditable.markNeedsTextLayout();
>>>>>>> 41711a85
  }

  void onSelectionChanged(TextSelection selection, RenderEditable renderObject, SelectionChangedCause cause) {
    TextEditingValue value = textSelectionDelegate.textEditingValue.copyWith(
        selection: renderObject.text == placeholderTextSpan ? blurSelection : selection, composing: TextRange.empty);
    updateEditingValue(value);
  }

  bool get multiLine => maxLines > 1;
<<<<<<< HEAD

  // bool get _hasFocus => InputElement.focusInputElement == this;
  bool get _hasFocus => true;
=======
  bool get _hasFocus => InputElement.focusInputElement == this;
>>>>>>> 41711a85

  RenderEditable createRenderEditable() {
    if (_actualText == null) {
      _actualText = _buildTextSpan();
    }
    TextSpan text = _actualText;
    if (_actualText.toPlainText().length == 0) {
      text = placeholderTextSpan;
    } else if (obscureText) {
      text = _buildPasswordTextSpan(text.text);
    }
<<<<<<< HEAD
    TextSpan? text = textSpan!.toPlainText().length > 0 ? textSpan : placeholderTextSpan;

    RenderEditable editable = renderEditable = RenderEditable(
=======

    _renderEditable = RenderEditable(
>>>>>>> 41711a85
      text: text,
      cursorColor: cursorColor,
      showCursor: _cursorVisibilityNotifier,
      hasFocus: _hasFocus,
      maxLines: maxLines,
      minLines: minLines,
      expands: false,
      textScaleFactor: 1.0,
      textAlign: textAlign,
      textDirection: textDirection,
      selection: blurSelection, // Default to blur
      offset: offset,
      readOnly: false,
      forceLine: true,
      onSelectionChanged: onSelectionChanged,
      onCaretChanged: _handleCaretChanged,
      obscureText: obscureText,
      cursorWidth: 1.0,
      cursorRadius: Radius.zero,
      cursorOffset: Offset.zero,
      enableInteractiveSelection: true,
      textSelectionDelegate: textSelectionDelegate,
      devicePixelRatio: window.devicePixelRatio,
      startHandleLayerLink: LayerLink(),
      endHandleLayerLink: LayerLink(),
      textOverflow: textOverflow,
    );
<<<<<<< HEAD
    return editable;
=======
    return _renderEditable;
>>>>>>> 41711a85
  }

  RenderBox createRenderBox() {
    assert(renderBoxModel is RenderIntrinsic);
    RenderEditable renderEditable = createRenderEditable();
    RenderIntrinsic renderIntrinsic = (renderBoxModel as RenderIntrinsic?)!;
    RenderStyle renderStyle = renderIntrinsic.renderStyle;
    // Make render editable vertically center.
    double dy = renderStyle.height == null
        ? 0
        : (renderStyle.height!
            - renderEditable.preferredLineHeight
            - renderIntrinsic.renderStyle.borderTop
            - renderIntrinsic.renderStyle.borderBottom) / 2;
    RenderOffsetBox renderOffsetBox = RenderOffsetBox(
      offset: Offset(0, dy),
      child: renderEditable,
    );
    return renderOffsetBox;
  }

  @override
  void performAction(TextInputAction action) {
    switch (action) {
      case TextInputAction.done:
        _triggerChangeEvent();
        blur();
        break;
      case TextInputAction.none:
        // TODO: Handle this case.
        break;
      case TextInputAction.unspecified:
        // TODO: Handle this case.
        break;
      case TextInputAction.go:
        // TODO: Handle this case.
        break;
      case TextInputAction.search:
        // TODO: Handle this case.
        break;
      case TextInputAction.send:
        // TODO: Handle this case.
        break;
      case TextInputAction.next:
        // TODO: Handle this case.
        break;
      case TextInputAction.previous:
        // TODO: Handle this case.
        break;
      case TextInputAction.continueAction:
        // TODO: Handle this case.
        break;
      case TextInputAction.join:
        // TODO: Handle this case.
        break;
      case TextInputAction.route:
        // TODO: Handle this case.
        break;
      case TextInputAction.emergencyCall:
        // TODO: Handle this case.
        break;
      case TextInputAction.newline:
        // TODO: Handle this case.
        break;
    }
  }

  void _hideSelectionOverlayIfNeeded() {
    // todo: selection overlay.
  }

  bool get _hasInputConnection => textInputConnection != null && textInputConnection!.attached;
  TextEditingValue? _lastKnownRemoteTextEditingValue;

  void _updateRemoteEditingValueIfNeeded() {
    if (!_hasInputConnection) return;
    final TextEditingValue localValue = textSelectionDelegate.textEditingValue;
    if (localValue == _lastKnownRemoteTextEditingValue) return;
    _lastKnownRemoteTextEditingValue = localValue;
    textInputConnection!.setEditingState(localValue);
  }

  void formatAndSetValue(TextEditingValue value, { bool shouldDispatchEvent = false }) {
    final bool textChanged = textSelectionDelegate.textEditingValue.text != value.text;
    textSelectionDelegate.userUpdateTextEditingValue(value, SelectionChangedCause.keyboard);

    if (textChanged) {
      _updateRemoteEditingValueIfNeeded();
<<<<<<< HEAD
      textSpan = buildTextSpan(text: value.text);
      RenderEditable? _renderEditable = renderEditable;
      if (_renderEditable != null) {
        if (value.text.length == 0) {
          _renderEditable.text = placeholderTextSpan;
        } else {
          _renderEditable.text = textSpan!;
=======
      if (_renderEditable != null) {
        if (value.text.length == 0) {
          _renderEditable.text = placeholderTextSpan;
        } else if (obscureText) {
          _renderEditable.text = _buildPasswordTextSpan(value.text);
        } else {
          _actualText = _renderEditable.text = _buildTextSpan(text: value.text);
>>>>>>> 41711a85
        }
      }
      // Sync value to input element property
      properties[VALUE] = value.text;
      if (shouldDispatchEvent) {
        // TODO: return the string containing the data that was added to the element,
        // which MAY be null if it doesn't apply.
        String inputData = '';
        InputEvent inputEvent = InputEvent(inputData);
        dispatchEvent(inputEvent);
      }
    }

<<<<<<< HEAD
    if (renderEditable != null) {
      renderEditable!.selection = value.selection;
=======
    if (_renderEditable != null) {
      _renderEditable.selection = value.selection;
>>>>>>> 41711a85
    }
  }

  @override
  void updateEditingValue(TextEditingValue value) {
    if (value.text != textSelectionDelegate.textEditingValue.text) {
      _hideSelectionOverlayIfNeeded();
      _showCaretOnScreen();
    }
    _lastKnownRemoteTextEditingValue = value;
    formatAndSetValue(value, shouldDispatchEvent: true);
    // To keep the cursor from blinking while typing, we want to restart the
    // cursor timer every time a new character is typed.
    _stopCursorTimer(resetCharTicks: false);
    _startCursorTimer();
  }

  void _triggerChangeEvent() {
    String currentValue = textSelectionDelegate.textEditingValue.text;
    if (_inputValueAtBegin != currentValue) {
      Event changeEvent = Event(EVENT_CHANGE);
      dispatchEvent(changeEvent);
    }
  }

  @override
  void setProperty(String key, value) {
    super.setProperty(key, value);

    if (key == VALUE) {
      String text = value?.toString() ?? '';
      TextRange composing = textSelectionDelegate.textEditingValue.composing;
      TextSelection selection = TextSelection.collapsed(offset: text.length);
      TextEditingValue newTextEditingValue = TextEditingValue(
        text: text,
        selection: selection,
        composing: composing,
      );
      formatAndSetValue(newTextEditingValue);
    } else if (key == 'placeholder') {
      // Update placeholder text.
      _rebuildTextSpan();
    } else if (key == 'autofocus') {
      _autoFocus = value != null;
    } else if (key == 'type') {
      _setType(value);
    }
  }

  TextInputType _textInputType = TextInputType.text;
  TextInputType get textInputType => _textInputType;
  set textInputType(TextInputType value) {
    if (value != _textInputType) {
      _textInputType = value;
      if (textInputConnection != null && textInputConnection!.attached) {
        deactiveTextInput();
        activeTextInput();
      }
    }
  }

  void _setType(String value) {
    switch (value) {
      case 'text':
        textInputType = TextInputType.text;
        break;
      case 'number':
        textInputType = TEXT_INPUT_TYPE_NUMBER;
        break;
      case 'tel':
        textInputType = TextInputType.number;
        break;
      case 'password':
        textInputType = TextInputType.text;
        _enablePassword();
        break;
      // @TODO: more types.
    }
  }

  void _enablePassword() {
    obscureText = true;
    if (_renderEditable != null) {
      _renderEditable.obscureText = obscureText;
    }
  }

  bool _showCaretOnScreenScheduled = false;
  Rect? _currentCaretRect;
  void _showCaretOnScreen() {
    if (_showCaretOnScreenScheduled) {
      return;
    }

    _showCaretOnScreenScheduled = true;
    SchedulerBinding.instance!.addPostFrameCallback((Duration _) {
      _showCaretOnScreenScheduled = false;
      Rect? currentCaretRect = _currentCaretRect;
      if (currentCaretRect == null) {
        return;
      }

      final Rect newCaretRect = currentCaretRect;
      // Enlarge newCaretRect by scrollPadding to ensure that caret
      // is not positioned directly at the edge after scrolling.
      final Rect inflatedRect = Rect.fromLTRB(
        newCaretRect.left,
        newCaretRect.top,
        newCaretRect.right,
        newCaretRect.bottom,
      );

<<<<<<< HEAD
      renderEditable!.showOnScreen(
=======
      _renderEditable.showOnScreen(
>>>>>>> 41711a85
        rect: inflatedRect,
        duration: _caretAnimationDuration,
        curve: _caretAnimationCurve,
      );
    });
  }

  // Animation configuration for scrolling the caret back on screen.
  static const Duration _caretAnimationDuration = Duration(milliseconds: 100);
  static const Curve _caretAnimationCurve = Curves.fastOutSlowIn;

  bool _textChangedSinceLastCaretUpdate = false;
  void _handleCaretChanged(Rect caretRect) {
    _currentCaretRect = caretRect;
    // If the caret location has changed due to an update to the text or
    // selection, then scroll the caret into view.
    if (_textChangedSinceLastCaretUpdate) {
      _textChangedSinceLastCaretUpdate = false;
      _showCaretOnScreen();
    }
  }

  void _stopCursorTimer({bool resetCharTicks = true}) {
    _cursorTimer?.cancel();
    _cursorTimer = null;
    _targetCursorVisibility = false;
    _cursorBlinkOpacityController!.value = 0.0;
    if (resetCharTicks) _obscureShowCharTicksPending = 0;
    _cursorBlinkOpacityController!.stop();
    _cursorBlinkOpacityController!.value = 0.0;
  }

  void _startCursorTimer() {
    _targetCursorVisibility = true;
    _cursorBlinkOpacityController!.value = 1.0;
    _cursorTimer = Timer.periodic(_kCursorBlinkWaitForStart, _cursorWaitForStart);
  }

  void _cursorWaitForStart(Timer timer) {
    assert(_kCursorBlinkHalfPeriod > _fadeDuration);
    _cursorTimer?.cancel();
    _cursorTimer = Timer.periodic(_kCursorBlinkHalfPeriod, _cursorTick);
  }

  void _cursorTick(Timer timer) {
    _targetCursorVisibility = !_targetCursorVisibility;
    final double targetOpacity = _targetCursorVisibility ? 1.0 : 0.0;
    // If we want to show the cursor, we will animate the opacity to the value
    // of 1.0, and likewise if we want to make it disappear, to 0.0. An easing
    // curve is used for the animation to mimic the aesthetics of the native
    // iOS cursor.
    //
    // These values and curves have been obtained through eyeballing, so are
    // likely not exactly the same as the values for native iOS.
    _cursorBlinkOpacityController!.animateTo(targetOpacity, curve: Curves.easeOut);

    if (_obscureShowCharTicksPending > 0) {
      _obscureShowCharTicksPending--;
    }
  }

  @override
  void updateFloatingCursor(RawFloatingCursorPoint point) {
    final TextPosition currentTextPosition = TextPosition(offset: 1);
<<<<<<< HEAD
    Rect _startCaretRect = renderEditable!.getLocalRectForCaret(currentTextPosition);
    renderEditable!.setFloatingCursor(point.state, _startCaretRect.center, currentTextPosition);
  }

  void _onCursorColorTick() {
    renderEditable!.cursorColor = cursorColor.withOpacity(_cursorBlinkOpacityController!.value);
    _cursorVisibilityNotifier.value = _cursorBlinkOpacityController!.value > 0;
=======
    Rect _startCaretRect = _renderEditable.getLocalRectForCaret(currentTextPosition);
    _renderEditable.setFloatingCursor(point.state, _startCaretRect.center, currentTextPosition);
  }

  void _onCursorColorTick() {
    _renderEditable.cursorColor = cursorColor.withOpacity(_cursorBlinkOpacityController.value);
    _cursorVisibilityNotifier.value = _cursorBlinkOpacityController.value > 0;
>>>>>>> 41711a85
  }

  Set<Ticker>? _tickers;

  @override
  Ticker createTicker(onTick) {
    _tickers ??= <Ticker>{};
    final Ticker result = Ticker(onTick, debugLabel: 'created by $this');
    _tickers!.add(result);
    return result;
  }

  @override
  void connectionClosed() {
    // TODO: implement connectionClosed
    print('TODO: impl connection closed.');
  }

  // Abstract class method added after flutter@1.15
  @override
  TextEditingValue get currentTextEditingValue => textSelectionDelegate.textEditingValue;

  @override
  // TODO: implement currentAutofillScope
  AutofillScope get currentAutofillScope => throw UnimplementedError();

  @override
  void performPrivateCommand(String action, Map<String, dynamic> data) {
    // TODO: implement performPrivateCommand
    print('PerformPrivateCommand $action $data');
  }

  @override
  void showAutocorrectionPromptRect(int start, int end) {
    // TODO: implement showAutocorrectionPromptRect
    print('ShowAutocorrectionPromptRect start: $start, end: $end');
  }

  void dispose() {
    super.dispose();
    _nativeMap.remove(nativeInputElement.address);
  }
}

class RenderOffsetBox extends RenderProxyBox {
  RenderOffsetBox({
    RenderBox? child,
    Offset? offset
  }) : assert(offset != null),
        _offset = offset,
        super(child);

  Offset? _offset;
  Offset? get offset => _offset;
  set(Offset? value) {
    if (value != null && value != _offset) {
      _offset = value;
      markNeedsLayout();
    }
  }

  @override
  void paint(PaintingContext context, Offset offset) {
    if (_offset == null) {
      super.paint(context, offset);
    } else {
      final Offset transformedOffset = offset.translate(_offset!.dx, _offset!.dy);
      if (child != null) {
        context.paintChild(child!, transformedOffset);
      }
    }
  }
}<|MERGE_RESOLUTION|>--- conflicted
+++ resolved
@@ -163,16 +163,9 @@
   bool obscureText = false;
   bool autoCorrect = false;
   TextSelectionDelegate textSelectionDelegate = EditableTextDelegate();
-<<<<<<< HEAD
-  TextSpan? textSpan;
-  RenderEditable? renderEditable;
+  TextSpan? _actualText;
+  RenderEditable? _renderEditable;
   TextInputConnection? textInputConnection;
-=======
-  TextSpan _actualText;
-  RenderEditable _renderEditable;
-  RenderOffsetBox _renderOffsetBox;
-  TextInputConnection textInputConnection;
->>>>>>> 41711a85
 
   // This value is an eyeball estimation of the time it takes for the iOS cursor
   // to ease in and out.
@@ -270,43 +263,27 @@
 
   void _rebuildTextSpan() {
     // Rebuilt text span, for style has changed.
-<<<<<<< HEAD
-    TextSpan span = textSpan = buildTextSpan();
-    TextEditingValue value = TextEditingValue(text: span.text ?? '');
+    _actualText = _buildTextSpan(text: _actualText?.text);
+    TextEditingValue value = TextEditingValue(text: _actualText!.text!);
     textSelectionDelegate.userUpdateTextEditingValue(value, SelectionChangedCause.keyboard);
-
-    if (renderEditable != null) {
-      renderEditable!.text = span.text!.length == 0 ? placeholderTextSpan : span;
-      renderEditable!.textOverflow = textOverflow;
-=======
-    _actualText = _buildTextSpan(text: _actualText?.text);
-    textSelectionDelegate.textEditingValue = TextEditingValue(text: _actualText.text);
-
-    TextSpan text = obscureText ? _buildPasswordTextSpan(_actualText.text) : _actualText;
+    TextSpan? text = obscureText ? _buildPasswordTextSpan(_actualText!.text!) : _actualText;
     if (_renderEditable != null) {
-      _renderEditable.text = _actualText.text.length == 0
+      _renderEditable!.text = _actualText!.text!.length == 0
           ? placeholderTextSpan
           : text;
-      _renderEditable.textOverflow = textOverflow;
-    }
-  }
-
-  TextSpan _buildTextSpan({ String text }) {
+      _renderEditable!.textOverflow = textOverflow;
+    }
+  }
+
+  TextSpan _buildTextSpan({ String? text = '' }) {
     if (text == null || text.length == 0) {
       text = properties[VALUE] ?? '';
->>>>>>> 41711a85
     }
     return CSSTextMixin.createTextSpan(text ?? '', this);
   }
 
-<<<<<<< HEAD
-  TextSpan buildTextSpan({String? text}) {
-    text ??= properties[VALUE];
-    return CSSTextMixin.createTextSpan(text, this);
-=======
   TextSpan _buildPasswordTextSpan(String text) {
     return CSSTextMixin.createTextSpan(obscuringCharacter * text.length, this);
->>>>>>> 41711a85
   }
 
   Color get cursorColor => CSSColor.initial;
@@ -372,11 +349,7 @@
     }
     _textInputConnection.show();
     _startCursorTimer();
-<<<<<<< HEAD
-    renderEditable!.markNeedsTextLayout();
-=======
-    _renderEditable.markNeedsTextLayout();
->>>>>>> 41711a85
+    _renderEditable!.markNeedsTextLayout();
   }
 
   void deactiveTextInput() {
@@ -385,11 +358,7 @@
       textInputConnection!.close();
     }
     _stopCursorTimer();
-<<<<<<< HEAD
-    renderEditable!.markNeedsTextLayout();
-=======
-    _renderEditable.markNeedsTextLayout();
->>>>>>> 41711a85
+    _renderEditable!.markNeedsTextLayout();
   }
 
   void onSelectionChanged(TextSelection selection, RenderEditable renderObject, SelectionChangedCause cause) {
@@ -399,32 +368,20 @@
   }
 
   bool get multiLine => maxLines > 1;
-<<<<<<< HEAD
-
-  // bool get _hasFocus => InputElement.focusInputElement == this;
-  bool get _hasFocus => true;
-=======
   bool get _hasFocus => InputElement.focusInputElement == this;
->>>>>>> 41711a85
 
   RenderEditable createRenderEditable() {
     if (_actualText == null) {
       _actualText = _buildTextSpan();
     }
-    TextSpan text = _actualText;
-    if (_actualText.toPlainText().length == 0) {
+    TextSpan text = _actualText!;
+    if (_actualText!.toPlainText().length == 0) {
       text = placeholderTextSpan;
     } else if (obscureText) {
-      text = _buildPasswordTextSpan(text.text);
-    }
-<<<<<<< HEAD
-    TextSpan? text = textSpan!.toPlainText().length > 0 ? textSpan : placeholderTextSpan;
-
-    RenderEditable editable = renderEditable = RenderEditable(
-=======
+      text = _buildPasswordTextSpan(text.text!);
+    }
 
     _renderEditable = RenderEditable(
->>>>>>> 41711a85
       text: text,
       cursorColor: cursorColor,
       showCursor: _cursorVisibilityNotifier,
@@ -452,11 +409,7 @@
       endHandleLayerLink: LayerLink(),
       textOverflow: textOverflow,
     );
-<<<<<<< HEAD
-    return editable;
-=======
-    return _renderEditable;
->>>>>>> 41711a85
+    return _renderEditable!;
   }
 
   RenderBox createRenderBox() {
@@ -545,23 +498,13 @@
 
     if (textChanged) {
       _updateRemoteEditingValueIfNeeded();
-<<<<<<< HEAD
-      textSpan = buildTextSpan(text: value.text);
-      RenderEditable? _renderEditable = renderEditable;
       if (_renderEditable != null) {
         if (value.text.length == 0) {
-          _renderEditable.text = placeholderTextSpan;
+          _renderEditable!.text = placeholderTextSpan;
+        } else if (obscureText) {
+          _renderEditable!.text = _buildPasswordTextSpan(value.text);
         } else {
-          _renderEditable.text = textSpan!;
-=======
-      if (_renderEditable != null) {
-        if (value.text.length == 0) {
-          _renderEditable.text = placeholderTextSpan;
-        } else if (obscureText) {
-          _renderEditable.text = _buildPasswordTextSpan(value.text);
-        } else {
-          _actualText = _renderEditable.text = _buildTextSpan(text: value.text);
->>>>>>> 41711a85
+          _actualText = _renderEditable!.text = _buildTextSpan(text: value.text);
         }
       }
       // Sync value to input element property
@@ -575,13 +518,8 @@
       }
     }
 
-<<<<<<< HEAD
-    if (renderEditable != null) {
-      renderEditable!.selection = value.selection;
-=======
     if (_renderEditable != null) {
-      _renderEditable.selection = value.selection;
->>>>>>> 41711a85
+      _renderEditable!.selection = value.selection;
     }
   }
 
@@ -665,7 +603,7 @@
   void _enablePassword() {
     obscureText = true;
     if (_renderEditable != null) {
-      _renderEditable.obscureText = obscureText;
+      _renderEditable!.obscureText = obscureText;
     }
   }
 
@@ -694,11 +632,7 @@
         newCaretRect.bottom,
       );
 
-<<<<<<< HEAD
-      renderEditable!.showOnScreen(
-=======
-      _renderEditable.showOnScreen(
->>>>>>> 41711a85
+      _renderEditable!.showOnScreen(
         rect: inflatedRect,
         duration: _caretAnimationDuration,
         curve: _caretAnimationCurve,
@@ -763,23 +697,13 @@
   @override
   void updateFloatingCursor(RawFloatingCursorPoint point) {
     final TextPosition currentTextPosition = TextPosition(offset: 1);
-<<<<<<< HEAD
-    Rect _startCaretRect = renderEditable!.getLocalRectForCaret(currentTextPosition);
-    renderEditable!.setFloatingCursor(point.state, _startCaretRect.center, currentTextPosition);
+    Rect _startCaretRect = _renderEditable!.getLocalRectForCaret(currentTextPosition);
+    _renderEditable!.setFloatingCursor(point.state, _startCaretRect.center, currentTextPosition);
   }
 
   void _onCursorColorTick() {
-    renderEditable!.cursorColor = cursorColor.withOpacity(_cursorBlinkOpacityController!.value);
+    _renderEditable!.cursorColor = cursorColor.withOpacity(_cursorBlinkOpacityController!.value);
     _cursorVisibilityNotifier.value = _cursorBlinkOpacityController!.value > 0;
-=======
-    Rect _startCaretRect = _renderEditable.getLocalRectForCaret(currentTextPosition);
-    _renderEditable.setFloatingCursor(point.state, _startCaretRect.center, currentTextPosition);
-  }
-
-  void _onCursorColorTick() {
-    _renderEditable.cursorColor = cursorColor.withOpacity(_cursorBlinkOpacityController.value);
-    _cursorVisibilityNotifier.value = _cursorBlinkOpacityController.value > 0;
->>>>>>> 41711a85
   }
 
   Set<Ticker>? _tickers;
