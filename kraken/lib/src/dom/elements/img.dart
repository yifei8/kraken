/*
 * Copyright (C) 2019-present Alibaba Inc. All rights reserved.
 * Author: Kraken Team.
 */
import 'dart:async';
<<<<<<< HEAD
import 'dart:ffi';
=======
>>>>>>> 53df9fb4
import 'dart:ui' as ui;

import 'package:flutter/rendering.dart';
import 'package:flutter/scheduler.dart';
import 'package:kraken/css.dart';
import 'package:kraken/dom.dart';
import 'package:kraken/painting.dart';
import 'package:kraken/rendering.dart';

const String IMAGE = 'IMG';
const String NATURAL_WIDTH = 'naturalWidth';
const String NATURAL_HEIGHT = 'naturalHeight';

// FIXME: should be inline default.
const Map<String, dynamic> _defaultStyle = {
  DISPLAY: INLINE_BLOCK,
};

// The HTMLImageElement.
class ImageElement extends Element {
  // The render box to draw image.
<<<<<<< HEAD
  RenderImage? _renderImage;
=======
  KrakenRenderImage? _renderImage;
>>>>>>> 53df9fb4

  ImageProvider? _cachedImageProvider;
  dynamic _imageProviderKey;

  ImageStream? _cachedImageStream;
  ImageInfo? _cachedImageInfo;
  Uri? _resolvedUri;

  // Width and height set through property.
  double? _propertyWidth;
  double? _propertyHeight;

<<<<<<< HEAD
=======
  // Width and height set through style.
  double? _styleWidth;
  double? _styleHeight;

>>>>>>> 53df9fb4
  ui.Image? get image => _cachedImageInfo?.image;

  /// Number of image frame, used to identify multi frame image after loaded.
  int _frameCount = 0;

  bool _isListeningStream = false;
  bool _isInLazyLoading = false;
  // https://html.spec.whatwg.org/multipage/embedded-content.html#dom-img-complete-dev
  // A boolean value which indicates whether or not the image has completely loaded.
  bool complete = false;

  bool get _shouldLazyLoading => properties['loading'] == 'lazy';
  ImageStreamCompleterHandle? _completerHandle;

  ImageElement(EventTargetContext? context)
      : super(
      context,
      isIntrinsicBox: true,
      defaultStyle: _defaultStyle) {
  }

  @override
  void willAttachRenderer() {
    super.willAttachRenderer();
    style.addStyleChangeListener(_stylePropertyChanged);
  }

  @override
  void didAttachRenderer() {
    super.didAttachRenderer();
    // Should add image box after style has applied to ensure intersection observer
    // attached to correct renderBoxModel
    if (!_isInLazyLoading || _renderImage == null) {
      // Image dimensions (width or height) should specified for performance when lazy-load.
      if (_shouldLazyLoading) {
        _isInLazyLoading = true;

        // When detach renderer, all listeners will be cleared.
        renderBoxModel!.addIntersectionChangeListener(_handleIntersectionChange);
      } else {
        _loadImage();
      }
    }
  }

  void _loadImage() {
    _constructImage();
    // Try to attach image if image is cached.
    _attachImage();
    _resizeImage();
    _resolveImage(_resolvedUri);
    _listenToStream();
  }

  @override
  void didDetachRenderer() async {
    super.didDetachRenderer();
    style.removeStyleChangeListener(_stylePropertyChanged);

    _stopListeningStream(keepStreamAlive: true);
  }

  ImageStreamListener? _imageStreamListener;
  ImageStreamListener _getListener() {
    _imageStreamListener ??= ImageStreamListener(
      _handleImageFrame,
      onError: _onImageError
    );
    return _imageStreamListener!;
  }

  void _listenToStream() {
    if (_isListeningStream)
      return;

    _cachedImageStream?.addListener(_getListener());
    _completerHandle?.dispose();
    _completerHandle = null;

    _isListeningStream = true;
  }

  @override
  void dispose() {
    super.dispose();
    _stopListeningStream();
    _completerHandle?.dispose();
    _replaceImage(info: null);
    _cachedImageProvider?.evict();
    _cachedImageProvider = null;
    _imageProviderKey = null;
  }

  double get width {
    double? width = _styleWidth ?? _propertyWidth;

    if (width == null) {
      width = naturalWidth;
      double? height = _styleHeight ?? _propertyHeight;

      if (height != null && naturalHeight != 0) {
        width = height * naturalWidth / naturalHeight;
      }
    }

    return width;
  }

  double get height {
    double? height = _styleHeight ?? _propertyHeight;

    if (height == null) {
      height = naturalHeight;
      double? width = _styleWidth ?? _propertyWidth;

      if (width != null && naturalWidth != 0) {
        height = width * naturalHeight / naturalWidth;
      }
    }

    return height;
  }

<<<<<<< HEAD
=======
  // Read the original image width of loaded image.
  // The getter must be called after image had loaded, otherwise will return 0.0.
>>>>>>> 53df9fb4
  double get naturalWidth {
    ImageProvider? imageProvider = _cachedImageProvider;
    if (imageProvider is KrakenResizeImage) {
      Size? size = KrakenResizeImage.getImageNaturalSize(_imageProviderKey);
      if (size != null) {
        return size.width;
      }
    }
    return image?.width.toDouble() ?? 0;
  }
<<<<<<< HEAD
=======

  // Read the original image height of loaded image.
  // The getter must be called after image had loaded, otherwise will return 0.0.
>>>>>>> 53df9fb4
  double get naturalHeight {
    ImageProvider? imageProvider = _cachedImageProvider;
    if (imageProvider is KrakenResizeImage) {
      Size? size = KrakenResizeImage.getImageNaturalSize(_imageProviderKey);
      if (size != null) {
        return size.height;
      }
    }
    return image?.height.toDouble() ?? 0;
  }

  void _handleIntersectionChange(IntersectionObserverEntry entry) {
    // When appear
    if (entry.isIntersecting) {
      // Once appear remove the listener
      _resetLazyLoading();
      _loadImage();
    }
  }

  void _resetLazyLoading() {
    _isInLazyLoading = false;
    renderBoxModel!.removeIntersectionChangeListener(_handleIntersectionChange);
  }

  void _constructImage() {
    RenderImage image = _renderImage = _createRenderImageBox();
    addChild(image);
  }

  void _dispatchLoadEvent() {
    dispatchEvent(Event(EVENT_LOAD));
  }

  void _handleEventAfterImageLoaded() {
    // `load` event is a simple event.
    if (isConnected) {
      // If image in tree, make sure the image-box has been layout, using addPostFrameCallback.
      SchedulerBinding.instance!.scheduleFrame();
      SchedulerBinding.instance!.addPostFrameCallback((_) {
        _dispatchLoadEvent();
      });
    } else {
      // If not in tree, dispatch the event directly.
      _dispatchLoadEvent();
    }
  }

  void _onImageError(Object exception, StackTrace? stackTrace) {
    dispatchEvent(Event(EVENT_ERROR));
  }

  void _resizeImage() {
    assert(isRendererAttached);

    if (_styleWidth == null && _propertyWidth != null) {
      // The intrinsic width of the image in pixels. Must be an integer without a unit.
      renderStyle.width = CSSLengthValue(_propertyWidth, CSSLengthType.PX);
    }
    if (_styleHeight == null && _propertyHeight != null) {
      // The intrinsic height of the image, in pixels. Must be an integer without a unit.
      renderStyle.height = CSSLengthValue(_propertyHeight, CSSLengthType.PX);
    }

    renderStyle.intrinsicWidth = naturalWidth;
    renderStyle.intrinsicHeight = naturalHeight;

    // Try to update image size if image already resolved.
<<<<<<< HEAD
    _renderImage?.width = width;
    _renderImage?.height = height;
    renderStyle.intrinsicWidth = naturalWidth;
    renderStyle.intrinsicHeight = naturalHeight;
=======
    // Set size to RenderImage is needs, to avoid makeNeedsLayout when update image.
    _renderImage?.width = width;
    _renderImage?.height = height;
>>>>>>> 53df9fb4

    if (naturalWidth == 0.0 || naturalHeight == 0.0) {
      renderStyle.intrinsicRatio = null;
    } else {
      renderStyle.intrinsicRatio = naturalHeight / naturalWidth;
    }
  }

<<<<<<< HEAD
  RenderImage _createRenderImageBox() {
=======
  KrakenRenderImage _createRenderImageBox() {
>>>>>>> 53df9fb4
    RenderStyle renderStyle = renderBoxModel!.renderStyle;
    BoxFit objectFit = renderStyle.objectFit;
    Alignment objectPosition = renderStyle.objectPosition;

<<<<<<< HEAD
    return RenderImage(
=======
    return KrakenRenderImage(
>>>>>>> 53df9fb4
      image: _cachedImageInfo?.image,
      fit: objectFit,
      alignment: objectPosition,
    );
  }

  @override
  void removeProperty(String key) {
    super.removeProperty(key);
    if (key == 'src') {
      _stopListeningStream(keepStreamAlive: true);
    } else if (key == 'loading' && _isInLazyLoading && _cachedImageProvider == null) {
      _resetLazyLoading();
      _stopListeningStream(keepStreamAlive: true);
    }
  }

  /// Stops listening to the image stream, if this state object has attached a
  /// listener.
  ///
  /// If the listener from this state is the last listener on the stream, the
  /// stream will be disposed. To keep the stream alive, set `keepStreamAlive`
  /// to true, which create [ImageStreamCompleterHandle] to keep the completer
  /// alive.
  void _stopListeningStream({bool keepStreamAlive = false}) {
    if (!_isListeningStream)
      return;

    if (keepStreamAlive && _completerHandle == null && _cachedImageStream?.completer != null) {
      _completerHandle = _cachedImageStream!.completer!.keepAlive();
    }

    _cachedImageStream?.removeListener(_getListener());
    _isListeningStream = false;
  }

  Uri? _resolveSrc() {
    String? src = properties['src'];
    if (src != null && src.isNotEmpty) {
<<<<<<< HEAD
      Uri base = Uri.parse(elementManager.controller.href);
      return elementManager.controller.uriParser!.resolve(base, Uri.parse(src));
=======
      Uri base = Uri.parse(ownerDocument.controller.href);
      return ownerDocument.controller.uriParser!.resolve(base, Uri.parse(src));
>>>>>>> 53df9fb4
    }
    return null;
  }

  void _updateSourceStream(ImageStream newStream) {
    if (_cachedImageStream?.key == newStream.key) return;

    if (_isListeningStream) {
      _cachedImageStream?.removeListener(_getListener());
    }

    _frameCount = 0;
    _cachedImageStream = newStream;

    if (_isListeningStream) {
      _cachedImageStream!.addListener(_getListener());
    }
  }

  // Obtain image resource from resolvedUri, and create an ImageStream that loads the image streams.
  // If imageElement has propertySize or width,height properties on renderStyle,
  // The image will be encoded into a small size for better rasterization performance.
  void _resolveImage(Uri? resolvedUri, { bool updateImageProvider = false }) async {
    if (resolvedUri == null) return;

    // Try to make sure that this image can be encoded into a smaller size.
<<<<<<< HEAD
    double? width = null;
    double? height = null;

    if (isRendererAttached) {
      width = renderStyle.width.isAuto ? _propertyWidth : renderStyle.width.computedValue;
      height = renderStyle.height.isAuto ? _propertyHeight : renderStyle.height.computedValue;
    } else {
      width = _propertyWidth;
      height = _propertyHeight;
    }

    int? cachedWidth = (width != null && width > 0) ? (width * ui.window.devicePixelRatio).toInt() : null;
    int? cachedHeight = (height != null && height > 0) ? (height * ui.window.devicePixelRatio).toInt() : null;
=======
    int? cachedWidth = width > 0 && width.isFinite ? (width * ui.window.devicePixelRatio).toInt() : null;
    int? cachedHeight = height > 0 && height.isFinite ? (height * ui.window.devicePixelRatio).toInt() : null;
>>>>>>> 53df9fb4

    ImageProvider? provider = _cachedImageProvider;
    if (updateImageProvider || provider == null) {
      // When cachedWidth or cachedHeight is not null, KrakenResizeImage will be returned.
      provider = _cachedImageProvider = getImageProvider(resolvedUri, cachedWidth: cachedWidth, cachedHeight: cachedHeight);
    }
    if (provider == null) return;

    // Cached the key of imageProvider to read naturalSize of the image.
    _imageProviderKey = await provider.obtainKey(ImageConfiguration.empty);
    final ImageStream newStream = provider.resolve(ImageConfiguration.empty);
    _updateSourceStream(newStream);
  }

  void _replaceImage({required ImageInfo? info}) {
    _cachedImageInfo = info;
  }

  // Attach image to renderImage box.
  void _attachImage() {
    assert(isRendererAttached);
    assert(_renderImage != null);
    if (_cachedImageInfo == null) return;
    _renderImage!.image = image?.clone();
  }


  // Callback when image are loaded, encoded and available to use.
  // This callback may fire multiple times when image have multiple frames (such as an animated GIF).
  void _handleImageFrame(ImageInfo imageInfo, bool synchronousCall) {
    _replaceImage(info: imageInfo);
    _frameCount++;

    if (!complete) {
      complete = true;
      if (synchronousCall) {
        // `synchronousCall` happens when caches image and calling `addListener`.
        scheduleMicrotask(_handleEventAfterImageLoaded);
      } else {
        _handleEventAfterImageLoaded();
      }
    }

    // Multi frame image should wrap a repaint boundary for better composite performance.
    if (_frameCount > 2) {
      forceToRepaintBoundary = true;
    }

    _attachImage();
    _resizeImage();
  }

  // Prefetches an image into the image cache. When the imageElement is attached to the renderTree, the imageProvider can directly
  // obtain the cached imageStream from imageCache instead of obtaining resources from I/O.
  void _precacheImage() async {
    final ImageConfiguration config = ImageConfiguration.empty;
    final Uri? resolvedUri = _resolvedUri = _resolveSrc();
    if (resolvedUri == null) return;
    final ImageProvider? provider = _cachedImageProvider = getImageProvider(resolvedUri);
    if (provider == null) return;
    _imageProviderKey = await provider.obtainKey(ImageConfiguration.empty);
    _frameCount = 0;
    final ImageStream stream = provider.resolve(config);
    ImageStreamListener? listener;
    listener = ImageStreamListener(
      (ImageInfo? imageInfo, bool sync) {
        _replaceImage(info: imageInfo);
        _frameCount++;

        if (!complete && !_shouldLazyLoading) {
          complete = true;
          if (sync) {
            // `synchronousCall` happens when caches image and calling `addListener`.
            scheduleMicrotask(_handleEventAfterImageLoaded);
          } else {
            _handleEventAfterImageLoaded();
          }
        }
        stream.removeListener(listener!);
      },
      onError: _onImageError
    );
    stream.addListener(listener);
  }

  @override
  void setProperty(String key, dynamic value) {
    bool propertyChanged = properties[key] != value;
    super.setProperty(key, value);
<<<<<<< HEAD
    // Reset frame number to zero when image needs to reload
    if (key == 'src' && propertyChanged) {
      final Uri? resolvedUri = _resolvedUri =  _resolveSrc();
      // Update image source if image already attached.
      if (isRendererAttached) {
=======
    if (key == 'src' && propertyChanged) {
      final Uri? resolvedUri = _resolvedUri =  _resolveSrc();
      // Update image source if image already attached except image is lazy loading.
      if (isRendererAttached && !_isInLazyLoading) {
>>>>>>> 53df9fb4
        _resolveImage(resolvedUri, updateImageProvider: true);
      } else {
        _precacheImage();
      }
    } else if (key == 'loading' && propertyChanged && _isInLazyLoading) {
      _resetLazyLoading();
    } else if (key == WIDTH) {
      _propertyWidth = CSSNumber.parseNumber(value);
      _resolveImage(_resolvedUri, updateImageProvider: true);
    } else if (key == HEIGHT) {
      _propertyHeight = CSSNumber.parseNumber(value);
      _resolveImage(_resolvedUri, updateImageProvider: true);
    }
<<<<<<< HEAD

=======
>>>>>>> 53df9fb4
  }

  @override
  dynamic getProperty(String key) {
    switch (key) {
      case WIDTH:
        return width;
      case HEIGHT:
        return height;
      case NATURAL_WIDTH:
        return naturalWidth;
      case NATURAL_HEIGHT:
        return naturalHeight;
    }
    return super.getProperty(key);
  }

  void _stylePropertyChanged(String property, String? original, String present) {
    if (property == WIDTH || property == HEIGHT) {
<<<<<<< HEAD
      // Resize renderBox
      if (isRendererAttached) _resizeImage();
=======
      if (property == WIDTH) {
        double? resolveStyleWidth = renderStyle.width.value == null && renderStyle.width.isNotAuto
          ? null : renderStyle.width.computedValue;
        // To avoid resolved auto, which computed value is infinity, we can not calculate
        // infinite double as valid number, mark null to let width/height resized by decode
        // size.
        _styleWidth = resolveStyleWidth == double.infinity ? null : resolveStyleWidth;
      } else if (property == HEIGHT) {
        double? resolveStyleHeight = renderStyle.height.value == null && renderStyle.height.isNotAuto
          ? null : renderStyle.height.computedValue;
        _styleHeight = resolveStyleHeight == double.infinity ? null : resolveStyleHeight;
      }
>>>>>>> 53df9fb4
      // Resize image
      _resolveImage(_resolvedUri, updateImageProvider: true);
    } else if (property == OBJECT_FIT && _renderImage != null) {
      _renderImage!.fit = renderBoxModel!.renderStyle.objectFit;
    } else if (property == OBJECT_POSITION && _renderImage != null) {
      _renderImage!.alignment = renderBoxModel!.renderStyle.objectPosition;
    }
  }
}
<|MERGE_RESOLUTION|>--- conflicted
+++ resolved
@@ -3,10 +3,6 @@
  * Author: Kraken Team.
  */
 import 'dart:async';
-<<<<<<< HEAD
-import 'dart:ffi';
-=======
->>>>>>> 53df9fb4
 import 'dart:ui' as ui;
 
 import 'package:flutter/rendering.dart';
@@ -28,11 +24,7 @@
 // The HTMLImageElement.
 class ImageElement extends Element {
   // The render box to draw image.
-<<<<<<< HEAD
-  RenderImage? _renderImage;
-=======
   KrakenRenderImage? _renderImage;
->>>>>>> 53df9fb4
 
   ImageProvider? _cachedImageProvider;
   dynamic _imageProviderKey;
@@ -45,13 +37,10 @@
   double? _propertyWidth;
   double? _propertyHeight;
 
-<<<<<<< HEAD
-=======
   // Width and height set through style.
   double? _styleWidth;
   double? _styleHeight;
 
->>>>>>> 53df9fb4
   ui.Image? get image => _cachedImageInfo?.image;
 
   /// Number of image frame, used to identify multi frame image after loaded.
@@ -175,11 +164,8 @@
     return height;
   }
 
-<<<<<<< HEAD
-=======
   // Read the original image width of loaded image.
   // The getter must be called after image had loaded, otherwise will return 0.0.
->>>>>>> 53df9fb4
   double get naturalWidth {
     ImageProvider? imageProvider = _cachedImageProvider;
     if (imageProvider is KrakenResizeImage) {
@@ -190,12 +176,9 @@
     }
     return image?.width.toDouble() ?? 0;
   }
-<<<<<<< HEAD
-=======
 
   // Read the original image height of loaded image.
   // The getter must be called after image had loaded, otherwise will return 0.0.
->>>>>>> 53df9fb4
   double get naturalHeight {
     ImageProvider? imageProvider = _cachedImageProvider;
     if (imageProvider is KrakenResizeImage) {
@@ -264,16 +247,9 @@
     renderStyle.intrinsicHeight = naturalHeight;
 
     // Try to update image size if image already resolved.
-<<<<<<< HEAD
-    _renderImage?.width = width;
-    _renderImage?.height = height;
-    renderStyle.intrinsicWidth = naturalWidth;
-    renderStyle.intrinsicHeight = naturalHeight;
-=======
     // Set size to RenderImage is needs, to avoid makeNeedsLayout when update image.
     _renderImage?.width = width;
     _renderImage?.height = height;
->>>>>>> 53df9fb4
 
     if (naturalWidth == 0.0 || naturalHeight == 0.0) {
       renderStyle.intrinsicRatio = null;
@@ -282,20 +258,12 @@
     }
   }
 
-<<<<<<< HEAD
-  RenderImage _createRenderImageBox() {
-=======
   KrakenRenderImage _createRenderImageBox() {
->>>>>>> 53df9fb4
     RenderStyle renderStyle = renderBoxModel!.renderStyle;
     BoxFit objectFit = renderStyle.objectFit;
     Alignment objectPosition = renderStyle.objectPosition;
 
-<<<<<<< HEAD
-    return RenderImage(
-=======
     return KrakenRenderImage(
->>>>>>> 53df9fb4
       image: _cachedImageInfo?.image,
       fit: objectFit,
       alignment: objectPosition,
@@ -335,13 +303,8 @@
   Uri? _resolveSrc() {
     String? src = properties['src'];
     if (src != null && src.isNotEmpty) {
-<<<<<<< HEAD
-      Uri base = Uri.parse(elementManager.controller.href);
-      return elementManager.controller.uriParser!.resolve(base, Uri.parse(src));
-=======
       Uri base = Uri.parse(ownerDocument.controller.href);
       return ownerDocument.controller.uriParser!.resolve(base, Uri.parse(src));
->>>>>>> 53df9fb4
     }
     return null;
   }
@@ -368,24 +331,8 @@
     if (resolvedUri == null) return;
 
     // Try to make sure that this image can be encoded into a smaller size.
-<<<<<<< HEAD
-    double? width = null;
-    double? height = null;
-
-    if (isRendererAttached) {
-      width = renderStyle.width.isAuto ? _propertyWidth : renderStyle.width.computedValue;
-      height = renderStyle.height.isAuto ? _propertyHeight : renderStyle.height.computedValue;
-    } else {
-      width = _propertyWidth;
-      height = _propertyHeight;
-    }
-
-    int? cachedWidth = (width != null && width > 0) ? (width * ui.window.devicePixelRatio).toInt() : null;
-    int? cachedHeight = (height != null && height > 0) ? (height * ui.window.devicePixelRatio).toInt() : null;
-=======
     int? cachedWidth = width > 0 && width.isFinite ? (width * ui.window.devicePixelRatio).toInt() : null;
     int? cachedHeight = height > 0 && height.isFinite ? (height * ui.window.devicePixelRatio).toInt() : null;
->>>>>>> 53df9fb4
 
     ImageProvider? provider = _cachedImageProvider;
     if (updateImageProvider || provider == null) {
@@ -475,18 +422,10 @@
   void setProperty(String key, dynamic value) {
     bool propertyChanged = properties[key] != value;
     super.setProperty(key, value);
-<<<<<<< HEAD
-    // Reset frame number to zero when image needs to reload
-    if (key == 'src' && propertyChanged) {
-      final Uri? resolvedUri = _resolvedUri =  _resolveSrc();
-      // Update image source if image already attached.
-      if (isRendererAttached) {
-=======
     if (key == 'src' && propertyChanged) {
       final Uri? resolvedUri = _resolvedUri =  _resolveSrc();
       // Update image source if image already attached except image is lazy loading.
       if (isRendererAttached && !_isInLazyLoading) {
->>>>>>> 53df9fb4
         _resolveImage(resolvedUri, updateImageProvider: true);
       } else {
         _precacheImage();
@@ -500,10 +439,6 @@
       _propertyHeight = CSSNumber.parseNumber(value);
       _resolveImage(_resolvedUri, updateImageProvider: true);
     }
-<<<<<<< HEAD
-
-=======
->>>>>>> 53df9fb4
   }
 
   @override
@@ -523,10 +458,6 @@
 
   void _stylePropertyChanged(String property, String? original, String present) {
     if (property == WIDTH || property == HEIGHT) {
-<<<<<<< HEAD
-      // Resize renderBox
-      if (isRendererAttached) _resizeImage();
-=======
       if (property == WIDTH) {
         double? resolveStyleWidth = renderStyle.width.value == null && renderStyle.width.isNotAuto
           ? null : renderStyle.width.computedValue;
@@ -539,7 +470,6 @@
           ? null : renderStyle.height.computedValue;
         _styleHeight = resolveStyleHeight == double.infinity ? null : resolveStyleHeight;
       }
->>>>>>> 53df9fb4
       // Resize image
       _resolveImage(_resolvedUri, updateImageProvider: true);
     } else if (property == OBJECT_FIT && _renderImage != null) {
