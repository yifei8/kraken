/*
 * Copyright (C) 2019-present Alibaba Inc. All rights reserved.
 * Author: Kraken Team.
 */

import 'dart:async';
import 'dart:ffi';
import 'dart:ui' as ui;

import 'package:flutter/rendering.dart';
import 'package:flutter/scheduler.dart';
import 'package:kraken/bridge.dart';
import 'package:kraken/css.dart';
import 'package:kraken/dom.dart';
import 'package:kraken/painting.dart';
import 'package:kraken/rendering.dart';

const String IMAGE = 'IMG';
const String NATURAL_WIDTH = 'naturalWidth';
const String NATURAL_HEIGHT = 'naturalHeight';

// FIXME: should be inline default.
const Map<String, dynamic> _defaultStyle = {
  DISPLAY: INLINE_BLOCK,
};

// The HTMLImageElement.
class ImageElement extends Element {
  // The render box to draw image.
<<<<<<< HEAD
  KrakenRenderImage? _renderImage;
  ImageProvider? _imageProvider;
=======
  RenderImage? _renderImage;
>>>>>>> 8a51db0d

  ImageProvider? _cachedImageProvider;
  dynamic _imageProviderKey;

  ImageStream? _cachedImageStream;
  ImageInfo? _cachedImageInfo;
  Uri? _resolvedUri;

  // Width and height set through property.
  double? _propertyWidth;
  double? _propertyHeight;

<<<<<<< HEAD
  // Width and height set through style.
  double? _styleWidth;
  double? _styleHeight;

  ui.Image? get image => _imageInfo?.image;
=======
  ui.Image? get image => _cachedImageInfo?.image;
>>>>>>> 8a51db0d

  /// Number of image frame, used to identify multi frame image after loaded.
  int _frameCount = 0;

  bool _isListeningStream = false;
  bool _isInLazyLoading = false;
  // https://html.spec.whatwg.org/multipage/embedded-content.html#dom-img-complete-dev
  // A boolean value which indicates whether or not the image has completely loaded.
  bool complete = false;

  bool get _shouldLazyLoading => properties['loading'] == 'lazy';
  ImageStreamCompleterHandle? _completerHandle;

  ImageElement(int targetId, Pointer<NativeEventTarget> nativeEventTarget, ElementManager elementManager)
      : super(
      targetId,
      nativeEventTarget,
      elementManager,
      isIntrinsicBox: true,
      defaultStyle: _defaultStyle) {
  }

  @override
  void willAttachRenderer() {
    super.willAttachRenderer();
    style.addStyleChangeListener(_stylePropertyChanged);
  }

  @override
  void didAttachRenderer() {
    super.didAttachRenderer();
    // Should add image box after style has applied to ensure intersection observer
    // attached to correct renderBoxModel
    if (!_isInLazyLoading || _renderImage == null) {
      // Image dimensions (width or height) should specified for performance when lazy-load.
      if (_shouldLazyLoading) {
        _isInLazyLoading = true;

        // When detach renderer, all listeners will be cleared.
        renderBoxModel!.addIntersectionChangeListener(_handleIntersectionChange);
      } else {
        _loadImage();
      }
    }
  }

  void _loadImage() {
    _constructImage();
    // Try to attach image if image is cached.
    _attachImage();
    _resizeImage();
    _resolveImage(_resolvedUri);
    _listenToStream();
  }

  @override
  void didDetachRenderer() async {
    super.didDetachRenderer();
    style.removeStyleChangeListener(_stylePropertyChanged);

    _stopListeningStream(keepStreamAlive: true);
  }

  ImageStreamListener? _imageStreamListener;
  ImageStreamListener _getListener() {
    _imageStreamListener ??= ImageStreamListener(
      _handleImageFrame,
      onError: _onImageError
    );
    return _imageStreamListener!;
  }

  void _listenToStream() {
    if (_isListeningStream)
      return;

    _cachedImageStream?.addListener(_getListener());
    _completerHandle?.dispose();
    _completerHandle = null;

    _isListeningStream = true;
  }

  @override
  void dispose() {
    super.dispose();
    _stopListeningStream();
    _completerHandle?.dispose();
    _replaceImage(info: null);
    _cachedImageProvider?.evict();
    _cachedImageProvider = null;
    _imageProviderKey = null;
  }

  double get width {
    double? width = _styleWidth ?? _propertyWidth;

    if (width == null) {
      width = naturalWidth;
      double? height = _styleHeight ?? _propertyHeight;

      if (height != null && naturalHeight != 0) {
        width = height * naturalWidth / naturalHeight;
      }
    }

    return width;
  }

  double get height {
    double? height = _styleHeight ?? _propertyHeight;

    if (height == null) {
      height = naturalHeight;
      double? width = _styleWidth ?? _propertyWidth;

      if (width != null && naturalWidth != 0) {
        height = width * naturalHeight / naturalWidth;
      }
    }

    return height;
  }

  double get naturalWidth {
    ImageProvider? imageProvider = _cachedImageProvider;
    if (imageProvider is KrakenResizeImage) {
      Size? size = KrakenResizeImage.getImageNaturalSize(_imageProviderKey);
      if (size != null) {
        return size.width;
      }
    }
    return image?.width.toDouble() ?? 0;
  }
  double get naturalHeight {
    ImageProvider? imageProvider = _cachedImageProvider;
    if (imageProvider is KrakenResizeImage) {
      Size? size = KrakenResizeImage.getImageNaturalSize(_imageProviderKey);
      if (size != null) {
        return size.height;
      }
    }
    return image?.height.toDouble() ?? 0;
  }

  void _handleIntersectionChange(IntersectionObserverEntry entry) {
    // When appear
    if (entry.isIntersecting) {
      // Once appear remove the listener
      _resetLazyLoading();
      _loadImage();
    }
  }

  void _resetLazyLoading() {
    _isInLazyLoading = false;
    renderBoxModel!.removeIntersectionChangeListener(_handleIntersectionChange);
  }

  void _constructImage() {
    RenderImage image = _renderImage = _createRenderImageBox();
    addChild(image);
  }

  void _dispatchLoadEvent() {
    dispatchEvent(Event(EVENT_LOAD));
  }

  void _handleEventAfterImageLoaded() {
    // `load` event is a simple event.
    if (isConnected) {
      // If image in tree, make sure the image-box has been layout, using addPostFrameCallback.
      SchedulerBinding.instance!.scheduleFrame();
      SchedulerBinding.instance!.addPostFrameCallback((_) {
        _dispatchLoadEvent();
      });
    } else {
      // If not in tree, dispatch the event directly.
      _dispatchLoadEvent();
    }
  }

  void _onImageError(Object exception, StackTrace? stackTrace) {
    dispatchEvent(Event(EVENT_ERROR));
  }

  void _resizeImage() {
    assert(isRendererAttached);

    if (_styleWidth == null && _propertyWidth != null) {
      // The intrinsic width of the image in pixels. Must be an integer without a unit.
      renderStyle.width = CSSLengthValue(_propertyWidth, CSSLengthType.PX);
    }
    if (_styleHeight == null && _propertyHeight != null) {
      // The intrinsic height of the image, in pixels. Must be an integer without a unit.
      renderStyle.height = CSSLengthValue(_propertyHeight, CSSLengthType.PX);
    }

    renderStyle.intrinsicWidth = naturalWidth;
    renderStyle.intrinsicHeight = naturalHeight;

    if (naturalWidth == 0.0 || naturalHeight == 0.0) {
      renderStyle.intrinsicRatio = null;
    } else {
      renderStyle.intrinsicRatio = naturalHeight / naturalWidth;
    }
  }

  KrakenRenderImage _createRenderImageBox() {
    RenderStyle renderStyle = renderBoxModel!.renderStyle;
    BoxFit objectFit = renderStyle.objectFit;
    Alignment objectPosition = renderStyle.objectPosition;

<<<<<<< HEAD
    return KrakenRenderImage(
      image: _imageInfo?.image,
=======
    return RenderImage(
      image: _cachedImageInfo?.image,
>>>>>>> 8a51db0d
      fit: objectFit,
      alignment: objectPosition,
    );
  }

  @override
  void removeProperty(String key) {
    super.removeProperty(key);
    if (key == 'src') {
      _stopListeningStream(keepStreamAlive: true);
    } else if (key == 'loading' && _isInLazyLoading && _cachedImageProvider == null) {
      _resetLazyLoading();
      _stopListeningStream(keepStreamAlive: true);
    }
  }

  /// Stops listening to the image stream, if this state object has attached a
  /// listener.
  ///
  /// If the listener from this state is the last listener on the stream, the
  /// stream will be disposed. To keep the stream alive, set `keepStreamAlive`
  /// to true, which create [ImageStreamCompleterHandle] to keep the completer
  /// alive.
  void _stopListeningStream({bool keepStreamAlive = false}) {
    if (!_isListeningStream)
      return;

    if (keepStreamAlive && _completerHandle == null && _cachedImageStream?.completer != null) {
      _completerHandle = _cachedImageStream!.completer!.keepAlive();
    }

    _cachedImageStream?.removeListener(_getListener());
    _isListeningStream = false;
  }

  Uri? _resolveSrc() {
    String? src = properties['src'];
    if (src != null && src.isNotEmpty) {
      Uri base = Uri.parse(elementManager.controller.href);
      return elementManager.controller.uriParser!.resolve(base, Uri.parse(src));
    }
    return null;
  }

  void _updateSourceStream(ImageStream newStream) {
    if (_cachedImageStream?.key == newStream.key) return;

    if (_isListeningStream) {
      _cachedImageStream?.removeListener(_getListener());
    }

    _frameCount = 0;
    _cachedImageStream = newStream;

    if (_isListeningStream) {
      _cachedImageStream!.addListener(_getListener());
    }
  }

  // Obtain image resource from resolvedUri, and create an ImageStream that loads the image streams.
  // If imageElement has propertySize or width,height properties on renderStyle,
  // The image will be encoded into a small size for better rasterization performance.
  void _resolveImage(Uri? resolvedUri, { bool updateImageProvider = false }) async {
    if (resolvedUri == null) return;

<<<<<<< HEAD
    int? cachedWidth = width > 0 ? (width * ui.window.devicePixelRatio).toInt() : null;
    int? cachedHeight = height > 0 ? (height * ui.window.devicePixelRatio).toInt() : null;
=======
    // Try to make sure that this image can be encoded into a smaller size.
    double? width = null;
    double? height = null;

    if (isRendererAttached) {
      width = renderStyle.width.isAuto ? _propertyWidth : renderStyle.width.computedValue;
      height = renderStyle.height.isAuto ? _propertyHeight : renderStyle.height.computedValue;
    } else {
      width = _propertyWidth;
      height = _propertyHeight;
    }

    int? cachedWidth = (width != null && width > 0) ? (width * ui.window.devicePixelRatio).toInt() : null;
    int? cachedHeight = (height != null && height > 0) ? (height * ui.window.devicePixelRatio).toInt() : null;
>>>>>>> 8a51db0d

    ImageProvider? provider = _cachedImageProvider;
    if (updateImageProvider || provider == null) {
      // When cachedWidth or cachedHeight is not null, KrakenResizeImage will be returned.
      provider = _cachedImageProvider = getImageProvider(resolvedUri, cachedWidth: cachedWidth, cachedHeight: cachedHeight);
    }
    if (provider == null) return;

    // Cached the key of imageProvider to read naturalSize of the image.
    _imageProviderKey = await provider.obtainKey(ImageConfiguration.empty);
    final ImageStream newStream = provider.resolve(ImageConfiguration.empty);
    _updateSourceStream(newStream);
  }

  void _replaceImage({required ImageInfo? info}) {
    _cachedImageInfo = info;
  }

  // Attach image to renderImage box.
  void _attachImage() {
    assert(isRendererAttached);
    assert(_renderImage != null);
    if (_cachedImageInfo == null) return;
    _renderImage!.image = image?.clone();
  }


  // Callback when image are loaded, encoded and available to use.
  // This callback may fire multiple times when image have multiple frames (such as an animated GIF).
  void _handleImageFrame(ImageInfo imageInfo, bool synchronousCall) {
    _replaceImage(info: imageInfo);
    _frameCount++;

    if (!complete) {
      complete = true;
      if (synchronousCall) {
        // `synchronousCall` happens when caches image and calling `addListener`.
        scheduleMicrotask(_handleEventAfterImageLoaded);
      } else {
        _handleEventAfterImageLoaded();
      }
    }

    // Multi frame image should wrap a repaint boundary for better composite performance.
    if (_frameCount > 2) {
      forceToRepaintBoundary = true;
    }

    _attachImage();
    _resizeImage();
  }

  // Prefetches an image into the image cache. When the imageElement is attached to the renderTree, the imageProvider can directly
  // obtain the cached imageStream from imageCache instead of obtaining resources from I/O.
  void _precacheImage() async {
    final ImageConfiguration config = ImageConfiguration.empty;
    final Uri? resolvedUri = _resolvedUri = _resolveSrc();
    if (resolvedUri == null) return;
    final ImageProvider? provider = _cachedImageProvider = getImageProvider(resolvedUri);
    if (provider == null) return;
    _imageProviderKey = await provider.obtainKey(ImageConfiguration.empty);
    _frameCount = 0;
    final ImageStream stream = provider.resolve(config);
    ImageStreamListener? listener;
    listener = ImageStreamListener(
      (ImageInfo? imageInfo, bool sync) {
        _replaceImage(info: imageInfo);
        _frameCount++;

        if (!complete && !_shouldLazyLoading) {
          complete = true;
          if (sync) {
            // `synchronousCall` happens when caches image and calling `addListener`.
            scheduleMicrotask(_handleEventAfterImageLoaded);
          } else {
            _handleEventAfterImageLoaded();
          }
        }
        stream.removeListener(listener!);
      },
      onError: _onImageError
    );
    stream.addListener(listener);
  }

  @override
  void setProperty(String key, dynamic value) {
    bool propertyChanged = properties[key] != value;
    super.setProperty(key, value);
    // Reset frame number to zero when image needs to reload
    if (key == 'src' && propertyChanged) {
      final Uri? resolvedUri = _resolvedUri =  _resolveSrc();
      // Update image source if image already attached.
      if (isRendererAttached) {
        _resolveImage(resolvedUri, updateImageProvider: true);
      } else {
        _precacheImage();
      }
    } else if (key == 'loading' && propertyChanged && _isInLazyLoading) {
      _resetLazyLoading();
    } else if (key == WIDTH) {
      _propertyWidth = CSSNumber.parseNumber(value);
      _resolveImage(_resolvedUri, updateImageProvider: true);
    } else if (key == HEIGHT) {
      _propertyHeight = CSSNumber.parseNumber(value);
      _resolveImage(_resolvedUri, updateImageProvider: true);
    }

  }

  @override
  dynamic getProperty(String key) {
    switch (key) {
      case WIDTH:
        return width;
      case HEIGHT:
        return height;
      case NATURAL_WIDTH:
        return naturalWidth;
      case NATURAL_HEIGHT:
        return naturalHeight;
    }

    return super.getProperty(key);
  }

  void _stylePropertyChanged(String property, String? original, String present) {
    if (property == WIDTH || property == HEIGHT) {
      if (property == WIDTH) {
        _styleWidth = renderStyle.width.value == null && renderStyle.width.isNotAuto
          ? null : renderStyle.width.computedValue;
      } else if (property == HEIGHT) {
        _styleHeight = renderStyle.height.value == null && renderStyle.height.isNotAuto
          ? null : renderStyle.height.computedValue;
      }
      // Resize image
      _resolveImage(_resolvedUri, updateImageProvider: true);
    } else if (property == OBJECT_FIT && _renderImage != null) {
      _renderImage!.fit = renderBoxModel!.renderStyle.objectFit;
    } else if (property == OBJECT_POSITION && _renderImage != null) {
      _renderImage!.alignment = renderBoxModel!.renderStyle.objectPosition;
    }
  }
}
<|MERGE_RESOLUTION|>--- conflicted
+++ resolved
@@ -27,12 +27,7 @@
 // The HTMLImageElement.
 class ImageElement extends Element {
   // The render box to draw image.
-<<<<<<< HEAD
   KrakenRenderImage? _renderImage;
-  ImageProvider? _imageProvider;
-=======
-  RenderImage? _renderImage;
->>>>>>> 8a51db0d
 
   ImageProvider? _cachedImageProvider;
   dynamic _imageProviderKey;
@@ -45,15 +40,11 @@
   double? _propertyWidth;
   double? _propertyHeight;
 
-<<<<<<< HEAD
   // Width and height set through style.
   double? _styleWidth;
   double? _styleHeight;
 
-  ui.Image? get image => _imageInfo?.image;
-=======
   ui.Image? get image => _cachedImageInfo?.image;
->>>>>>> 8a51db0d
 
   /// Number of image frame, used to identify multi frame image after loaded.
   int _frameCount = 0;
@@ -267,13 +258,8 @@
     BoxFit objectFit = renderStyle.objectFit;
     Alignment objectPosition = renderStyle.objectPosition;
 
-<<<<<<< HEAD
     return KrakenRenderImage(
-      image: _imageInfo?.image,
-=======
-    return RenderImage(
       image: _cachedImageInfo?.image,
->>>>>>> 8a51db0d
       fit: objectFit,
       alignment: objectPosition,
     );
@@ -339,25 +325,9 @@
   void _resolveImage(Uri? resolvedUri, { bool updateImageProvider = false }) async {
     if (resolvedUri == null) return;
 
-<<<<<<< HEAD
+    // Try to make sure that this image can be encoded into a smaller size.
     int? cachedWidth = width > 0 ? (width * ui.window.devicePixelRatio).toInt() : null;
     int? cachedHeight = height > 0 ? (height * ui.window.devicePixelRatio).toInt() : null;
-=======
-    // Try to make sure that this image can be encoded into a smaller size.
-    double? width = null;
-    double? height = null;
-
-    if (isRendererAttached) {
-      width = renderStyle.width.isAuto ? _propertyWidth : renderStyle.width.computedValue;
-      height = renderStyle.height.isAuto ? _propertyHeight : renderStyle.height.computedValue;
-    } else {
-      width = _propertyWidth;
-      height = _propertyHeight;
-    }
-
-    int? cachedWidth = (width != null && width > 0) ? (width * ui.window.devicePixelRatio).toInt() : null;
-    int? cachedHeight = (height != null && height > 0) ? (height * ui.window.devicePixelRatio).toInt() : null;
->>>>>>> 8a51db0d
 
     ImageProvider? provider = _cachedImageProvider;
     if (updateImageProvider || provider == null) {
