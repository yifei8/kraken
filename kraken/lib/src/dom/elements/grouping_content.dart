--- conflicted
+++ resolved
@@ -89,21 +89,13 @@
 // https://html.spec.whatwg.org/multipage/grouping-content.html#htmlulistelement
 class UListElement extends Element {
   UListElement(int targetId, Pointer<NativeEventTarget> nativePtr, ElementManager elementManager)
-<<<<<<< HEAD
-      : super(targetId, nativePtr, elementManager, tagName: UL, defaultStyle: _lDefaultStyle);
-=======
-      : super(targetId, nativePtr, elementManager, defaultStyle: _pDefaultStyle);
->>>>>>> 2b1c4cda
+      : super(targetId, nativePtr, elementManager, defaultStyle: _lDefaultStyle);
 }
 
 // https://html.spec.whatwg.org/multipage/grouping-content.html#htmlolistelement
 class OListElement extends Element {
   OListElement(int targetId, Pointer<NativeEventTarget> nativePtr, ElementManager elementManager)
-<<<<<<< HEAD
-      : super(targetId, nativePtr, elementManager, tagName: OL, defaultStyle: _lDefaultStyle);
-=======
-      : super(targetId, nativePtr, elementManager, defaultStyle: _pDefaultStyle);
->>>>>>> 2b1c4cda
+      : super(targetId, nativePtr, elementManager, defaultStyle: _lDefaultStyle);
 }
 
 class LIElement extends Element {
