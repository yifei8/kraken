--- conflicted
+++ resolved
@@ -120,8 +120,7 @@
 
 class StyleElement extends Element {
   StyleElement(int targetId, Pointer<NativeEventTarget> nativePtr, ElementManager elementManager)
-<<<<<<< HEAD
-      : super(targetId, nativePtr, elementManager, tagName: STYLE, defaultStyle: _defaultStyle);
+      : super(targetId, nativePtr, elementManager, defaultStyle: _defaultStyle);
   String type = _CSS_MIME;
   CSSStyleSheet? _styleSheet;
 
@@ -155,7 +154,4 @@
       elementManager.removeStyleSheet(_styleSheet!);
     }
   }
-=======
-      : super(targetId, nativePtr, elementManager, defaultStyle: _defaultStyle);
->>>>>>> 2b1c4cda
 }