--- conflicted
+++ resolved
@@ -24,7 +24,7 @@
 
 // https://developer.mozilla.org/en-US/docs/Web/HTML/Element/param
 class ParamElement extends Element {
-  ParamElement(int targetId, Pointer<NativeElement> nativePtr, ElementManager elementManager)
+  ParamElement(int targetId, Pointer<NativeEventTarget> nativePtr, ElementManager elementManager)
       : super(targetId, nativePtr, elementManager, tagName: PARAM, defaultStyle: _paramStyle);
 }
 
@@ -38,13 +38,8 @@
   late ObjectElementClientFactory _objectElementClientFactory;
   late ObjectElementClient _objectElementClient;
 
-<<<<<<< HEAD
   ObjectElement(int targetId, Pointer<NativeEventTarget> nativePtr, ElementManager elementManager)
-      : super(targetId, nativePtr, elementManager, tagName: OBJECT, defaultStyle: _defaultStyle, isIntrinsicBox: true) {
-=======
-  ObjectElement(int targetId, Pointer<NativeObjectElement> nativePtr, ElementManager elementManager)
-      : super(targetId, nativePtr.ref.nativeElement, elementManager, tagName: OBJECT, defaultStyle: _objectStyle, isIntrinsicBox: true) {
->>>>>>> 93035edb
+      : super(targetId, nativePtr, elementManager, tagName: OBJECT, defaultStyle: _objectStyle, isIntrinsicBox: true) {
     initObjectClient();
     initElementClient();
     initDetachCallback(elementManager);
