/*
 * Copyright (C) 2019-present Alibaba Inc. All rights reserved.
 * Author: Kraken Team.
 */

import 'dart:ffi';
import 'package:kraken/bridge.dart';
import 'package:kraken/dom.dart';
import 'package:kraken/kraken.dart';
import 'package:kraken/module.dart';
import 'package:flutter/gestures.dart';

const String ANCHOR = 'A';

class AnchorElement extends Element {
  String? _href;
  String? _target;

  AnchorElement(int targetId, Pointer<NativeEventTarget> nativeEventTargetPtr, ElementManager elementManager)
      : super(targetId, nativeEventTargetPtr, elementManager, tagName: ANCHOR) {
    addEvent(EVENT_CLICK);
  }

  String get pathname {
    if (_href != null) {
      return Uri.parse(_href!).path;
    } else {
      return '';
    }
  }

  @override
  void handleMouseEvent(String eventType, TapUpDetails details) {
    super.handleMouseEvent(eventType, details);

    String? href = _href;
    if (href != null) {
      String baseUrl = elementManager.controller.href;
      Uri baseUri = Uri.parse(baseUrl);
      Uri resolvedUri = elementManager.controller.uriParser!.resolve(baseUri, Uri.parse(href));
      elementManager.controller.view.handleNavigationAction(
          baseUrl, resolvedUri.toString(), _getNavigationType(resolvedUri.scheme));
    }
  }

  KrakenNavigationType _getNavigationType(String scheme) {
    switch (scheme.toLowerCase()) {
      case 'http':
      case 'https':
      case 'file':
        if (_target == null || _target == '_self') {
          return KrakenNavigationType.reload;
        }
    }

    return KrakenNavigationType.navigate;
  }

  @override
<<<<<<< HEAD
  handleJSCall(String method, List argv) {
    switch(method) {
      case 'getHref':
        return _href;
      case 'getTarget':
        return _target;
=======
  getProperty(String key) {
    switch (key) {
      case 'pathname':
        return pathname;
    }
    return super.getProperty(key);
  }

  @override
  void setProperty(String key, dynamic value) {
    super.setProperty(key, value);
    switch (key) {
      case 'href':
        _href = value;
        break;
      case 'target':
        _target = value;
        break;
>>>>>>> 1298e7ef
      default:
        return super.handleJSCall(method, argv);
    }
  }

  @override
  void setProperty(String key, dynamic value) {
    super.setProperty(key, value);
    switch (key) {
      case 'href':
        _href = value;
        break;
      case 'target':
        _target = value;
        break;
      default:
    }
  }
}<|MERGE_RESOLUTION|>--- conflicted
+++ resolved
@@ -57,35 +57,16 @@
   }
 
   @override
-<<<<<<< HEAD
-  handleJSCall(String method, List argv) {
-    switch(method) {
-      case 'getHref':
-        return _href;
-      case 'getTarget':
-        return _target;
-=======
   getProperty(String key) {
     switch (key) {
       case 'pathname':
         return pathname;
-    }
-    return super.getProperty(key);
-  }
-
-  @override
-  void setProperty(String key, dynamic value) {
-    super.setProperty(key, value);
-    switch (key) {
       case 'href':
-        _href = value;
-        break;
+        return _href;
       case 'target':
-        _target = value;
-        break;
->>>>>>> 1298e7ef
+        return _target;
       default:
-        return super.handleJSCall(method, argv);
+        return super.getProperty(key);
     }
   }
 
