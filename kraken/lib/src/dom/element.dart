--- conflicted
+++ resolved
@@ -156,18 +156,9 @@
         Map<String, dynamic> defaultStyle = const {},
         // Whether element allows children.
         bool isIntrinsicBox = false,
-<<<<<<< HEAD
-        this.repaintSelf = false
-      })
-      : _isIntrinsicBox = isIntrinsicBox,
-=======
-        this.repaintSelf = false,
-        // @HACK: overflow scroll needs to create an shadow element to create an scrolling renderBox for better scrolling performance.
-        // we needs to prevent this shadow element override real element in nativeMap.
-        bool isHiddenElement = false})
+        this.repaintSelf = false})
       : _defaultStyle = defaultStyle,
         _isIntrinsicBox = isIntrinsicBox,
->>>>>>> 5cdf3404
         defaultDisplay = defaultStyle.containsKey(DISPLAY) ? defaultStyle[DISPLAY] : INLINE,
         super(NodeType.ELEMENT_NODE, targetId, nativeEventTarget, elementManager, tagName) {
     style = CSSStyleDeclaration(this);
