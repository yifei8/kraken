/*
 * Copyright (C) 2019-present The Kraken authors. All rights reserved.
 */

import 'dart:async';
import 'dart:typed_data';
import 'dart:ui';

import 'package:flutter/foundation.dart';
import 'package:flutter/rendering.dart';
import 'package:flutter/scheduler.dart';
import 'package:kraken/css.dart';
import 'package:kraken/dom.dart';
import 'package:kraken/foundation.dart';
import 'package:kraken/rendering.dart';

final RegExp _splitRegExp = RegExp(r'\s+');
const String _ONE_SPACE = ' ';
const String _STYLE_PROPERTY = 'style';
const String _CLASS_NAME = 'class';

/// Defined by W3C Standard,
/// Most element's default width is 300 in pixel,
/// height is 150 in pixel.
const String ELEMENT_DEFAULT_WIDTH = '300px';
const String ELEMENT_DEFAULT_HEIGHT = '150px';
const String UNKNOWN = 'UNKNOWN';

typedef TestElement = bool Function(Element element);

enum StickyPositionType {
  relative,
  fixed,
}

enum BoxSizeType {
  // Element which have intrinsic before layout. Such as <img /> and <video />
  intrinsic,

  // Element which have width or min-width properties defined.
  specified,

  // Element which neither have intrinsic or predefined size.
  automatic,
}

mixin ElementBase on Node {
  RenderLayoutBox? _renderLayoutBox;
  RenderReplaced? _renderReplaced;
  RenderBoxModel? get renderBoxModel => _renderLayoutBox ?? _renderReplaced;
  set renderBoxModel(RenderBoxModel? value) {
    if (value == null) {
      _renderReplaced = null;
      _renderLayoutBox = null;
    } else if (value is RenderReplaced) {
      _renderReplaced = value;
    } else if (value is RenderLayoutBox) {
      _renderLayoutBox = value;
    } else {
      if (!kReleaseMode) throw FlutterError('Unknown RenderBoxModel value.');
    }
  }

  late CSSRenderStyle renderStyle;
}

typedef BeforeRendererAttach = RenderObject Function();
typedef GetTargetId = int Function();
typedef GetRootElementFontSize = double Function();
typedef GetChildNodes = List<Node> Function();
/// Get the viewport size of current element.
typedef GetViewportSize = Size Function();
/// Get the render box model of current element.
typedef GetRenderBoxModel = RenderBoxModel? Function();

abstract class Element
    extends Node
    with ElementBase,
         ElementEventMixin,
         ElementOverflowMixin {
  // Default to unknown, assign by [createElement], used by inspector.
  String tagName = UNKNOWN;

  // Is element an replaced element.
  // https://drafts.csswg.org/css-display/#replaced-element
  final bool _isReplacedElement;

  // The attrs.
  final Map<String, String> attributes = <String, String>{};

  /// The style of the element, not inline style.
  late CSSStyleDeclaration style;

  /// The default user-agent style.
  final Map<String, dynamic> _defaultStyle;

  /// The inline style is a map of style property name to style property value.
  final Map<String, dynamic> inlineStyle = {};

  /// The Element.classList is a read-only property that returns a collection of the class attributes of the element.
  final List<String> _classList = [];

  List<String> get classList => _classList;

  set className(String className) {
    _classList.clear();
    List<String> classList = className.split(_splitRegExp);
    if (classList.isNotEmpty) {
      _classList.addAll(classList);
    }
    recalculateStyle();
  }

  String get className => _classList.join(_ONE_SPACE);

  final bool _isDefaultRepaintBoundary;
  /// Whether should as a repaintBoundary for this element when style changed
  bool get isRepaintBoundary {
    // Following cases should always convert to repaint boundary for performance consideration.
    // Intrinsic element such as <canvas>.
    if (_isDefaultRepaintBoundary || _forceToRepaintBoundary) return true;

    // Overflow style.
    bool hasOverflowScroll = renderStyle.overflowX == CSSOverflowType.scroll || renderStyle.overflowX == CSSOverflowType.auto ||
      renderStyle.overflowY == CSSOverflowType.scroll || renderStyle.overflowY == CSSOverflowType.auto;
    // Transform style.
    bool hasTransform = renderStyle.transformMatrix != null;
    // Fixed position style.
    bool hasPositionedFixed = renderStyle.position == CSSPositionType.fixed;

    return hasOverflowScroll || hasTransform || hasPositionedFixed;
  }

  bool _forceToRepaintBoundary = false;
  set forceToRepaintBoundary(bool value) {
    if (_forceToRepaintBoundary == value) {
      return;
    }
    _forceToRepaintBoundary = value;
    _updateRenderBoxModel();
  }

  Element(
    BindingContext? context,
    {
      Map<String, dynamic>? defaultStyle,
      bool isReplacedElement = false,
      bool isDefaultRepaintBoundary = false
    })
    : _defaultStyle = defaultStyle ?? const {},
      _isReplacedElement = isReplacedElement,
      _isDefaultRepaintBoundary = isDefaultRepaintBoundary,
      super(NodeType.ELEMENT_NODE, context) {

    // Init style and add change listener.
    style = CSSStyleDeclaration.computedStyle(this, _defaultStyle, _onStyleChanged);

    // Init render style.
    renderStyle = CSSRenderStyle(target: this);
  }

  @override
  String get nodeName => tagName;

  @override
  RenderBox? get renderer => renderBoxModel;

  @override
  RenderBox createRenderer() {
    if (renderBoxModel != null) {
      return renderBoxModel!;
    }
    _updateRenderBoxModel();
    return renderBoxModel!;
  }

  String? collectElementChildText() {
    StringBuffer buffer = StringBuffer();
    childNodes.forEach((node) {
      if (node is TextNode) {
        buffer.write(node.data);
      }
    });
    if (buffer.isNotEmpty) {
      return buffer.toString();
    } else {
      return null;
    }
  }

  // https://www.w3.org/TR/cssom-view-1/#extensions-to-the-htmlelement-interface
  // https://www.w3.org/TR/cssom-view-1/#extension-to-the-element-interface
  @override
  getBindingProperty(String key) {
    switch (key) {
      case 'offsetTop': return offsetTop;
      case 'offsetLeft': return offsetLeft;
      case 'offsetWidth': return offsetWidth;
      case 'offsetHeight': return offsetHeight;

      case 'scrollTop': return scrollTop;
      case 'scrollLeft': return scrollLeft;
      case 'scrollWidth': return scrollWidth;
      case 'scrollHeight': return scrollHeight;

      case 'clientTop': return clientTop;
      case 'clientLeft': return clientLeft;
      case 'clientWidth': return clientWidth;
      case 'clientHeight': return clientHeight;

      case 'className': return className;
      case 'classList': return classList;

      default: return super.getBindingProperty(key);
    }
  }

  @override
  void setBindingProperty(String key, value) {
    switch (key) {
      case 'scrollTop': scrollTop = castToType<double>(value); break;
      case 'scrollLeft': scrollLeft = castToType<double>(value); break;

      case 'className': className = castToType<String>(value); break;

      default: super.setBindingProperty(key, value);
    }
  }

  @override
  invokeBindingMethod(String method, List args) {
    switch (method) {
      case 'getBoundingClientRect': return getBoundingClientRect().toNative();
      case 'scroll': return scroll(castToType<double>(args[0]), castToType<double>(args[1]));
      case 'scrollBy': return scrollBy(castToType<double>(args[0]), castToType<double>(args[1]));
      case 'scrollTo': return scrollTo(castToType<double>(args[0]), castToType<double>(args[1]));
      case 'click': return click();

      default: super.invokeBindingMethod(method, args);
    }
  }

  void _updateRenderBoxModel() {
    RenderBoxModel nextRenderBoxModel;
    if (_isReplacedElement) {
      nextRenderBoxModel = _createRenderReplaced(isRepaintBoundary: isRepaintBoundary, previousReplaced: _renderReplaced);
    } else {
      nextRenderBoxModel = _createRenderLayout(isRepaintBoundary: isRepaintBoundary, previousRenderLayoutBox: _renderLayoutBox);
    }

    RenderBox? previousRenderBoxModel = renderBoxModel;
    if (nextRenderBoxModel != previousRenderBoxModel) {
      RenderObject? parentRenderObject;
      RenderBox? after;
      if (previousRenderBoxModel != null) {
        parentRenderObject = previousRenderBoxModel.parent as RenderObject?;

        if (previousRenderBoxModel.parentData is ContainerParentDataMixin<RenderBox>) {
          after = (previousRenderBoxModel.parentData as ContainerParentDataMixin<RenderBox>).previousSibling;
        }

        RenderBoxModel.detachRenderBox(previousRenderBoxModel);

        if (parentRenderObject != null) {
          RenderBoxModel.attachRenderBox(parentRenderObject, nextRenderBoxModel, after: after);
        }
      }
      renderBoxModel = nextRenderBoxModel;

      // Ensure that the event responder is bound.
      ensureEventResponderBound();
    }
  }

  RenderReplaced _createRenderReplaced({
    RenderReplaced? previousReplaced,
    bool isRepaintBoundary = false
  }) {
    RenderReplaced nextReplaced;

    if (previousReplaced == null) {
      if (isRepaintBoundary) {
        nextReplaced = RenderRepaintBoundaryReplaced(
          renderStyle,
        );
      } else {
        nextReplaced = RenderReplaced(
          renderStyle,
        );
      }
    } else {
      if (previousReplaced is RenderRepaintBoundaryReplaced) {
        if (isRepaintBoundary) {
          // RenderRepaintBoundaryReplaced --> RenderRepaintBoundaryReplaced
          nextReplaced = previousReplaced;
        } else {
          // RenderRepaintBoundaryReplaced --> RenderReplaced
          nextReplaced = previousReplaced.toReplaced();
        }
      } else {
        if (isRepaintBoundary) {
          // RenderReplaced --> RenderRepaintBoundaryReplaced
          nextReplaced = previousReplaced.toRepaintBoundaryReplaced();
        } else {
          // RenderReplaced --> RenderReplaced
          nextReplaced = previousReplaced;
        }
      }
    }
    return nextReplaced;
  }

  // Create renderLayoutBox if type changed and copy children if there has previous renderLayoutBox.
  RenderLayoutBox _createRenderLayout({
      RenderLayoutBox? previousRenderLayoutBox,
      CSSRenderStyle? renderStyle,
      bool isRepaintBoundary = false
  }) {
    renderStyle = renderStyle ?? this.renderStyle;
    CSSDisplay display = this.renderStyle.display;
    RenderLayoutBox? nextRenderLayoutBox;

    if (display == CSSDisplay.flex || display == CSSDisplay.inlineFlex) {

      if (previousRenderLayoutBox == null) {
        if (isRepaintBoundary) {
          nextRenderLayoutBox = RenderRepaintBoundaryFlexLayout(
            renderStyle: renderStyle,
          );
        } else {
          nextRenderLayoutBox = RenderFlexLayout(
            renderStyle: renderStyle,
          );
        }
      } else if (previousRenderLayoutBox is RenderFlowLayout) {
        if (previousRenderLayoutBox is RenderRepaintBoundaryFlowLayout) {
          if (isRepaintBoundary) {
            // RenderRepaintBoundaryFlowLayout --> RenderRepaintBoundaryFlexLayout
            nextRenderLayoutBox = previousRenderLayoutBox.toRepaintBoundaryFlexLayout();
          } else {
            // RenderRepaintBoundaryFlowLayout --> RenderFlexLayout
            nextRenderLayoutBox = previousRenderLayoutBox.toFlexLayout();
          }
        } else {
          if (isRepaintBoundary) {
            // RenderFlowLayout --> RenderRepaintBoundaryFlexLayout
            nextRenderLayoutBox = previousRenderLayoutBox.toRepaintBoundaryFlexLayout();
          } else {
            // RenderFlowLayout --> RenderFlexLayout
            nextRenderLayoutBox = previousRenderLayoutBox.toFlexLayout();
          }
        }
      } else if (previousRenderLayoutBox is RenderFlexLayout) {
        if (previousRenderLayoutBox is RenderRepaintBoundaryFlexLayout) {
          if (isRepaintBoundary) {
            // RenderRepaintBoundaryFlexLayout --> RenderRepaintBoundaryFlexLayout
            nextRenderLayoutBox = previousRenderLayoutBox;
          } else {
            // RenderRepaintBoundaryFlexLayout --> RenderFlexLayout
            nextRenderLayoutBox = previousRenderLayoutBox.toFlexLayout();
          }
        } else {
          if (isRepaintBoundary) {
            // RenderFlexLayout --> RenderRepaintBoundaryFlexLayout
            nextRenderLayoutBox = previousRenderLayoutBox.toRepaintBoundaryFlexLayout();
          } else {
            // RenderFlexLayout --> RenderFlexLayout
            nextRenderLayoutBox = previousRenderLayoutBox;
          }
        }
      } else if (previousRenderLayoutBox is RenderSliverListLayout) {
        // RenderSliverListLayout --> RenderFlexLayout
        nextRenderLayoutBox = previousRenderLayoutBox.toFlexLayout();
      }

    } else if (display == CSSDisplay.block ||
      display == CSSDisplay.none ||
      display == CSSDisplay.inline ||
      display == CSSDisplay.inlineBlock) {

      if (previousRenderLayoutBox == null) {
        if (isRepaintBoundary) {
          nextRenderLayoutBox = RenderRepaintBoundaryFlowLayout(
            renderStyle: renderStyle,
          );
        } else {
          nextRenderLayoutBox = RenderFlowLayout(
            renderStyle: renderStyle,
          );
        }
      } else if (previousRenderLayoutBox is RenderFlowLayout) {
        if (previousRenderLayoutBox is RenderRepaintBoundaryFlowLayout) {
          if (isRepaintBoundary) {
            // RenderRepaintBoundaryFlowLayout --> RenderRepaintBoundaryFlowLayout
            nextRenderLayoutBox = previousRenderLayoutBox;
          } else {
            // RenderRepaintBoundaryFlowLayout --> RenderFlowLayout
            nextRenderLayoutBox = previousRenderLayoutBox.toFlowLayout();
          }
        } else {
          if (isRepaintBoundary) {
            // RenderFlowLayout --> RenderRepaintBoundaryFlowLayout
            nextRenderLayoutBox = previousRenderLayoutBox.toRepaintBoundaryFlowLayout();
          } else {
            // RenderFlowLayout --> RenderFlowLayout
            nextRenderLayoutBox = previousRenderLayoutBox;
          }
        }
      } else if (previousRenderLayoutBox is RenderFlexLayout) {
        if (previousRenderLayoutBox is RenderRepaintBoundaryFlexLayout) {
          if (isRepaintBoundary) {
            // RenderRepaintBoundaryFlexLayout --> RenderRepaintBoundaryFlowLayout
            nextRenderLayoutBox = previousRenderLayoutBox.toRepaintBoundaryFlowLayout();
          } else {
            // RenderRepaintBoundaryFlexLayout --> RenderFlowLayout
            nextRenderLayoutBox = previousRenderLayoutBox.toFlowLayout();
          }
        } else {
          if (isRepaintBoundary) {
            // RenderFlexLayout --> RenderRepaintBoundaryFlowLayout
            nextRenderLayoutBox = previousRenderLayoutBox.toRepaintBoundaryFlowLayout();
          } else {
            // RenderFlexLayout --> RenderFlowLayout
            nextRenderLayoutBox = previousRenderLayoutBox.toFlowLayout();
          }
        }
      } else if (previousRenderLayoutBox is RenderSliverListLayout) {
        // RenderSliverListLayout --> RenderFlowLayout
        nextRenderLayoutBox = previousRenderLayoutBox.toFlowLayout();
      }

    } else if (display == CSSDisplay.sliver) {
      if (previousRenderLayoutBox == null) {
        nextRenderLayoutBox = RenderSliverListLayout(
          renderStyle: renderStyle,
          manager: RenderSliverElementChildManager(this),
          onScroll: _handleScroll,
        );
      } else if (previousRenderLayoutBox is RenderFlowLayout || previousRenderLayoutBox is RenderFlexLayout) {
        //  RenderFlow/FlexLayout --> RenderSliverListLayout
        nextRenderLayoutBox = previousRenderLayoutBox.toSliverLayout(RenderSliverElementChildManager(this), _handleScroll);
      } else if (previousRenderLayoutBox is RenderSliverListLayout) {
        nextRenderLayoutBox = previousRenderLayoutBox;
      }
    } else {
      throw FlutterError('Not supported display type $display');
    }

    // Update scrolling content layout type.
    if (previousRenderLayoutBox != nextRenderLayoutBox && previousRenderLayoutBox?.renderScrollingContent != null) {
      updateScrollingContentBox();
    }

    return nextRenderLayoutBox!;
  }

  @override
  void willAttachRenderer() {
    // Init render box model.
    if (renderStyle.display != CSSDisplay.none) {
      createRenderer();
    }
  }

  @override
  void didAttachRenderer() {
    super.didAttachRenderer();
    // Ensure that the child is attached.
    ensureChildAttached();
  }

  @override
  void willDetachRenderer() {
    super.willDetachRenderer();

    // Cancel running transition.
    renderStyle.cancelRunningTransition();

    RenderBoxModel _renderBoxModel = renderBoxModel!;

    // Remove all intersection change listeners.
    _renderBoxModel.clearIntersectionChangeListeners();

    // Remove fixed children from root when element disposed.
    _removeFixedChild(_renderBoxModel, ownerDocument.documentElement!._renderLayoutBox!);

    // Remove renderBox.
    _renderBoxModel.detachFromContainingBlock();

    // Clear pointer listener
    clearEventResponder(renderBoxModel!);
  }

  @override
  void didDetachRenderer() {
    style.reset();
  }

  BoundingClientRect getBoundingClientRect() => boundingClientRect;

  bool _shouldConsumeScrollTicker = false;
  void _consumeScrollTicker(_) {
    if (_shouldConsumeScrollTicker && hasEventListener(EVENT_SCROLL)) {
      _dispatchScrollEvent();
      _shouldConsumeScrollTicker = false;
    }
  }

  /// https://drafts.csswg.org/cssom-view/#scrolling-events
  void _dispatchScrollEvent() {
    dispatchEvent(Event(EVENT_SCROLL));
  }

  void _handleScroll(double scrollOffset, AxisDirection axisDirection) {
    if (renderBoxModel == null) return;
    _applyStickyChildrenOffset();
    _applyFixedChildrenOffset(scrollOffset, axisDirection);

    if (!_shouldConsumeScrollTicker) {
      // Make sure scroll listener trigger most to 1 time each frame.
      SchedulerBinding.instance!.addPostFrameCallback(_consumeScrollTicker);
      SchedulerBinding.instance!.scheduleFrame();
    }
    _shouldConsumeScrollTicker = true;
  }

  /// Normally element in scroll box will not repaint on scroll because of repaint boundary optimization
  /// So it needs to manually mark element needs paint and add scroll offset in paint stage
  void _applyFixedChildrenOffset(double scrollOffset, AxisDirection axisDirection) {
    // Only root element has fixed children
    if (this == ownerDocument.documentElement && renderBoxModel != null) {
      RenderBoxModel layoutBox = (renderBoxModel as RenderLayoutBox).renderScrollingContent ?? renderBoxModel!;
      for (RenderBoxModel child in layoutBox.fixedChildren) {
        // Save scrolling offset for paint
        if (axisDirection == AxisDirection.down) {
          child.scrollingOffsetY = scrollOffset;
        } else if (axisDirection == AxisDirection.right) {
          child.scrollingOffsetX = scrollOffset;
        }
      }
    }
  }

  // Calculate sticky status according to scroll offset and scroll direction
  void _applyStickyChildrenOffset() {
    RenderLayoutBox? scrollContainer = (renderBoxModel as RenderLayoutBox?)!;
    for (RenderBoxModel stickyChild in scrollContainer.stickyChildren) {
      CSSPositionedLayout.applyStickyChildOffset(scrollContainer, stickyChild);
    }
  }

  // Find all the nested position absolute elements which need to change the containing block
  // from other element to this element when element's position is changed from static to relative.
  // Take following html for example, div of id=4 should reposition from div of id=1 to div of id=2.
  // <div id="1" style="position: relative">
  //    <div id="2" style="position: relative"> <!-- changed from "static" to "relative" -->
  //        <div id="3">
  //            <div id="4" style="position: absolute">
  //            </div>
  //        </div>
  //    </div>
  // </div>
  List<Element> findNestedPositionAbsoluteChildren() {
    List<Element> positionAbsoluteChildren = [];

    if (!isRendererAttached) return positionAbsoluteChildren;

    children.forEach((Element child) {
      if (!child.isRendererAttached) return;

      RenderBoxModel childRenderBoxModel = child.renderBoxModel!;
      RenderStyle childRenderStyle = childRenderBoxModel.renderStyle;
      if (childRenderStyle.position == CSSPositionType.absolute) {
        positionAbsoluteChildren.add(child);
      }
      // No need to loop layout box whose position is not static.
      if (childRenderStyle.position != CSSPositionType.static) {
        return;
      }
      if (childRenderBoxModel is RenderLayoutBox) {
        List<Element> mergedChildren = child.findNestedPositionAbsoluteChildren();
        for (Element child in mergedChildren) {
          positionAbsoluteChildren.add(child);
        }
      }
    });

    return positionAbsoluteChildren;
  }

  // Find all the direct position absolute elements which need to change the containing block
  // from this element to other element when element's position is changed from relative to static.
  // Take following html for example, div of id=4 should reposition from div of id=2 to div of id=1.
  // <div id="1" style="position: relative">
  //    <div id="2" style="position: static"> <!-- changed from "relative" to "static" -->
  //        <div id="3">
  //            <div id="4" style="position: absolute">
  //            </div>
  //        </div>
  //    </div>
  // </div>
  List<Element> findDirectPositionAbsoluteChildren() {
    List<Element> directPositionAbsoluteChildren = [];

    if (!isRendererAttached) return directPositionAbsoluteChildren;

    RenderBox? child = (renderBoxModel as RenderLayoutBox).firstChild;

    while (child != null) {
      final ContainerParentDataMixin<RenderBox>? childParentData =
        child.parentData as ContainerParentDataMixin<RenderBox>?;
      if (child is! RenderLayoutBox) {
        child = childParentData!.nextSibling;
        continue;
      }
      if (child.renderStyle.position == CSSPositionType.absolute) {
        directPositionAbsoluteChildren.add(child.renderStyle.target);
      }
      child = childParentData!.nextSibling;
    }

    return directPositionAbsoluteChildren;
  }

  void _updateRenderBoxModelWithPosition(CSSPositionType oldPosition) {
    CSSPositionType currentPosition = renderStyle.position;

    // No need to detach and reattach renderBoxMode when its position
    // changes between static and relative.
    if (!(oldPosition == CSSPositionType.static && currentPosition == CSSPositionType.relative)
      && !(oldPosition == CSSPositionType.relative && currentPosition == CSSPositionType.static)
    ) {
      RenderBoxModel _renderBoxModel = renderBoxModel!;
      // Remove fixed children before convert to non repaint boundary renderObject
      if (currentPosition != CSSPositionType.fixed) {
        _removeFixedChild(_renderBoxModel, ownerDocument.documentElement!._renderLayoutBox!);
      }

      // Find the renderBox of its containing block.
      RenderBox? containingBlockRenderBox = getContainingBlockRenderBox();
      // Find the previous siblings to insert before renderBoxModel is detached.
      RenderBox? previousSibling = _renderBoxModel.getPreviousSibling();
      // Detach renderBoxModel from its original parent.
      _renderBoxModel.detachFromContainingBlock();
      // Change renderBoxModel type in cases such as position changes to fixed which
      // need to create repaintBoundary.
      _updateRenderBoxModel();
      // Original parent renderBox.
      RenderBox parentRenderBox = parentNode!.renderer!;
      // Attach renderBoxModel to its containing block.
      renderBoxModel!.attachToContainingBlock(containingBlockRenderBox, parent: parentRenderBox, after: previousSibling);

      // Add fixed children after convert to repaint boundary renderObject.
      if (currentPosition == CSSPositionType.fixed) {
        _addFixedChild(renderBoxModel!, ownerDocument.documentElement!._renderLayoutBox!);
      }
    }

    // Need to change the containing block of nested position absolute children from its upper parent
    // to this element when element's position is changed from static to relative.
    if (oldPosition == CSSPositionType.static) {
      List<Element> positionAbsoluteChildren = findNestedPositionAbsoluteChildren();
      positionAbsoluteChildren.forEach((Element child) {
        child.addToContainingBlock();
      });

    // Need to change the containing block of direct position absolute children from this element
    // to its upper parent when element's position is changed from relative to static.
    } else if (currentPosition == CSSPositionType.static) {
      List<Element> directPositionAbsoluteChildren = findDirectPositionAbsoluteChildren();
      directPositionAbsoluteChildren.forEach((Element child) {
        child.addToContainingBlock();
      });
    }
  }

  // Add element to its containing block which includes the steps of detach the renderBoxModel
  // from its original parent and attach to its new containing block.
  void addToContainingBlock() {
    RenderBoxModel _renderBoxModel = renderBoxModel!;
    // Find the renderBox of its containing block.
    RenderBox? containingBlockRenderBox = getContainingBlockRenderBox();
    // Find the previous siblings to insert before renderBoxModel is detached.
    RenderBox? previousSibling = _renderBoxModel.getPreviousSibling();
    // Detach renderBoxModel from its original parent.
    _renderBoxModel.detachFromContainingBlock();
    // Original parent renderBox.
    RenderBox parentRenderBox = parentNode!.renderer!;
    // Attach renderBoxModel of to its containing block.
    _renderBoxModel.attachToContainingBlock(containingBlockRenderBox, parent: parentRenderBox, after: previousSibling);
  }

  void addChild(RenderBox child) {
    if (_renderLayoutBox != null) {
      RenderLayoutBox? scrollingContentBox = _renderLayoutBox!.renderScrollingContent;
      if (scrollingContentBox != null) {
        scrollingContentBox.add(child);
      } else {
        _renderLayoutBox!.add(child);
      }
    } else if (_renderReplaced != null) {
      _renderReplaced!.child = child;
    }
  }

  @override
  void dispose() {
    renderStyle.detach();
    style.dispose();
    attributes.clear();
    disposeScrollable();
    super.dispose();
  }

  // Used for force update layout.
  void flushLayout() {
    if (isRendererAttached) {
      renderer!.owner!.flushLayout();
    }
  }

  bool _obtainSliverChild() {
    if (parentElement?.renderStyle.display == CSSDisplay.sliver) {
      // Sliver should not create renderer here, but need to trigger
      // render sliver list dynamical rebuild child by element tree.
      parentElement?._renderLayoutBox?.markNeedsLayout();
      return true;
    }
    return false;
  }

  // Attach renderObject of current node to parent
  @override
  void attachTo(Node parent, {RenderBox? after}) {
    applyStyle(style);

    if (!_obtainSliverChild()) {
      willAttachRenderer();
    }

    if (renderer != null) {
      // If element attach WidgetElement, render object should be attach to render tree when mount.
      if (parent.renderObjectManagerType == RenderObjectManagerType.KRAKEN_NODE) {
        RenderBoxModel.attachRenderBox(parent.renderer!, renderer!, after: after);
      }

      // Flush pending style before child attached.
      style.flushPendingProperties();

      didAttachRenderer();
    }
  }

  /// Unmount [renderBoxModel].
  @override
  void unmountRenderObject({ bool deep = false, bool keepFixedAlive = false }) {
    // No need for unmount if renderer is not created.
    if (renderer == null) {
      return;
    }

    // Ignore the fixed element to unmount render object.
    // It's useful for sliver manager to unmount child render object, but excluding fixed elements.
    if (keepFixedAlive && renderStyle.position == CSSPositionType.fixed) {
      return;
    }

    willDetachRenderer();

    // Dispose all renderObject when deep.
    if (deep) {
      for (Node child in childNodes) {
        child.unmountRenderObject(deep: deep, keepFixedAlive: keepFixedAlive);
      }
    }

    didDetachRenderer();
    renderBoxModel?.dispose();
    renderBoxModel = null;
  }

  @override
  void ensureChildAttached() {
    if (isRendererAttached) {
      for (Node child in childNodes) {
        if (_renderLayoutBox != null && !child.isRendererAttached) {
          RenderBox? after;
          RenderLayoutBox? scrollingContentBox = _renderLayoutBox!.renderScrollingContent;
          if (scrollingContentBox != null) {
            after = scrollingContentBox.lastChild;
          } else {
            after = _renderLayoutBox!.lastChild;
          }

          child.attachTo(this, after: after);
          child.ensureChildAttached();
        }
      }
    }
  }

  @override
  @mustCallSuper
  Node appendChild(Node child) {
    super.appendChild(child);
    // Update renderStyle tree.
    if (child is Element) {
      child.renderStyle.parent = renderStyle;
    }

    RenderLayoutBox? renderLayoutBox = _renderLayoutBox;
    if (isRendererAttached) {
      // Only append child renderer when which is not attached.
      if (!child.isRendererAttached && renderLayoutBox != null && renderObjectManagerType == RenderObjectManagerType.KRAKEN_NODE) {
        RenderBox? after;
        RenderLayoutBox? scrollingContentBox = renderLayoutBox.renderScrollingContent;
        if (scrollingContentBox != null) {
          after = scrollingContentBox.lastChild;
        } else {
          after = renderLayoutBox.lastChild;
        }

        child.attachTo(this, after: after);
      }
    }

    return child;
  }

  @override
  @mustCallSuper
  Node removeChild(Node child) {
    super.removeChild(child);

    // Update renderStyle tree.
    if (child is Element) {
      child.renderStyle.detach();
    }

    return child;
  }

  @override
  @mustCallSuper
  Node insertBefore(Node child, Node referenceNode) {
    // Node.insertBefore will change element tree structure,
    // so get the referenceIndex before calling it.
    int referenceIndex = childNodes.indexOf(referenceNode);
    Node node = super.insertBefore(child, referenceNode);
    // Update renderStyle tree.
    if (child is Element) {
      child.renderStyle.parent = renderStyle;
    }

    if (isRendererAttached) {
      // If afterRenderObject is null, which means insert child at the head of parent.
      RenderBox? afterRenderObject;

      // Only append child renderer when which is not attached.
      if (!child.isRendererAttached) {
        if (referenceIndex < childNodes.length) {
          while (referenceIndex >= 0) {
            Node reference = childNodes[referenceIndex];
            if (reference.isRendererAttached) {
              afterRenderObject = reference.renderer;
              break;
            } else {
              referenceIndex--;
            }
          }
        }

        // Renderer of referenceNode may not moved to a difference place compared to its original place
        // in the dom tree due to position absolute/fixed.
        // Use the renderPositionPlaceholder to get the same place as dom tree in this case.
        if (afterRenderObject is RenderBoxModel) {
          RenderBox? renderPositionPlaceholder = afterRenderObject.renderPositionPlaceholder;
          if (renderPositionPlaceholder != null) {
            afterRenderObject = renderPositionPlaceholder;
          }
        }

        child.attachTo(this, after: afterRenderObject);
      }
    }

    return node;
  }

  @override
  @mustCallSuper
  Node? replaceChild(Node newNode, Node oldNode) {
    // Update renderStyle tree.
    if (newNode is Element) {
      newNode.renderStyle.parent = renderStyle;
    }
    if (oldNode is Element) {
      oldNode.renderStyle.parent = null;
    }
    return super.replaceChild(newNode, oldNode);
  }

  RenderBox? getContainingBlockRenderBox() {
    RenderBox? containingBlockRenderBox;
    CSSPositionType positionType = renderStyle.position;

    switch(positionType) {
      case CSSPositionType.relative:
      case CSSPositionType.static:
      case CSSPositionType.sticky:
        containingBlockRenderBox = parentNode!.renderer;
        break;
      case CSSPositionType.absolute:
        // If the element has 'position: absolute', the containing block is established by the nearest ancestor with
        // a 'position' of 'absolute', 'relative' or 'fixed', in the following way:
        //  1. In the case that the ancestor is an inline element, the containing block is the bounding box around
        //    the padding boxes of the first and the last inline boxes generated for that element.
        //    In CSS 2.1, if the inline element is split across multiple lines, the containing block is undefined.
        //  2. Otherwise, the containing block is formed by the padding edge of the ancestor.
        containingBlockRenderBox = _findContainingBlock(this, ownerDocument.documentElement!)?._renderLayoutBox;
        break;
      case CSSPositionType.fixed:
        // If the element has 'position: fixed', the containing block is established by the viewport
        // in the case of continuous media or the page area in the case of paged media.
        containingBlockRenderBox = ownerDocument.documentElement!._renderLayoutBox;
        break;
    }
    return containingBlockRenderBox;
  }

  @mustCallSuper
  String? getAttribute(String qualifiedName) {
    return attributes[qualifiedName];
  }

  @mustCallSuper
  void setAttribute(String qualifiedName, String value) {
    if (_STYLE_PROPERTY == qualifiedName) {
      // @TODO: Parse inline style css text.
    } else if (_CLASS_NAME == qualifiedName) {
      className = value;
    }
    internalSetAttribute(qualifiedName, value);
  }

  void internalSetAttribute(String qualifiedName, String value) {
    attributes[qualifiedName] = value;
  }

  @mustCallSuper
  void removeAttribute(String qualifiedName) {
    if (qualifiedName == _STYLE_PROPERTY) {
      _removeInlineStyle();
    } else if (qualifiedName == _CLASS_NAME) {
      className = EMPTY_STRING;
    }
    attributes.remove(qualifiedName);
  }

  @mustCallSuper
  bool hasAttribute(String qualifiedName) {
    return attributes.containsKey(qualifiedName);
  }

  // FIXME: only compatible with kraken plugins
  @deprecated
  void setStyle(String property, value) {
    setRenderStyle(property, value);
  }

  void _updateRenderBoxModelWithDisplay() {
    CSSDisplay presentDisplay = renderStyle.display;

    if (parentElement == null || !parentElement!.isConnected) return;

    // Destroy renderer of element when display is changed to none.
    if (presentDisplay == CSSDisplay.none) {
      unmountRenderObject(deep: true);
      return;
    }

    // Update renderBoxModel.
    _updateRenderBoxModel();
    // Attach renderBoxModel to parent if change from `display: none` to other values.
    if (!isRendererAttached && parentElement != null && parentElement!.isRendererAttached) {
      // If element attach WidgetElement, render object should be attach to render tree when mount.
<<<<<<< HEAD
      if (parentNode is! WidgetElement) {
=======
      if (parentElement!.renderObjectManagerType == RenderObjectManagerType.KRAKEN_NODE) {
>>>>>>> 94c404a1
        RenderBoxModel _renderBoxModel = renderBoxModel!;
        // Find the renderBox of its containing block.
        RenderBox? containingBlockRenderBox = getContainingBlockRenderBox();
        // Find the previous siblings to insert before renderBoxModel is detached.
        RenderBox? preSibling = previousSibling?.renderer;
        // Original parent renderBox.
        RenderBox parentRenderBox = parentNode!.renderer!;
        _renderBoxModel.attachToContainingBlock(containingBlockRenderBox, parent: parentRenderBox, after: preSibling);
      }
      ensureChildAttached();
    }
  }

  void setRenderStyleProperty(String name, value) {
    // Memorize the variable value to renderStyle object.
    if (CSSVariable.isVariable(name)) {
      renderStyle.setCSSVariable(name, value.toString());
      return;
    }

    // Get the computed value of CSS variable.
    if (value is CSSVariable) {
      value = value.computedValue(name);
    }

    switch (name) {
      case DISPLAY:
        renderStyle.display = value;
         _updateRenderBoxModelWithDisplay();
        break;
      case Z_INDEX:
        renderStyle.zIndex = value;
        break;
      case OVERFLOW_X:
        CSSOverflowType oldEffectiveOverflowY = renderStyle.effectiveOverflowY;
        renderStyle.overflowX = value;
        _updateRenderBoxModel();
        updateRenderBoxModelWithOverflowX(_handleScroll);
        // Change overflowX may affect effectiveOverflowY.
        // https://drafts.csswg.org/css-overflow/#overflow-properties
        CSSOverflowType effectiveOverflowY = renderStyle.effectiveOverflowY;
        if (effectiveOverflowY != oldEffectiveOverflowY) {
          updateRenderBoxModelWithOverflowY(_handleScroll);
        }
        updateOverflowRenderBox();
        break;
      case OVERFLOW_Y:
        CSSOverflowType oldEffectiveOverflowX = renderStyle.effectiveOverflowX;
        renderStyle.overflowY = value;
        _updateRenderBoxModel();
        updateRenderBoxModelWithOverflowY(_handleScroll);
        // Change overflowY may affect the effectiveOverflowX.
        // https://drafts.csswg.org/css-overflow/#overflow-properties
        CSSOverflowType effectiveOverflowX = renderStyle.effectiveOverflowX;
        if (effectiveOverflowX != oldEffectiveOverflowX) {
          updateRenderBoxModelWithOverflowX(_handleScroll);
        }
        updateOverflowRenderBox();
        break;
      case OPACITY:
        renderStyle.opacity = value;
        break;
      case VISIBILITY:
        renderStyle.visibility = value;
        break;
      case CONTENT_VISIBILITY:
        renderStyle.contentVisibility = value;
        break;
      case POSITION:
        CSSPositionType oldPosition = renderStyle.position;
        renderStyle.position = value;
        _updateRenderBoxModelWithPosition(oldPosition);
        break;
      case TOP:
        renderStyle.top = value;
        break;
      case LEFT:
        renderStyle.left = value;
        break;
      case BOTTOM:
        renderStyle.bottom = value;
        break;
      case RIGHT:
        renderStyle.right = value;
        break;
      // Size
      case WIDTH:
        renderStyle.width = value;
        break;
      case MIN_WIDTH:
        renderStyle.minWidth = value;
        break;
      case MAX_WIDTH:
        renderStyle.maxWidth = value;
        break;
      case HEIGHT:
        renderStyle.height = value;
        break;
      case MIN_HEIGHT:
        renderStyle.minHeight = value;
        break;
      case MAX_HEIGHT:
        renderStyle.maxHeight = value;
        break;
      // Flex
      case FLEX_DIRECTION:
        renderStyle.flexDirection = value;
        break;
      case FLEX_WRAP:
        renderStyle.flexWrap = value;
        break;
      case ALIGN_CONTENT:
        renderStyle.alignContent = value;
        break;
      case ALIGN_ITEMS:
        renderStyle.alignItems = value;
        break;
      case JUSTIFY_CONTENT:
        renderStyle.justifyContent = value;
        break;
      case ALIGN_SELF:
        renderStyle.alignSelf = value;
        break;
      case FLEX_GROW:
        renderStyle.flexGrow = value;
        break;
      case FLEX_SHRINK:
        renderStyle.flexShrink = value;
        break;
      case FLEX_BASIS:
        renderStyle.flexBasis = value;
        break;
      // Background
      case BACKGROUND_COLOR:
        renderStyle.backgroundColor = value;
        break;
      case BACKGROUND_ATTACHMENT:
        renderStyle.backgroundAttachment = value;
        break;
      case BACKGROUND_IMAGE:
        renderStyle.backgroundImage = value;
        break;
      case BACKGROUND_REPEAT:
        renderStyle.backgroundRepeat = value;
        break;
      case BACKGROUND_POSITION_X:
        renderStyle.backgroundPositionX = value;
        break;
      case BACKGROUND_POSITION_Y:
        renderStyle.backgroundPositionY = value;
        break;
      case BACKGROUND_SIZE:
        renderStyle.backgroundSize = value;
        break;
      case BACKGROUND_CLIP:
        renderStyle.backgroundClip = value;
        break;
      case BACKGROUND_ORIGIN:
        renderStyle.backgroundOrigin = value;
        break;
      // Padding
      case PADDING_TOP:
        renderStyle.paddingTop = value;
        break;
      case PADDING_RIGHT:
        renderStyle.paddingRight = value;
        break;
      case PADDING_BOTTOM:
        renderStyle.paddingBottom = value;
        break;
      case PADDING_LEFT:
        renderStyle.paddingLeft = value;
        break;
      // Border
      case BORDER_LEFT_WIDTH:
        renderStyle.borderLeftWidth = value;
        break;
      case BORDER_TOP_WIDTH:
        renderStyle.borderTopWidth = value;
        break;
      case BORDER_RIGHT_WIDTH:
        renderStyle.borderRightWidth = value;
        break;
      case BORDER_BOTTOM_WIDTH:
        renderStyle.borderBottomWidth = value;
        break;
      case BORDER_LEFT_STYLE:
        renderStyle.borderLeftStyle = value;
        break;
      case BORDER_TOP_STYLE:
        renderStyle.borderTopStyle = value;
        break;
      case BORDER_RIGHT_STYLE:
        renderStyle.borderRightStyle = value;
        break;
      case BORDER_BOTTOM_STYLE:
        renderStyle.borderBottomStyle = value;
        break;
      case BORDER_LEFT_COLOR:
        renderStyle.borderLeftColor = value;
        break;
      case BORDER_TOP_COLOR:
        renderStyle.borderTopColor = value;
        break;
      case BORDER_RIGHT_COLOR:
        renderStyle.borderRightColor = value;
        break;
      case BORDER_BOTTOM_COLOR:
        renderStyle.borderBottomColor = value;
        break;
      case BOX_SHADOW:
        renderStyle.boxShadow = value;
        break;
      case BORDER_TOP_LEFT_RADIUS:
        renderStyle.borderTopLeftRadius = value;
        break;
      case BORDER_TOP_RIGHT_RADIUS:
        renderStyle.borderTopRightRadius = value;
        break;
      case BORDER_BOTTOM_LEFT_RADIUS:
        renderStyle.borderBottomLeftRadius = value;
        break;
      case BORDER_BOTTOM_RIGHT_RADIUS:
        renderStyle.borderBottomRightRadius = value;
        break;
      // Margin
      case MARGIN_LEFT:
        renderStyle.marginLeft = value;
        break;
      case MARGIN_TOP:
        renderStyle.marginTop = value;
        break;
      case MARGIN_RIGHT:
        renderStyle.marginRight = value;
        break;
      case MARGIN_BOTTOM:
        renderStyle.marginBottom = value;
        break;
      // Text
      case COLOR:
        renderStyle.color = value;
        _updateColorRelativePropertyWithColor(this);
        break;
      case TEXT_DECORATION_LINE:
        renderStyle.textDecorationLine = value;
        break;
      case TEXT_DECORATION_STYLE:
        renderStyle.textDecorationStyle = value;
        break;
      case TEXT_DECORATION_COLOR:
        renderStyle.textDecorationColor = value;
        break;
      case FONT_WEIGHT:
        renderStyle.fontWeight = value;
        break;
      case FONT_STYLE:
        renderStyle.fontStyle = value;
        break;
      case FONT_FAMILY:
        renderStyle.fontFamily = value;
        break;
      case FONT_SIZE:
        renderStyle.fontSize = value;
        _updateFontRelativeLengthWithFontSize();
        break;
      case LINE_HEIGHT:
        renderStyle.lineHeight = value;
        break;
      case LETTER_SPACING:
        renderStyle.letterSpacing = value;
        break;
      case WORD_SPACING:
        renderStyle.wordSpacing = value;
        break;
      case TEXT_SHADOW:
        renderStyle.textShadow = value;
        break;
      case WHITE_SPACE:
        renderStyle.whiteSpace = value;
        break;
      case TEXT_OVERFLOW:
        // Overflow will affect text-overflow ellipsis taking effect
        renderStyle.textOverflow = value;
        break;
      case LINE_CLAMP:
        renderStyle.lineClamp = value;
        break;
      case VERTICAL_ALIGN:
        renderStyle.verticalAlign = value;
        break;
      case TEXT_ALIGN:
        renderStyle.textAlign = value;
        break;
      // Transform
      case TRANSFORM:
        renderStyle.transform = value;
        _updateRenderBoxModel();
        break;
      case TRANSFORM_ORIGIN:
        renderStyle.transformOrigin = value;
        break;
      // Transition
      case TRANSITION_DELAY:
        renderStyle.transitionDelay = value;
        break;
      case TRANSITION_DURATION:
        renderStyle.transitionDuration = value;
        break;
      case TRANSITION_TIMING_FUNCTION:
        renderStyle.transitionTimingFunction = value;
        break;
      case TRANSITION_PROPERTY:
        renderStyle.transitionProperty = value;
        break;
      // Others
      case OBJECT_FIT:
        renderStyle.objectFit = value;
        break;
      case OBJECT_POSITION:
        renderStyle.objectPosition = value;
        break;
      case FILTER:
        renderStyle.filter = value;
        break;
      case SLIVER_DIRECTION:
        renderStyle.sliverDirection = value;
          break;
    }
  }

  void setRenderStyle(String property, String present) {
    dynamic value = present.isEmpty ? null : renderStyle.resolveValue(property, present);
    setRenderStyleProperty(property, value);
  }

  void _updateColorRelativePropertyWithColor(Element element) {
    element.renderStyle.updateColorRelativeProperty();
    if (element.children.isNotEmpty) {
      element.children.forEach((Element child) {
        if (!child.renderStyle.hasColor) {
          _updateColorRelativePropertyWithColor(child);
        }
      });
    }
  }

  void _updateFontRelativeLengthWithFontSize() {
    // Update all the children's length value.
    _updateChildrenFontRelativeLength(this);

    if (renderBoxModel!.isDocumentRootBox) {
      // Update all the document tree.
      _updateChildrenRootFontRelativeLength(this);
    }
  }

  void _updateChildrenFontRelativeLength(Element element) {
    element.renderStyle.updateFontRelativeLength();
    if (element.children.isNotEmpty) {
      element.children.forEach((Element child) {
        if (!child.renderStyle.hasFontSize) {
          _updateChildrenFontRelativeLength(child);
        }
      });
    }
  }

  void _updateChildrenRootFontRelativeLength(Element element) {
    element.renderStyle.updateRootFontRelativeLength();
    if (element.children.isNotEmpty) {
      element.children.forEach((Element child) {
        _updateChildrenRootFontRelativeLength(child);
      });
    }
  }

  void _applyDefaultStyle(CSSStyleDeclaration style) {
    if (_defaultStyle.isNotEmpty) {
      _defaultStyle.forEach((propertyName, value) {
        style.setProperty(propertyName, value);
      });
    }
  }

  void _applyInlineStyle(CSSStyleDeclaration style) {
    if (inlineStyle.isNotEmpty) {
      inlineStyle.forEach((propertyName, value) {
        // Force inline style to be applied as important priority.
        style.setProperty(propertyName, value, true);
      });
    }
  }

  void _applySheetStyle(CSSStyleDeclaration style) {
    if (classList.isNotEmpty) {
      const String classSelectorPrefix = '.';
      for (String className in classList) {
        for (CSSStyleSheet sheet in ownerDocument.styleSheets) {
          List<CSSRule> rules = sheet.cssRules;
          for (int i = 0; i < rules.length; i++) {
            CSSRule rule = rules[i];
            if (rule is CSSStyleRule && rule.selectorText == (classSelectorPrefix + className)) {
              var sheetStyle = rule.style;
              for (String propertyName in sheetStyle.keys) {
                style.setProperty(propertyName, sheetStyle[propertyName], false);
              }
            }
          }
        }
      }
    }
  }

  void _onStyleChanged(String propertyName, String? prevValue, String currentValue) {
    if (renderStyle.shouldTransition(propertyName, prevValue, currentValue)) {
      renderStyle.runTransition(propertyName, prevValue, currentValue);
    } else {
      setRenderStyle(propertyName, currentValue);
    }
  }

  // Set inline style property.
  void setInlineStyle(String property, String value) {
    // Current only for mark property is setting by inline style.
    inlineStyle[property] = value;
    style.setProperty(property, value, true);
  }

  void applyStyle(CSSStyleDeclaration style) {
    // Apply default style.
    _applyDefaultStyle(style);
    // Init display from style directly cause renderStyle is not flushed yet.
    renderStyle.initDisplay();

    _applyInlineStyle(style);
    _applySheetStyle(style);
  }

  void recalculateStyle() {
    // TODO: current only support class selector in stylesheet
    if (renderBoxModel != null && classList.isNotEmpty) {
      // Diff style.
      CSSStyleDeclaration newStyle = CSSStyleDeclaration();
      applyStyle(newStyle);
      Map<String, String?> diffs = style.diff(newStyle);
      if (diffs.isNotEmpty) {
        // Update render style.
        diffs.forEach((String propertyName, String? value) {
          style.setProperty(propertyName, value);
        });
        style.flushPendingProperties();
      }
    }
  }

  void recalculateNestedStyle() {
    recalculateStyle();
    // Update children style.
    children.forEach((Element child) {
      child.recalculateNestedStyle();
    });
  }

  void _removeInlineStyle() {
    inlineStyle.forEach((String property, _) {
      _removeInlineStyleProperty(property);
    });
    style.flushPendingProperties();
  }

  void _removeInlineStyleProperty(String property) {
    inlineStyle.remove(property);
    style.removeProperty(property, true);
  }

  // The Element.getBoundingClientRect() method returns a DOMRect object providing information
  // about the size of an element and its position relative to the viewport.
  // https://drafts.csswg.org/cssom-view/#dom-element-getboundingclientrect
  BoundingClientRect get boundingClientRect {
    BoundingClientRect boundingClientRect = BoundingClientRect(0, 0, 0, 0, 0, 0, 0, 0);
    if (isRendererAttached) {
      flushLayout();
      RenderBox sizedBox = renderBoxModel!;
      // Force flush layout.
      if (!sizedBox.hasSize) {
        sizedBox.markNeedsLayout();
        sizedBox.owner!.flushLayout();
      }

      if (sizedBox.hasSize) {
        Offset offset = _getOffset(sizedBox, ancestor: ownerDocument.documentElement);
        Size size = sizedBox.size;
        boundingClientRect = BoundingClientRect(
          offset.dx,
          offset.dy,
          size.width,
          size.height,
          offset.dy,
          offset.dx + size.width,
          offset.dy + size.height,
          offset.dx);
      }
    }

    return boundingClientRect;
  }

  // The HTMLElement.offsetLeft read-only property returns the number of pixels that the upper left corner
  // of the current element is offset to the left within the HTMLElement.offsetParent node.
  // https://drafts.csswg.org/cssom-view/#dom-htmlelement-offsetleft
  int get offsetLeft {
    int offset = 0;
    if (!isRendererAttached) {
      return offset;
    }
    RenderBoxModel selfRenderBoxModel = renderBoxModel!;
    if (selfRenderBoxModel.attached) {
      Offset relative = _getOffset(selfRenderBoxModel, ancestor: offsetParent);
      offset += relative.dx.toInt();
    }
    return offset;
  }

  // The HTMLElement.offsetTop read-only property returns the distance of the outer border
  // of the current element relative to the inner border of the top of the offsetParent node.
  // https://drafts.csswg.org/cssom-view/#dom-htmlelement-offsettop
  int get offsetTop {
    int offset = 0;
    if (!isRendererAttached) {
      return offset;
    }
    RenderBoxModel selfRenderBoxModel = renderBoxModel!;
    if (selfRenderBoxModel.attached) {
      Offset relative = _getOffset(selfRenderBoxModel, ancestor: offsetParent);
      offset += relative.dy.toInt();
    }
    return offset;
  }

  // The HTMLElement.offsetParent read-only property returns a reference to the element
  // which is the closest (nearest in the containment hierarchy) positioned ancestor element.
  //  https://drafts.csswg.org/cssom-view/#dom-htmlelement-offsetparent
  Element? get offsetParent {
    // Returns null in the following cases.
    // https://developer.mozilla.org/en-US/docs/Web/API/HTMLElement/offsetParent
    if (renderStyle.display == CSSDisplay.none
      || renderStyle.position == CSSPositionType.fixed
      || this is BodyElement
      || this == ownerDocument.documentElement) {
      return null;
    }

    Element? parent = parentElement;

    while (parent != null) {
      bool isNonStatic = parent.renderStyle.position != CSSPositionType.static;
      if (parent is BodyElement || isNonStatic) {
        break;
      }
      parent = parent.parentElement;
    }
    return parent;
  }

  // Get the offset of current element relative to specified ancestor element.
  Offset _getOffset(RenderBox renderBox, { Element? ancestor }) {
    // Need to flush layout to get correct size.
    ownerDocument.documentElement!.renderBoxModel!.owner!.flushLayout();

    // Returns (0, 0) when ancestor is null.
    if (ancestor == null) {
      return Offset.zero;
    }
    return renderBox.localToGlobal(Offset.zero, ancestor: ancestor.renderBoxModel);
  }

  void click() {
    flushLayout();
    Event clickEvent = MouseEvent(EVENT_CLICK, MouseEventInit(bubbles: true, cancelable: true));
    // If element not in tree, click is fired and only response to itself.
    dispatchEvent(clickEvent);
  }

  /// Moves the focus to the element.
  /// https://html.spec.whatwg.org/multipage/interaction.html#dom-focus
  void focus() {
    // TODO
  }

  /// Moves the focus to the viewport. Use of this method is discouraged;
  /// if you want to focus the viewport, call the focus() method on the Document's document element.
  /// https://html.spec.whatwg.org/multipage/interaction.html#dom-blur
  void blur() {
    // TODO
  }

  Future<Uint8List> toBlob({ double? devicePixelRatio }) {
    Completer<Uint8List> completer = Completer();
    forceToRepaintBoundary = true;
    renderBoxModel!.owner!.flushLayout();

    SchedulerBinding.instance!.addPostFrameCallback((_) async {
      Uint8List captured;
      RenderBoxModel _renderBoxModel = renderBoxModel!;

      if (_renderBoxModel.hasSize && _renderBoxModel.size.isEmpty) {
        // Return a blob with zero length.
        captured = Uint8List(0);
      } else {
        Image image = await _renderBoxModel.toImage(pixelRatio: devicePixelRatio ?? window.devicePixelRatio);
        ByteData? byteData = await image.toByteData(format: ImageByteFormat.png);
        captured = byteData!.buffer.asUint8List();
      }

      completer.complete(captured);
      forceToRepaintBoundary = false;
      // May be disposed before this callback.
      _renderBoxModel.owner?.flushLayout();
    });
    SchedulerBinding.instance!.scheduleFrame();

    return completer.future;
  }

  void debugHighlight() {
    if (isRendererAttached) {
      renderBoxModel?.debugShouldPaintOverlay = true;
    }
  }

  void debugHideHighlight() {
    if (isRendererAttached) {
      renderBoxModel?.debugShouldPaintOverlay = false;
    }
  }

  // Create a new RenderLayoutBox for the scrolling content.
  RenderLayoutBox createScrollingContentLayout() {
    // FIXME: Create an empty renderStyle for do not share renderStyle with element.
    CSSRenderStyle scrollingContentRenderStyle = CSSRenderStyle(target: this);
    // Scrolling content layout need to be share the same display with its outer layout box.
    scrollingContentRenderStyle.display = renderStyle.display;
    RenderLayoutBox scrollingContentLayoutBox = _createRenderLayout(
      isRepaintBoundary: true,
      renderStyle: scrollingContentRenderStyle,
    );
    scrollingContentLayoutBox.isScrollingContentBox = true;
    return scrollingContentLayoutBox;
  }
}

// https://www.w3.org/TR/css-position-3/#def-cb
Element? _findContainingBlock(Element child, Element viewportElement) {
  Element? parent = child.parentElement;

  while (parent != null) {
    bool isNonStatic = parent.renderStyle.position != CSSPositionType.static;
    bool hasTransform = parent.renderStyle.transform != null;
    // https://www.w3.org/TR/CSS2/visudet.html#containing-block-details
    if (parent == viewportElement || isNonStatic || hasTransform) {
      break;
    }
    parent = parent.parentElement;
  }
  return parent;
}

// Cache fixed renderObject to root element
void _addFixedChild(RenderBoxModel childRenderBoxModel, RenderLayoutBox rootRenderLayoutBox) {
  rootRenderLayoutBox = rootRenderLayoutBox.renderScrollingContent ?? rootRenderLayoutBox;
  List<RenderBoxModel> fixedChildren = rootRenderLayoutBox.fixedChildren;
  if (!fixedChildren.contains(childRenderBoxModel)) {
    fixedChildren.add(childRenderBoxModel);
  }
}

// Remove non fixed renderObject from root element
void _removeFixedChild(RenderBoxModel childRenderBoxModel, RenderLayoutBox rootRenderLayoutBox) {
  rootRenderLayoutBox = rootRenderLayoutBox.renderScrollingContent ?? rootRenderLayoutBox;
  List<RenderBoxModel> fixedChildren = rootRenderLayoutBox.fixedChildren;
  if (fixedChildren.contains(childRenderBoxModel)) {
    fixedChildren.remove(childRenderBoxModel);
  }
}

// Reflect attribute type as property.
// String: Any input.
// Bool: Any input is true.
// Int: Any valid input, or 0.
// Double: Any valid input, or 0.0.
T attributeToProperty<T>(String value) {
  // The most using type.
  if (T == String) {
    return value as T;
  } else if (T == bool) {
    return true as T;
  } else if (T == int) {
    return (int.tryParse(value) ?? 0) as T;
  } else if (T == double) {
    return (double.tryParse(value) ?? 0.0) as T;
  } else {
    return value as T;
  }
}<|MERGE_RESOLUTION|>--- conflicted
+++ resolved
@@ -984,11 +984,7 @@
     // Attach renderBoxModel to parent if change from `display: none` to other values.
     if (!isRendererAttached && parentElement != null && parentElement!.isRendererAttached) {
       // If element attach WidgetElement, render object should be attach to render tree when mount.
-<<<<<<< HEAD
-      if (parentNode is! WidgetElement) {
-=======
       if (parentElement!.renderObjectManagerType == RenderObjectManagerType.KRAKEN_NODE) {
->>>>>>> 94c404a1
         RenderBoxModel _renderBoxModel = renderBoxModel!;
         // Find the renderBox of its containing block.
         RenderBox? containingBlockRenderBox = getContainingBlockRenderBox();
