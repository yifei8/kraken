/*
 * Copyright (C) 2019-present Alibaba Inc. All rights reserved.
 * Author: Kraken Team.
 */

import 'dart:typed_data';
import 'dart:ui';
import 'dart:ffi';
import 'dart:async';

import 'package:flutter/foundation.dart';
import 'package:flutter/gestures.dart';
import 'package:flutter/painting.dart';
import 'package:flutter/rendering.dart';
import 'package:flutter/scheduler.dart';
import 'package:kraken/bridge.dart';
import 'package:kraken/dom.dart';
import 'package:kraken/gesture.dart';
import 'package:kraken/rendering.dart';
import 'package:kraken/css.dart';
import 'package:meta/meta.dart';
import 'package:ffi/ffi.dart';

import 'element_native_methods.dart';

const String _STYLE_PROPERTY = 'style';

/// Defined by W3C Standard,
/// Most element's default width is 300 in pixel,
/// height is 150 in pixel.
const String ELEMENT_DEFAULT_WIDTH = '300px';
const String ELEMENT_DEFAULT_HEIGHT = '150px';

typedef TestElement = bool Function(Element element);

enum StickyPositionType {
  relative,
  fixed,
}

enum BoxSizeType {
  // Element which have intrinsic before layout. Such as <img /> and <video />
  intrinsic,

  // Element which have width or min-width properties defined.
  specified,

  // Element which neither have intrinsic or predefined size.
  automatic,
}

mixin ElementBase on Node {
  RenderLayoutBox? _renderLayoutBox;
  RenderIntrinsic? _renderIntrinsic;

  RenderBoxModel? get renderBoxModel => _renderLayoutBox ?? _renderIntrinsic;
  set renderBoxModel(RenderBoxModel? value) {
    if (value == null) {
      _renderIntrinsic = null;
      _renderLayoutBox = null;
    } else if (value is RenderIntrinsic) {
      _renderIntrinsic = value;
    } else if (value is RenderLayoutBox) {
      _renderLayoutBox = value;
    } else {
      if (!kReleaseMode) throw FlutterError('Unknown RenderBoxModel value.');
    }
  }
}

typedef BeforeRendererAttach = RenderObject Function();
typedef GetTargetId = int Function();
typedef GetRootElementFontSize = double Function();

/// Delegate methods passed to renderBoxModel for actions involved with element
/// (eg. convert renderBoxModel to repaint boundary then attach to element).
class ElementDelegate {
  /// Mark the renderer of element as needs layout.
  VoidCallback markRendererNeedsLayout;

  /// Toggle the renderer of element between repaint boundary and non repaint boundary.
  VoidCallback toggleRendererRepaintBoundary;

  /// Detach the renderer from its owner element.
  VoidCallback detachRenderer;

  /// Do the preparation work before the renderer is attached.
  BeforeRendererAttach beforeRendererAttach;

  /// Do the clean work after the renderer has attached.
  VoidCallback afterRendererAttach;

  /// Return the targetId of current element.
  GetTargetId getTargetId;

  /// Get the font size of root element
  GetRootElementFontSize getRootElementFontSize;

  // Handle scrolling.
  ScrollListener handleScroll;

  /// Focus the input element.
  VoidCallback focusInput;

  /// Blur the input element.
  VoidCallback blurInput;

  /// Scroll the input element to the caret.
  VoidCallback scrollInputToCaret;

  // The sliver box child manager
  RenderSliverBoxChildManager? renderSliverBoxChildManager;


  ElementDelegate({
    required this.markRendererNeedsLayout,
    required this.toggleRendererRepaintBoundary,
    required this.detachRenderer,
    required this.beforeRendererAttach,
    required this.afterRendererAttach,
    required this.getTargetId,
    required this.getRootElementFontSize,
    required this.handleScroll,
    required this.focusInput,
    required this.blurInput,
    required this.scrollInputToCaret,
    this.renderSliverBoxChildManager,
  });
}

class Element extends Node
    with
        ElementBase,
        ElementNativeMethods,
        EventHandlerMixin,
        CSSOverflowMixin,
        CSSVisibilityMixin,
        CSSFilterEffectsMixin {

  final Map<String, dynamic> properties = <String, dynamic>{};

  /// Should create repaintBoundary for this element to repaint separately from parent.
  bool repaintSelf;

  final String tagName;

  final Map<String, dynamic> _defaultStyle;

  /// The default display type.
  final String defaultDisplay;

  /// Is element an intrinsic box.
  final bool _isIntrinsicBox;

  /// Style declaration from user input.
  late CSSStyleDeclaration style;

  Size get viewportSize => elementManager.viewport.viewportSize;

  /// Whether should create repaintBoundary for this element when style changed
  bool get shouldConvertToRepaintBoundary {
    // Following cases should always convert to repaint boundary for performance consideration
    // Intrinsic element such as Canvas
    bool isSetRepaintSelf = repaintSelf;
    // Scrolling box
    bool isScrollingBox = scrollingContentLayoutBox != null;
    // Transform element
    bool hasTransform = renderBoxModel?.renderStyle.transform != null;
    // Fixed element
    bool isPositionedFixed = renderBoxModel?.renderStyle.position == CSSPositionType.fixed;

    return isScrollingBox || isSetRepaintSelf || hasTransform || isPositionedFixed;
  }

  Element(int targetId, Pointer<NativeEventTarget> nativeEventTarget, ElementManager elementManager,
      {required String tagName,
        Map<String, dynamic> defaultStyle = const {},
        // Whether element allows children.
        bool isIntrinsicBox = false,
        this.repaintSelf = false})
      : _defaultStyle = defaultStyle,
        tagName = tagName.toUpperCase(),
        _isIntrinsicBox = isIntrinsicBox,
        defaultDisplay = defaultStyle.containsKey(DISPLAY) ? defaultStyle[DISPLAY] : INLINE,
        super(NodeType.ELEMENT_NODE, targetId, nativeEventTarget, elementManager, tagName) {
    style = CSSStyleDeclaration(this);
    _setDefaultStyle();
  }

  RenderSliverBoxChildManager? _sliverBoxChildManager;

  ElementDelegate get elementDelegate {
    return ElementDelegate(
      markRendererNeedsLayout: _markRendererNeedsLayout,
      toggleRendererRepaintBoundary: _toggleRendererRepaintBoundary,
      detachRenderer: detach,
      beforeRendererAttach: _beforeRendererAttach,
      afterRendererAttach: _afterRendererAttach,
      getTargetId: _getTargetId,
      getRootElementFontSize: _getRootElementFontSize,
      handleScroll: _handleScroll,
      focusInput: _focusInput,
      blurInput: _blurInput,
      scrollInputToCaret: _scrollInputToCaret,
      renderSliverBoxChildManager: _sliverBoxChildManager,
    );
  }

  void _markRendererNeedsLayout() {
    renderBoxModel!.markNeedsLayout();
  }

  void _toggleRendererRepaintBoundary() {
    if (shouldConvertToRepaintBoundary) {
      convertToRepaintBoundary();
    } else {
      convertToNonRepaintBoundary();
    }
  }

  RenderObject _beforeRendererAttach() {
    willAttachRenderer();
    return renderer!;
  }

  void _afterRendererAttach() {
    style.applyTargetProperties();
    didAttachRenderer();
    ensureChildAttached();
  }

  int _getTargetId() {
    return targetId;
  }

  void _focusInput() {
    InputElement input = this as InputElement;
    InputElement.setFocus(input);
  }

  void _blurInput() {
    InputElement.clearFocus();
  }

  void _scrollInputToCaret() {
    InputElement inputElement = this as InputElement;
    inputElement.scrollToCaret();
  }

  double _getRootElementFontSize() {
    Element rootElement = elementManager.viewportElement;
    RenderBoxModel rootBoxModel = rootElement.renderBoxModel!;
    return rootBoxModel.renderStyle.fontSize;
  }

  @override
  RenderObject? get renderer => renderBoxModel?.renderPositionHolder ?? renderBoxModel;

  @override
  RenderObject createRenderer() {
    if (renderer != null) {
      return renderer!;
    }

    // Content children layout, BoxModel content.
    if (_isIntrinsicBox) {
      _renderIntrinsic = createRenderIntrinsic(
        this,
        repaintSelf: repaintSelf,
      );
    } else {
      _renderLayoutBox = createRenderLayout(
        this,
        repaintSelf: repaintSelf,
      );
    }

    return renderer!;
  }

  @override
  void willAttachRenderer() {
    createRenderer();
    style.addStyleChangeListener(_onStyleChanged);
  }

  @override
  void didAttachRenderer() {
    RenderBoxModel _renderBoxModel = renderBoxModel!;

    // Set display and transformedDisplay when display is not set in style.
    _renderBoxModel.renderStyle.initDisplay(style, defaultDisplay);

    // Bind pointer responder.
    addEventResponder(_renderBoxModel);

    if (_hasIntersectionObserverEvent(eventHandlers)) {
      _renderBoxModel.addIntersectionChangeListener(handleIntersectionChange);
    }
  }

  @override
  void willDetachRenderer() {
    RenderBoxModel _renderBoxModel = renderBoxModel!;

    // Remove all intersection change listeners.
    _renderBoxModel.clearIntersectionChangeListeners();

    // Remove placeholder of positioned element.
    RenderPositionHolder? renderPositionHolder = _renderBoxModel.renderPositionHolder;
    if (renderPositionHolder != null) {
      RenderLayoutBox? parent = renderPositionHolder.parent as RenderLayoutBox?;
      if (parent != null) {
        parent.remove(renderPositionHolder);
      }
    }
  }

  @override
  void didDetachRenderer() {
    style.removeStyleChangeListener(_onStyleChanged);
  }

  void _setDefaultStyle() {
    if (_defaultStyle.isNotEmpty) {
      _defaultStyle.forEach((property, dynamic value) {
        style.setProperty(property, value, viewportSize);
      });
    }
  }

  bool _shouldConsumeScrollTicker = false;
  void _consumeScrollTicker(_) {
    if (_shouldConsumeScrollTicker && eventHandlers.containsKey(EVENT_SCROLL)) {
      _dispatchScrollEvent();
      _shouldConsumeScrollTicker = false;
    }
  }

  void _handleScroll(double scrollOffset, AxisDirection axisDirection) {
    applyStickyChildrenOffset();
    paintFixedChildren(scrollOffset, axisDirection);

    if (!_shouldConsumeScrollTicker) {
      // Make sure scroll listener trigger most to 1 time each frame.
      SchedulerBinding.instance!.addPostFrameCallback(_consumeScrollTicker);
      SchedulerBinding.instance!.scheduleFrame();
    }
    _shouldConsumeScrollTicker = true;
  }

  /// https://drafts.csswg.org/cssom-view/#scrolling-events
  void _dispatchScrollEvent() {
    dispatchEvent(Event(EVENT_SCROLL));
  }

  /// Normally element in scroll box will not repaint on scroll because of repaint boundary optimization
  /// So it needs to manually mark element needs paint and add scroll offset in paint stage
  void paintFixedChildren(double scrollOffset, AxisDirection axisDirection) {
    RenderLayoutBox? _scrollingContentLayoutBox = scrollingContentLayoutBox;
    // Only root element has fixed children
    if (tagName == 'HTML' && _scrollingContentLayoutBox != null) {
      for (RenderBoxModel child in _scrollingContentLayoutBox.fixedChildren) {
        // Save scrolling offset for paint
        if (axisDirection == AxisDirection.down) {
          child.scrollingOffsetY = scrollOffset;
        } else if (axisDirection == AxisDirection.right) {
          child.scrollingOffsetX = scrollOffset;
        }
      }
    }
  }

  // Calculate sticky status according to scroll offset and scroll direction
  void applyStickyChildrenOffset() {
    RenderLayoutBox? scrollContainer = (renderBoxModel as RenderLayoutBox?)!;
    for (RenderBoxModel stickyChild in scrollContainer.stickyChildren) {
      CSSPositionedLayout.applyStickyChildOffset(scrollContainer, stickyChild);
    }
  }

  /// Convert renderBoxModel to non repaint boundary
  void convertToNonRepaintBoundary() {
    RenderBoxModel? _renderBoxModel = renderBoxModel;
    if (_renderBoxModel != null && _renderBoxModel.isRepaintBoundary) {
      _toggleRepaintSelf(repaintSelf: false);
    }
  }

  /// Convert renderBoxModel to repaint boundary
  void convertToRepaintBoundary() {
    RenderBoxModel? _renderBoxModel = renderBoxModel;
    if (_renderBoxModel != null && !_renderBoxModel.isRepaintBoundary) {
      _toggleRepaintSelf(repaintSelf: true);
    }
  }

  /// Toggle renderBoxModel between repaint boundary and non repaint boundary
  void _toggleRepaintSelf({ required bool repaintSelf }) {
    RenderBoxModel _renderBoxModel = renderBoxModel!;
    Element _parentElement = parentElement!;

    RenderObject? parentRenderObject = _renderBoxModel.parent as RenderObject?;
    RenderBox? previousSibling;
    // Remove old renderObject
    if (parentRenderObject is ContainerRenderObjectMixin) {
      ContainerParentDataMixin<RenderBox>? _parentData = _renderBoxModel.parentData as ContainerParentDataMixin<RenderBox>?;
      if (_parentData != null) {
        previousSibling = _parentData.previousSibling;
        // Get the renderBox before the RenderPositionHolder to find the renderBox to insert after
        // cause renderPositionHolder of sticky element lays before the renderBox.
        if (previousSibling is RenderPositionHolder) {
          ContainerParentDataMixin<RenderBox>? _parentData = previousSibling.parentData as ContainerParentDataMixin<RenderBox>?;
          if (_parentData != null) {
            previousSibling = _parentData.previousSibling;
          }
        }
        parentRenderObject.remove(_renderBoxModel);
      }
    }
    RenderBoxModel targetRenderBox = createRenderBoxModel(
      this,
      prevRenderBoxModel: _renderBoxModel,
      repaintSelf: repaintSelf
    );
    // Append new renderObject
    if (parentRenderObject is ContainerRenderObjectMixin) {
      renderBoxModel = _renderBoxModel = targetRenderBox;
      _parentElement.addChildRenderObject(this, after: previousSibling);
    } else if (parentRenderObject is RenderObjectWithChildMixin) {
      parentRenderObject.child = targetRenderBox;
    }

    renderBoxModel = _renderBoxModel = targetRenderBox;
    // Update renderBoxModel reference in renderStyle
    _renderBoxModel.renderStyle.renderBoxModel = targetRenderBox;
  }

  void _updatePosition(CSSPositionType prevPosition, CSSPositionType currentPosition) {
    RenderBoxModel _renderBoxModel = renderBoxModel!;
    Element _parentElement = parentElement!;

    // Remove fixed children before convert to non repaint boundary renderObject
    if (currentPosition != CSSPositionType.fixed) {
      _removeFixedChild(_renderBoxModel);
    }

    // Move element according to position when it's already attached to render tree.
    if (isRendererAttached) {
      RenderObject _renderer = renderer!;

      RenderBox? prev = (_renderer.parentData as ContainerParentDataMixin<RenderBox>).previousSibling;
      // It needs to find the previous sibling of the previous sibling if the placeholder of
      // positioned element exists and follows renderObject at the same time, eg.
      // <div style="position: relative"><div style="postion: absolute" /></div>
      if (prev == _renderBoxModel) {
        prev = (_renderBoxModel.parentData as ContainerParentDataMixin<RenderBox>).previousSibling;
      }

      // Remove placeholder of positioned element.
      RenderPositionHolder? renderPositionHolder = _renderBoxModel.renderPositionHolder;
      if (renderPositionHolder != null) {
        ContainerRenderObjectMixin<RenderBox, ContainerParentDataMixin<RenderBox>>? parent = renderPositionHolder.parent as ContainerRenderObjectMixin<RenderBox, ContainerParentDataMixin<RenderBox>>?;
        if (parent != null) {
          parent.remove(renderPositionHolder);
          _renderBoxModel.renderPositionHolder = null;
        }
      }
      // Remove renderBoxModel from original parent and append to its containing block
      RenderObject? parentRenderBoxModel = _renderBoxModel.parent as RenderBox?;
      if (parentRenderBoxModel is ContainerRenderObjectMixin) {
        parentRenderBoxModel.remove(_renderBoxModel);
      } else if (parentRenderBoxModel is RenderProxyBox) {
        parentRenderBoxModel.child = null;
      }
      _parentElement.addChildRenderObject(this, after: prev);
    }

    if (shouldConvertToRepaintBoundary) {
      convertToRepaintBoundary();
    } else {
      convertToNonRepaintBoundary();
    }

    _renderBoxModel = renderBoxModel!;

    // Add fixed children after convert to repaint boundary renderObject
    if (currentPosition == CSSPositionType.fixed) {
      _addFixedChild(_renderBoxModel);
    }
  }

  Element? getElementById(Element parentElement, int targetId) {
    Element? result;
    List childNodes = parentElement.childNodes;

    for (int i = 0; i < childNodes.length; i++) {
      Element element = childNodes[i];
      if (element.targetId == targetId) {
        result = element;
        break;
      }
    }
    return result;
  }

  void addChild(RenderBox child) {
    if (_renderLayoutBox != null) {
      if (scrollingContentLayoutBox != null) {
        scrollingContentLayoutBox!.add(child);
      } else {
        _renderLayoutBox!.add(child);
      }
    } else if (_renderIntrinsic != null) {
      _renderIntrinsic!.child = child;
    }
  }

  @override
  void dispose() {
    super.dispose();

    if (isRendererAttached) {
      detach();
    }

    RenderBoxModel? _renderBoxModel = renderBoxModel;
    Element? _parentElement = parentElement;

    // Call dispose method of renderBoxModel when GC auto dispose element
    if (_renderBoxModel != null) {
      _renderBoxModel.dispose();
    }

    if (_parentElement != null) {
      _parentElement.removeChild(this);
    }

    style.dispose();
    properties.clear();
  }

  // Used for force update layout.
  void flushLayout() {
    if (isRendererAttached) {
      renderer!.owner!.flushLayout();
    }
  }

  void addChildRenderObject(Element child, {RenderBox? after}) {
    CSSPositionType positionType = child.renderBoxModel!.renderStyle.position;
    RenderLayoutBox? _scrollingContentLayoutBox = scrollingContentLayoutBox;
    switch (positionType) {
      case CSSPositionType.absolute:
      case CSSPositionType.fixed:
        _addPositionedChild(child, positionType);
        break;
      case CSSPositionType.sticky:
      case CSSPositionType.relative:
      case CSSPositionType.static:
        RenderLayoutBox? parentRenderLayoutBox = _scrollingContentLayoutBox ?? _renderLayoutBox;

        if (parentRenderLayoutBox != null) {
          parentRenderLayoutBox.insert(child.renderBoxModel!, after: after);

          if (positionType == CSSPositionType.sticky) {
            _addPositionHolder(parentRenderLayoutBox, child, positionType);
          }
        }
        break;
    }
  }

  // Attach renderObject of current node to parent
  @override
  void attachTo(Element parent, {RenderBox? after}) {
    CSSDisplay display = CSSDisplayMixin.getDisplay(style[DISPLAY] ?? defaultDisplay);

    if (display == CSSDisplay.sliver) {
      _sliverBoxChildManager = ElementSliverBoxChildManager(this);
    } else {
      _sliverBoxChildManager = null;
    }

    if (display != CSSDisplay.none) {
      _beforeRendererAttach();
      parent.addChildRenderObject(this, after: after);
      _afterRendererAttach();
    }

    // CSS Transition works after dom has layouted, so it needs to mark
    // the renderBoxModel as layouted on the next frame.
    SchedulerBinding.instance!.addPostFrameCallback((timestamp) {
      renderBoxModel?.firstLayouted = true;
    });
  }

  // Detach renderObject of current node from parent
  @override
  void detach() {
    RenderBoxModel? selfRenderBoxModel = renderBoxModel;
    if (selfRenderBoxModel == null) return;

    willDetachRenderer();

    // Remove fixed children from root when dispose
    _removeFixedChild(selfRenderBoxModel);

    RenderObject? parent = selfRenderBoxModel.parent as RenderObject?;
    if (parent is ContainerRenderObjectMixin) {
      parent.remove(selfRenderBoxModel);
    } else if (parent is RenderProxyBox) {
      parent.child = null;
    }

    for (Node child in childNodes) {
      child.detach();
    }

    didDetachRenderer();

    // Call dispose method of renderBoxModel when it is detached from tree
    selfRenderBoxModel.dispose();
    renderBoxModel = null;
  }

  @override
  void ensureChildAttached() {
    if (isRendererAttached) {
      for (Node child in childNodes) {
        if (_renderLayoutBox != null && !child.isRendererAttached) {
          RenderBox? after;
          if (scrollingContentLayoutBox != null) {
            after = scrollingContentLayoutBox!.lastChild;
          } else {
            after = _renderLayoutBox!.lastChild;
          }

          child.attachTo(this, after: after);

          child.ensureChildAttached();
        }
      }
    }
  }

  @override
  @mustCallSuper
  Node appendChild(Node child) {
    super.appendChild(child);

    _debugCheckNestedInline(child);
    if (isRendererAttached) {
      // Only append child renderer when which is not attached.
      if (!child.isRendererAttached) {
        if (scrollingContentLayoutBox != null) {
          child.attachTo(this, after: scrollingContentLayoutBox!.lastChild);
        } else {
          child.attachTo(this, after: _renderLayoutBox!.lastChild);
        }
      }
    }

    return child;
  }

  @override
  @mustCallSuper
  Node removeChild(Node child) {
    // Not remove node type which is not present in RenderObject tree such as Comment
    // Only append node types which is visible in RenderObject tree
    // Only remove childNode when it has parent
    if (child.isRendererAttached) {
      child.detach();
    }

    super.removeChild(child);
    return child;
  }

  void _debugCheckNestedInline(Node child) {
    // @NOTE: Make sure inline-box only have inline children, or print warning.
    if ((child is Element) && !child.isInlineBox && isInlineContent) {
      print('[WARN]: Can not nest non-inline element into non-inline parent element.');
    }
  }

  @override
  @mustCallSuper
  Node insertBefore(Node child, Node referenceNode) {
    _debugCheckNestedInline(child);

    int referenceIndex = childNodes.indexOf(referenceNode);
    // Node.insertBefore will change element tree structure,
    // so get the referenceIndex before calling it.
    Node node = super.insertBefore(child, referenceNode);
    if (isRendererAttached) {
      // Only append child renderer when which is not attached.
      if (!child.isRendererAttached) {
        RenderBox? afterRenderObject;
        // `referenceNode` should not be null, or `referenceIndex` can only be -1.
        if (referenceIndex != -1 && referenceNode.isRendererAttached) {
          afterRenderObject = (referenceNode.renderer!.parentData as ContainerParentDataMixin<RenderBox>).previousSibling;
        }
        child.attachTo(this, after: afterRenderObject);
      }
    }

    return node;
  }

  void _addPositionedChild(Element child, CSSPositionType position) {
    Element? containingBlockElement;
    switch (position) {
      case CSSPositionType.absolute:
        containingBlockElement = _findContainingBlock(child);
        break;
      case CSSPositionType.fixed:
        containingBlockElement = elementManager.viewportElement;
        break;
      default:
        return;
    }

    RenderLayoutBox parentRenderLayoutBox = containingBlockElement!.scrollingContentLayoutBox != null ?
      containingBlockElement.scrollingContentLayoutBox! : containingBlockElement._renderLayoutBox!;
    RenderBoxModel childRenderBoxModel = child.renderBoxModel!;
    _setPositionedChildParentData(parentRenderLayoutBox, child);
    parentRenderLayoutBox.add(childRenderBoxModel);

    _addPositionHolder(parentRenderLayoutBox, child, position);
  }

  void _addPositionHolder(RenderLayoutBox parentRenderLayoutBox, Element child, CSSPositionType position) {
    Size preferredSize = Size.zero;
    RenderBoxModel childRenderBoxModel = child.renderBoxModel!;
    RenderStyle childRenderStyle = childRenderBoxModel.renderStyle;
    if (position == CSSPositionType.sticky) {
      preferredSize = Size(0, 0);
    } else if (childRenderStyle.display != CSSDisplay.inline) {
      preferredSize = Size(
        childRenderStyle.width ?? 0,
        childRenderStyle.height ?? 0,
      );
    }
    RenderPositionHolder childPositionHolder = RenderPositionHolder(preferredSize: preferredSize);
    childRenderBoxModel.renderPositionHolder = childPositionHolder;
    childPositionHolder.realDisplayedBox = childRenderBoxModel;

    if (position == CSSPositionType.sticky) {
      // Placeholder of sticky renderBox need to inherit offset from original renderBox,
      // so it needs to layout before original renderBox
      RenderBox? preSibling = parentRenderLayoutBox.childBefore(childRenderBoxModel);
      parentRenderLayoutBox.insert(childPositionHolder, after: preSibling);
    } else {
      // Placeholder of flexbox needs to inherit size from its real display box,
      // so it needs to layout after real box layout
      child.parentElement!.addChild(childPositionHolder);
    }
  }

  /// Cache fixed renderObject to root element
  void _addFixedChild(RenderBoxModel childRenderBoxModel) {
    Element rootEl = elementManager.viewportElement;
    RenderLayoutBox rootRenderLayoutBox = rootEl.scrollingContentLayoutBox!;
    List<RenderBoxModel> fixedChildren = rootRenderLayoutBox.fixedChildren;
    if (!fixedChildren.contains(childRenderBoxModel)) {
      fixedChildren.add(childRenderBoxModel);
    }
  }

  /// Remove non fixed renderObject to root element
  void _removeFixedChild(RenderBoxModel childRenderBoxModel) {
    Element rootEl = elementManager.viewportElement;
    RenderLayoutBox? rootRenderLayoutBox = rootEl.scrollingContentLayoutBox!;
    List<RenderBoxModel> fixedChildren = rootRenderLayoutBox.fixedChildren;
    if (fixedChildren.contains(childRenderBoxModel)) {
      fixedChildren.remove(childRenderBoxModel);
    }
  }

  // Inline box including inline/inline-block/inline-flex/...
  bool get isInlineBox {
    String displayValue = style[DISPLAY];
    return displayValue.startsWith(INLINE);
  }

  // Inline content means children should be inline elements.
  bool get isInlineContent {
    String displayValue = style[DISPLAY];
    return displayValue == INLINE;
  }

  void _onStyleChanged(String property, String? original, String present) {
    switch (property) {
      case DISPLAY:
        _styleDisplayChangedListener(property, original, present);
        break;

      case VERTICAL_ALIGN:
        _styleVerticalAlignChangedListener(property, original, present);
        break;

      case POSITION:
        _stylePositionChangedListener(property, original, present);
        break;

      case Z_INDEX:
        _styleZIndexChangedListener(property, original, present);
        break;

      case TOP:
      case LEFT:
      case BOTTOM:
      case RIGHT:
        _styleOffsetChangedListener(property, original, present);
        break;

      case FLEX_DIRECTION:
      case FLEX_WRAP:
      case ALIGN_CONTENT:
      case ALIGN_ITEMS:
      case JUSTIFY_CONTENT:
        _styleFlexChangedListener(property, original, present);
        break;

      case ALIGN_SELF:
      case FLEX_GROW:
      case FLEX_SHRINK:
      case FLEX_BASIS:
        _styleFlexItemChangedListener(property, original, present);
        break;

      case SLIVER_DIRECTION:
        _styleSliverDirectionChangedListener(property, original, present);
        break;

      case TEXT_ALIGN:
        _styleTextAlignChangedListener(property, original, present);
        break;

      case PADDING_TOP:
      case PADDING_RIGHT:
      case PADDING_BOTTOM:
      case PADDING_LEFT:
        _stylePaddingChangedListener(property, original, present);
        break;

      case WIDTH:
      case MIN_WIDTH:
      case MAX_WIDTH:
      case HEIGHT:
      case MIN_HEIGHT:
      case MAX_HEIGHT:
        _styleSizeChangedListener(property, original, present);
        break;

      case OVERFLOW_X:
      case OVERFLOW_Y:
        _styleOverflowChangedListener(property, original, present);
        break;

      case BACKGROUND_COLOR:
      case BACKGROUND_ATTACHMENT:
      case BACKGROUND_IMAGE:
      case BACKGROUND_REPEAT:
      case BACKGROUND_POSITION_X:
      case BACKGROUND_POSITION_Y:
      case BACKGROUND_SIZE:
      case BACKGROUND_CLIP:
      case BACKGROUND_ORIGIN:
      case BORDER_LEFT_WIDTH:
      case BORDER_TOP_WIDTH:
      case BORDER_RIGHT_WIDTH:
      case BORDER_BOTTOM_WIDTH:
      case BORDER_LEFT_STYLE:
      case BORDER_TOP_STYLE:
      case BORDER_RIGHT_STYLE:
      case BORDER_BOTTOM_STYLE:
      case BORDER_LEFT_COLOR:
      case BORDER_TOP_COLOR:
      case BORDER_RIGHT_COLOR:
      case BORDER_BOTTOM_COLOR:
      case BOX_SHADOW:
        _styleBoxChangedListener(property, original, present);
        break;

      case BORDER_TOP_LEFT_RADIUS:
      case BORDER_TOP_RIGHT_RADIUS:
      case BORDER_BOTTOM_LEFT_RADIUS:
      case BORDER_BOTTOM_RIGHT_RADIUS:
        _styleBorderRadiusChangedListener(property, original, present);
        break;

      case MARGIN_LEFT:
      case MARGIN_TOP:
      case MARGIN_RIGHT:
      case MARGIN_BOTTOM:
        _styleMarginChangedListener(property, original, present);
        break;

      case OPACITY:
        _styleOpacityChangedListener(property, original, present);
        break;
      case VISIBILITY:
        _styleVisibilityChangedListener(property, original, present);
        break;
      case CONTENT_VISIBILITY:
        _styleContentVisibilityChangedListener(property, original, present);
        break;
      case TRANSFORM:
        _styleTransformChangedListener(property, original, present);
        break;
      case TRANSFORM_ORIGIN:
        _styleTransformOriginChangedListener(property, original, present);
        break;
      case OBJECT_FIT:
        _styleObjectFitChangedListener(property, original, present);
        break;
      case OBJECT_POSITION:
        _styleObjectPositionChangedListener(property, original, present);
        break;

      case FILTER:
        _styleFilterChangedListener(property, original, present);
        break;
    }

    // Text Style
    switch (property) {
      case COLOR:
        _updateTextStyle(property);
        // Color change should trigger currentColor update
        _styleBoxChangedListener(property, original, present);
        break;
      case TEXT_SHADOW:
      case TEXT_DECORATION_LINE:
      case TEXT_DECORATION_STYLE:
      case TEXT_DECORATION_COLOR:
      case FONT_WEIGHT:
      case FONT_STYLE:
      case FONT_FAMILY:
      case FONT_SIZE:
      case LINE_HEIGHT:
      case LETTER_SPACING:
      case WORD_SPACING:
      case WHITE_SPACE:
      case TEXT_OVERFLOW:
      // Overflow will affect text-overflow ellipsis taking effect
      case OVERFLOW_X:
      case OVERFLOW_Y:
      case LINE_CLAMP:
        _updateTextStyle(property);
        break;
    }
  }

  void _styleDisplayChangedListener(String property, String? original, String present) {
    renderBoxModel!.renderStyle.updateDisplay(present, this);
  }

  void _styleVerticalAlignChangedListener(String property, String? original, String present) {
    renderBoxModel!.renderStyle.updateVerticalAlign(present);
  }

  void _stylePositionChangedListener(String property, String? original, String present) {
    /// Update position.
    CSSPositionType prevPosition = renderBoxModel!.renderStyle.position;
    CSSPositionType currentPosition = CSSPositionMixin.parsePositionType(present);

    // Position changed.
    if (prevPosition != currentPosition) {
      renderBoxModel!.renderStyle.updatePosition(property, present);
      _updatePosition(prevPosition, currentPosition);
    }
  }

  void _styleZIndexChangedListener(String property, String? original, String present) {
    renderBoxModel!.renderStyle.updateZIndex(property, present);
  }

  void _styleOffsetChangedListener(String property, String? original, String present) {
    /// Percentage size should be resolved in layout stage cause it needs to know its containing block's size
    if (CSSLength.isPercentage(present)) {
      // Should mark positioned element's containing block needs layout directly
      // cause RelayoutBoundary of positioned element will prevent the needsLayout flag
      // to bubble up in the RenderObject tree.
      RenderBoxModel? selfRenderBoxModel = renderBoxModel;
      if (selfRenderBoxModel == null) return;

      if (selfRenderBoxModel.parentData is RenderLayoutParentData) {
        RenderStyle renderStyle = selfRenderBoxModel.renderStyle;
        if (renderStyle.position != CSSPositionType.static) {
          RenderBoxModel? parent = selfRenderBoxModel.parent as RenderBoxModel?;
          parent!.markNeedsLayout();
        }
      }
      return;
    }

    RenderStyle renderStyle = renderBoxModel!.renderStyle;
    double rootFontSize = _getRootElementFontSize();
    double fontSize = renderStyle.fontSize;
    double? presentValue = CSSLength.toDisplayPortValue(
      present,
      viewportSize: viewportSize,
      rootFontSize: rootFontSize,
      fontSize: fontSize
    );
    if (presentValue == null) return;
    renderStyle.updateOffset(property, presentValue);
  }

  void _styleTextAlignChangedListener(String property, String? original, String present) {
    renderBoxModel!.renderStyle.updateFlow();
  }

  void _styleObjectFitChangedListener(String property, String? original, String present) {
    renderBoxModel!.renderStyle.updateObjectFit(property, present);
  }

  void _styleObjectPositionChangedListener(String property, String? original, String present) {
    renderBoxModel!.renderStyle.updateObjectPosition(property, present);
  }

  void _styleFilterChangedListener(String property, String? original, String present) {
    updateFilterEffects(renderBoxModel!, present);
  }

  void _styleOverflowChangedListener(String property, String? original, String present) {
    updateRenderOverflow(this);
  }

  void _stylePaddingChangedListener(String property, String? original, String present) {
    /// Percentage size should be resolved in layout stage cause it needs to know its containing block's size
    RenderBoxModel selfRenderBoxModel = renderBoxModel!;
    if (CSSLength.isPercentage(present)) {
      // Mark parent needs layout to resolve percentage of child
      if (selfRenderBoxModel.parent is RenderBoxModel) {
        (selfRenderBoxModel.parent as RenderBoxModel).markNeedsLayout();
      }
      return;
    }

    RenderStyle renderStyle = selfRenderBoxModel.renderStyle;
    double rootFontSize = _getRootElementFontSize();
    double fontSize = renderStyle.fontSize;
    double? presentValue = CSSLength.toDisplayPortValue(
      present,
      viewportSize: viewportSize,
      rootFontSize: rootFontSize,
      fontSize: fontSize
    ) ?? 0;
    renderStyle.updatePadding(property, presentValue);
  }

  void _styleSizeChangedListener(String property, String? original, String present) {
    RenderBoxModel selfRenderBoxModel = renderBoxModel!;
    /// Percentage size should be resolved in layout stage cause it needs to know its containing block's size
    if (CSSLength.isPercentage(present)) {
      // Mark parent needs layout to resolve percentage of child
      if (selfRenderBoxModel.parent is RenderBoxModel) {
        (selfRenderBoxModel.parent as RenderBoxModel).markNeedsLayout();
      }
      return;
    }

    RenderStyle renderStyle = selfRenderBoxModel.renderStyle;
    double rootFontSize = _getRootElementFontSize();
    double fontSize = renderStyle.fontSize;
    double? presentValue = CSSLength.toDisplayPortValue(
      present,
      viewportSize: viewportSize,
      rootFontSize: rootFontSize,
      fontSize: fontSize
    );
    renderStyle.updateSizing(property, presentValue);
  }

  void _styleMarginChangedListener(String property, String? original, String present) {
    RenderBoxModel selfRenderBoxModel = renderBoxModel!;
    /// Percentage size should be resolved in layout stage cause it needs to know its containing block's size
    if (CSSLength.isPercentage(present)) {
      // Mark parent needs layout to resolve percentage of child
      if (selfRenderBoxModel.parent is RenderBoxModel) {
        (selfRenderBoxModel.parent as RenderBoxModel).markNeedsLayout();
      }
      return;
    }

    RenderStyle renderStyle = selfRenderBoxModel.renderStyle;
    double rootFontSize = _getRootElementFontSize();
    double fontSize = renderStyle.fontSize;
    double? presentValue = CSSLength.toDisplayPortValue(
      present,
      viewportSize: viewportSize,
      rootFontSize: rootFontSize,
      fontSize: fontSize
    ) ?? 0;
    renderStyle.updateMargin(property, presentValue);
    // Margin change in flex layout may affect transformed display
    // https://www.w3.org/TR/css-display-3/#transformations
    renderStyle.transformedDisplay = renderStyle.getTransformedDisplay();
  }

  void _styleFlexChangedListener(String property, String? original, String present) {
    RenderStyle renderStyle = renderBoxModel!.renderStyle;
    renderStyle.updateFlexbox();
    // Flex properties change may affect transformed display
    // https://www.w3.org/TR/css-display-3/#transformations
    renderStyle.transformedDisplay = renderStyle.getTransformedDisplay();
  }

  void _styleFlexItemChangedListener(String property, String? original, String present) {
    if (parentElement == null) {
      return;
    }

    Element selfParentElement = parentElement!;
    CSSDisplay? parentDisplayValue = selfParentElement.renderBoxModel?.renderStyle.display;
    bool isParentFlexDisplayType = parentDisplayValue == CSSDisplay.flex || parentDisplayValue == CSSDisplay.inlineFlex;

    // Flex factor change will cause flex item self and its siblings relayout.
    if (isParentFlexDisplayType) {
      for (Element child in selfParentElement.children) {
        if (selfParentElement.renderBoxModel is RenderFlexLayout && child.renderBoxModel != null) {
          child.renderBoxModel!.renderStyle.updateFlexItem();
          child.renderBoxModel!.markNeedsLayout();
        }
      }
    }
  }

  void _styleSliverDirectionChangedListener(String property, String? original, String present) {
    RenderBoxModel selfRenderBoxModel = renderBoxModel!;
    CSSDisplay? display = selfRenderBoxModel.renderStyle.display;
    if (display == CSSDisplay.sliver) {
      assert(renderBoxModel is RenderRecyclerLayout);
      selfRenderBoxModel.renderStyle.updateSliver(present);
    }
  }

  void _styleBoxChangedListener(String property, String? original, String present) {
    int contextId = elementManager.contextId;
    RenderBoxModel selfRenderBoxModel = renderBoxModel!;
    double rootFontSize = _getRootElementFontSize();
    double fontSize = selfRenderBoxModel.renderStyle.fontSize;
    renderBoxModel!.renderStyle.updateBox(
      property, present, contextId,
      viewportSize: viewportSize,
      rootFontSize: rootFontSize,
      fontSize: fontSize,
    );
  }

  void _styleBorderRadiusChangedListener(String property, String? original, String present) {
    RenderBoxModel selfRenderBoxModel = renderBoxModel!;
    /// Percentage size should be resolved in layout stage cause it needs to know its own element's size
    if (RenderStyle.isBorderRadiusPercentage(present)) {
      // Mark parent needs layout to resolve percentage of child
      if (selfRenderBoxModel.parent is RenderBoxModel) {
        (selfRenderBoxModel.parent as RenderBoxModel).markNeedsLayout();
      }
      return;
    }

    selfRenderBoxModel.renderStyle.updateBorderRadius(property, present);
  }

  void _styleOpacityChangedListener(String property, String? original, String present) {
    renderBoxModel!.renderStyle.updateOpacity(present);
  }

  void _styleVisibilityChangedListener(String property, String? original, String present) {
    // Update visibility
    updateRenderVisibility(CSSVisibilityMixin.getVisibility(present));
  }

  void _styleContentVisibilityChangedListener(String property, String? original, String present) {
    // Update content visibility.
    renderBoxModel!.renderStyle.updateRenderContentVisibility(present);
  }

  void _styleTransformChangedListener(String property, String? original, String present) {
    RenderBoxModel selfRenderBoxModel = renderBoxModel!;
    /// Percentage transform translate should be resolved in layout stage cause it needs to know its own element's size
    if (RenderStyle.isTransformTranslatePercentage(present)) {
      // Mark parent needs layout to resolve percentage of child
      if (selfRenderBoxModel.parent is RenderBoxModel) {
        (selfRenderBoxModel.parent as RenderBoxModel).markNeedsLayout();
      }
      return;
    }

    RenderStyle renderStyle = selfRenderBoxModel.renderStyle;
    double rootFontSize = _getRootElementFontSize();
    double fontSize = renderStyle.fontSize;
    Matrix4? matrix4 = CSSTransform.parseTransform(present, viewportSize, rootFontSize, fontSize);
    renderStyle.updateTransform(matrix4);
  }

  void _styleTransformOriginChangedListener(String property, String? original, String present) {
    // Update transform.
    renderBoxModel!.renderStyle.updateTransformOrigin(present);
  }

  // Update text related style
  void _updateTextStyle(String property) {
    /// Percentage font-size should be resolved when node attached
    /// cause it needs to know its parents style
    if (property == FONT_SIZE && CSSLength.isPercentage(style[FONT_SIZE])) {
      _updatePercentageFontSize();
      return;
    }

    /// Percentage line-height should be resolved when node attached
    /// cause it needs to know other style in its own element
    if (property == LINE_HEIGHT && CSSLength.isPercentage(style[LINE_HEIGHT])) {
      _updatePercentageLineHeight();
      return;
    }
    renderBoxModel!.renderStyle.updateTextStyle(property);
  }

  /// Percentage font size is set relative to parent's font size.
  void _updatePercentageFontSize() {
    RenderBoxModel selfRenderBoxModel = renderBoxModel!;
    RenderStyle parentRenderStyle = parentElement!.renderBoxModel!.renderStyle;
    double parentFontSize = parentRenderStyle.fontSize;
    double parsedFontSize = parentFontSize * CSSLength.parsePercentage(style[FONT_SIZE]);
    selfRenderBoxModel.renderStyle.fontSize = parsedFontSize;
  }

  /// Percentage line height is set relative to its own font size.
  void _updatePercentageLineHeight() {
    RenderBoxModel selfRenderBoxModel = renderBoxModel!;
    RenderStyle renderStyle = selfRenderBoxModel.renderStyle;
    double fontSize = renderStyle.fontSize;
    double parsedLineHeight = fontSize * CSSLength.parsePercentage(style[LINE_HEIGHT]);
    selfRenderBoxModel.renderStyle.lineHeight = parsedLineHeight;
  }

  // Universal style property change callback.
  @mustCallSuper
  void setStyle(String key, dynamic value) {
    CSSDisplay originalDisplay = CSSDisplayMixin.getDisplay(style[DISPLAY] ?? defaultDisplay);
    style.setProperty(key, value, viewportSize, renderBoxModel?.renderStyle);

    // When renderer and style listener is not created when original display is none,
    // thus it needs to create renderer when style changed.
    if (originalDisplay == CSSDisplay.none && key == DISPLAY && value != NONE) {
      RenderBox? after;
      Element parent = this.parent as Element;
      if (parent.scrollingContentLayoutBox != null) {
        after = parent.scrollingContentLayoutBox!.lastChild;
      } else {
        after = (parent.renderBoxModel as RenderLayoutBox).lastChild;
      }
      attachTo(parent, after: after);
    }
  }

  // Universal RenderStyle set callback.
  @mustCallSuper
  void setRenderStyle(String key, dynamic value) {
    // @NOTE: See [CSSStyleDeclaration.setProperty], value change will trigger
    // [StyleChangeListener] to be invoked in sync.
    style.setRenderStyle(key, value, viewportSize, renderBoxModel);
  }

  @mustCallSuper
  void setProperty(String key, dynamic value) {
    // Each key change will emit to `setStyle`
    if (key == _STYLE_PROPERTY) {
      assert(value is Map<String, dynamic>);
      // @TODO: Consider `{ color: red }` to `{}`, need to remove invisible keys.
      (value as Map<String, dynamic>).forEach(setStyle);
    } else {
      properties[key] = value;
    }
  }

  @mustCallSuper
  dynamic getProperty(String key) {
    switch (key) {
      default:
        return properties[key];
    }
  }

  @mustCallSuper
  void removeProperty(String key) {
    properties.remove(key);

    if (key == _STYLE_PROPERTY) {
      setProperty(_STYLE_PROPERTY, null);
    }
  }

  BoundingClientRect get boundingClientRect {
    BoundingClientRect boundingClientRect = BoundingClientRect(0, 0, 0, 0, 0, 0, 0, 0);
    if (isRendererAttached) {
      RenderBox sizedBox = renderBoxModel!;
      // Force flush layout.
      if (!sizedBox.hasSize) {
        sizedBox.markNeedsLayout();
        sizedBox.owner!.flushLayout();
      }

      if (sizedBox.hasSize) {
        Offset offset = getOffset(sizedBox);
        Size size = sizedBox.size;
        boundingClientRect = BoundingClientRect(
          offset.dx,
          offset.dy,
          size.width,
          size.height,
          offset.dy,
          offset.dx + size.width,
          offset.dy + size.height,
          offset.dx);
      }
    }

    return boundingClientRect;
  }

  double getOffsetX() {
    double offset = 0;
    RenderBoxModel selfRenderBoxModel = renderBoxModel!;
    if (selfRenderBoxModel.attached) {
      Offset relative = getOffset(selfRenderBoxModel);
      offset += relative.dx;
    }
    return offset;
  }

  double getOffsetY() {
    double offset = 0;
    RenderBoxModel selfRenderBoxModel = renderBoxModel!;
    if (selfRenderBoxModel.attached) {
      Offset relative = getOffset(selfRenderBoxModel);
      offset += relative.dy;
    }
    return offset;
  }

  Offset getOffset(RenderBox renderBox) {
    // need to flush layout to get correct size
    elementManager
        .getRootRenderBox()
        .owner!
        .flushLayout();

    Element? element = _findContainingBlock(this);
    element ??= elementManager.viewportElement;
    return renderBox.localToGlobal(Offset.zero, ancestor: element.renderBoxModel);
  }

  @override
  void addEvent(String eventType) {
    super.addEvent(eventType);

    if (eventHandlers.containsKey(eventType)) return; // Only listen once.

    // Only add listener once for all intersection related event
    bool isIntersectionObserverEvent = _isIntersectionObserverEvent(eventType);
    bool hasIntersectionObserverEvent = isIntersectionObserverEvent && _hasIntersectionObserverEvent(eventHandlers);

    addEventListener(eventType, _eventResponder);

    RenderBoxModel? selfRenderBoxModel = renderBoxModel;
    if (selfRenderBoxModel != null) {
      // Bind pointer responder.
      addEventResponder(selfRenderBoxModel);

      if (isIntersectionObserverEvent && !hasIntersectionObserverEvent) {
        selfRenderBoxModel.addIntersectionChangeListener(handleIntersectionChange);
      }
    }
  }

  void removeEvent(String eventType) {
    if (!eventHandlers.containsKey(eventType)) return; // Only listen once.
    removeEventListener(eventType, _eventResponder);

    RenderBoxModel? selfRenderBoxModel = renderBoxModel;
    if (selfRenderBoxModel != null) {
      // Remove pointer responder.
      removeEventResponder(selfRenderBoxModel);

      // Remove listener when no intersection related event
      if (_isIntersectionObserverEvent(eventType) && !_hasIntersectionObserverEvent(eventHandlers)) {
        selfRenderBoxModel.removeIntersectionChangeListener(handleIntersectionChange);
      }
    }
  }

<<<<<<< HEAD
  void eventResponder(Event event) {
    emitUIEvent(elementManager.controller.view.contextId, nativeEventTargetPtr, event);
=======
  @override
  void dispatchEvent(Event event) {
    super.dispatchEvent(event);
    if (event.currentTarget != null) {
      _eventResponder(event);

      // Dispatch listener for widget.
      elementManager.eventClient?.eventListener(event);
    }
  }

  void _eventResponder(Event event) {
    emitUIEvent(elementManager.controller.view.contextId, nativeElementPtr.ref.nativeNode.ref.nativeEventTarget, event);
>>>>>>> af43462c
  }

  void handleMethodClick() {
    Event clickEvent = MouseEvent(EVENT_CLICK, MouseEventInit(bubbles: true, cancelable: true));

    // If element not in tree, click is fired and only response to itself.
    dispatchEvent(clickEvent);
  }

  Future<Uint8List> toBlob({double? devicePixelRatio}) {
    devicePixelRatio ??= window.devicePixelRatio;

    Completer<Uint8List> completer = Completer();
    if (nodeName != 'HTML') {
      convertToRepaintBoundary();
    }
    renderBoxModel!.owner!.flushLayout();

    SchedulerBinding.instance!.addPostFrameCallback((_) async {
      Uint8List captured;
      RenderBoxModel? renderObject = nodeName == 'HTML' ? elementManager.viewportElement.renderBoxModel : renderBoxModel;
      if (renderObject!.hasSize && renderObject.size == Size.zero) {
        // Return a blob with zero length.
        captured = Uint8List(0);
      } else {
        Image image = await renderObject.toImage(pixelRatio: devicePixelRatio!);
        ByteData? byteData = await image.toByteData(format: ImageByteFormat.png);
        captured = byteData!.buffer.asUint8List();
      }

      completer.complete(captured);
    });
    SchedulerBinding.instance!.scheduleFrame();

    return completer.future;
  }

  void debugHighlight() {
    if (isRendererAttached) {
      renderBoxModel?.debugShouldPaintOverlay = true;
    }
  }

  void debugHideHighlight() {
    if (isRendererAttached) {
      renderBoxModel?.debugShouldPaintOverlay = false;
    }
  }

  static RenderBoxModel createRenderBoxModel(
    Element element,
    {
      RenderBoxModel? prevRenderBoxModel,
      bool repaintSelf = false
    }
  ) {
    RenderBoxModel? renderBoxModel = prevRenderBoxModel ?? element.renderBoxModel;

    if (renderBoxModel is RenderIntrinsic) {
      return createRenderIntrinsic(
        element,
        prevRenderIntrinsic: prevRenderBoxModel as RenderIntrinsic?,
        repaintSelf: repaintSelf
      );
    } else {
      return createRenderLayout(
        element,
        prevRenderLayoutBox: prevRenderBoxModel as RenderLayoutBox?,
        repaintSelf: repaintSelf
      );
    }
  }

  static RenderLayoutBox createRenderLayout(
    Element element,
    {
      CSSStyleDeclaration? style,
      RenderLayoutBox? prevRenderLayoutBox,
      bool repaintSelf = false
    }
  ) {
    style = style ?? element.style;
    CSSDisplay display = CSSDisplayMixin.getDisplay(
      CSSStyleDeclaration.isNullOrEmptyValue(style[DISPLAY]) ? element.defaultDisplay : style[DISPLAY]
    );
    RenderStyle renderStyle = RenderStyle(style: style, viewportSize: element.viewportSize);
    ElementDelegate elementDelegate = element.elementDelegate;

    if (display == CSSDisplay.flex || display == CSSDisplay.inlineFlex) {
      RenderFlexLayout? flexLayout;

      if (prevRenderLayoutBox == null) {
        if (repaintSelf) {
          flexLayout = RenderSelfRepaintFlexLayout(
            renderStyle: renderStyle,
            elementDelegate: elementDelegate,
          );
        } else {
          flexLayout = RenderFlexLayout(
            renderStyle: renderStyle,
            elementDelegate: elementDelegate,
          );
        }
      } else if (prevRenderLayoutBox is RenderFlowLayout) {
        if (prevRenderLayoutBox is RenderSelfRepaintFlowLayout) {
          if (repaintSelf) {
            // RenderSelfRepaintFlowLayout --> RenderSelfRepaintFlexLayout
            flexLayout = prevRenderLayoutBox.toFlexLayout();
          } else {
            // RenderSelfRepaintFlowLayout --> RenderFlexLayout
            flexLayout = prevRenderLayoutBox.toParentRepaintFlexLayout();
          }
        } else {
          if (repaintSelf) {
            // RenderFlowLayout --> RenderSelfRepaintFlexLayout
            flexLayout = prevRenderLayoutBox.toSelfRepaintFlexLayout();
          } else {
            // RenderFlowLayout --> RenderFlexLayout
            flexLayout = prevRenderLayoutBox.toFlexLayout();
          }
        }
      } else if (prevRenderLayoutBox is RenderFlexLayout) {
        if (prevRenderLayoutBox is RenderSelfRepaintFlexLayout) {
          if (repaintSelf) {
            // RenderSelfRepaintFlexLayout --> RenderSelfRepaintFlexLayout
            flexLayout = prevRenderLayoutBox;
            return flexLayout;
          } else {
            // RenderSelfRepaintFlexLayout --> RenderFlexLayout
            flexLayout = prevRenderLayoutBox.toParentRepaint();
          }
        } else {
          if (repaintSelf) {
            // RenderFlexLayout --> RenderSelfRepaintFlexLayout
            flexLayout = prevRenderLayoutBox.toSelfRepaint();
          } else {
            // RenderFlexLayout --> RenderFlexLayout
            flexLayout = prevRenderLayoutBox;
            return flexLayout;
          }
        }
      } else if (prevRenderLayoutBox is RenderRecyclerLayout) {
        flexLayout = prevRenderLayoutBox.toFlexLayout();
      }

      flexLayout!.renderStyle.updateFlexbox();

      /// Set display and transformedDisplay when display is not set in style
      flexLayout.renderStyle.initDisplay(element.style, element.defaultDisplay);
      return flexLayout;
    } else if (display == CSSDisplay.block ||
      display == CSSDisplay.none ||
      display == CSSDisplay.inline ||
      display == CSSDisplay.inlineBlock) {
      RenderFlowLayout? flowLayout;

      if (prevRenderLayoutBox == null) {
        if (repaintSelf) {
          flowLayout = RenderSelfRepaintFlowLayout(
            renderStyle: renderStyle,
            elementDelegate: elementDelegate,
          );
        } else {
          flowLayout = RenderFlowLayout(
            renderStyle: renderStyle,
            elementDelegate: elementDelegate,
          );
        }
      } else if (prevRenderLayoutBox is RenderFlowLayout) {
        if (prevRenderLayoutBox is RenderSelfRepaintFlowLayout) {
          if (repaintSelf) {
            // RenderSelfRepaintFlowLayout --> RenderSelfRepaintFlowLayout
            flowLayout = prevRenderLayoutBox;
            return flowLayout;
          } else {
            // RenderSelfRepaintFlowLayout --> RenderFlowLayout
            flowLayout = prevRenderLayoutBox.toParentRepaint();
          }
        } else {
          if (repaintSelf) {
            // RenderFlowLayout --> RenderSelfRepaintFlowLayout
            flowLayout = prevRenderLayoutBox.toSelfRepaint();
          } else {
            // RenderFlowLayout --> RenderFlowLayout
            flowLayout = prevRenderLayoutBox;
            return flowLayout;
          }
        }
      } else if (prevRenderLayoutBox is RenderFlexLayout) {
        if (prevRenderLayoutBox is RenderSelfRepaintFlexLayout) {
          if (repaintSelf) {
            // RenderSelfRepaintFlexLayout --> RenderSelfRepaintFlowLayout
            flowLayout = prevRenderLayoutBox.toFlowLayout();
          } else {
            // RenderSelfRepaintFlexLayout --> RenderFlowLayout
            flowLayout = prevRenderLayoutBox.toParentRepaintFlowLayout();
          }
        } else {
          if (repaintSelf) {
            // RenderFlexLayout --> RenderSelfRepaintFlowLayout
            flowLayout = prevRenderLayoutBox.toSelfRepaintFlowLayout();
          } else {
            // RenderFlexLayout --> RenderFlowLayout
            flowLayout = prevRenderLayoutBox.toFlowLayout();
          }
        }
      } else if (prevRenderLayoutBox is RenderRecyclerLayout) {
        // RenderRecyclerLayout --> RenderFlowLayout
        flowLayout = prevRenderLayoutBox.toFlowLayout();
      }

      flowLayout!.renderStyle.updateFlow();
      /// Set display and transformedDisplay when display is not set in style
      flowLayout.renderStyle.initDisplay(element.style, element.defaultDisplay);
      return flowLayout;
    } else if (display == CSSDisplay.sliver) {
      RenderRecyclerLayout? renderRecyclerLayout;

      if (prevRenderLayoutBox == null) {
        renderRecyclerLayout = RenderRecyclerLayout(
          renderStyle: renderStyle,
          elementDelegate: elementDelegate,
        );
      } else if (prevRenderLayoutBox is RenderFlowLayout) {
        renderRecyclerLayout = prevRenderLayoutBox.toRenderRecyclerLayout();
      } else if (prevRenderLayoutBox is RenderFlexLayout) {
        renderRecyclerLayout = prevRenderLayoutBox.toRenderRecyclerLayout();
      } else if (prevRenderLayoutBox is RenderRecyclerLayout) {
        renderRecyclerLayout = prevRenderLayoutBox;
      }

      /// Set display and transformedDisplay when display is not set in style
      renderRecyclerLayout!.renderStyle.initDisplay(element.style, element.defaultDisplay);
      return renderRecyclerLayout;
    } else {
      throw FlutterError('Not supported display type $display');
    }
  }

  static RenderIntrinsic createRenderIntrinsic(
    Element element,
    {
      RenderIntrinsic? prevRenderIntrinsic,
      bool repaintSelf = false
    }
  ) {
    RenderIntrinsic intrinsic;
    RenderStyle renderStyle = RenderStyle(style: element.style, viewportSize: element.viewportSize);
    ElementDelegate elementDelegate = element.elementDelegate;

    if (prevRenderIntrinsic == null) {
      if (repaintSelf) {
        intrinsic = RenderSelfRepaintIntrinsic(
          renderStyle,
          elementDelegate
        );
      } else {
        intrinsic = RenderIntrinsic(
          renderStyle,
          elementDelegate
        );
      }
    } else {
      if (prevRenderIntrinsic is RenderSelfRepaintIntrinsic) {
        if (repaintSelf) {
          // RenderSelfRepaintIntrinsic --> RenderSelfRepaintIntrinsic
          intrinsic = prevRenderIntrinsic;
        } else {
          // RenderSelfRepaintIntrinsic --> RenderIntrinsic
          intrinsic = prevRenderIntrinsic.toParentRepaint();
        }
      } else {
        if (repaintSelf) {
          // RenderIntrinsic --> RenderSelfRepaintIntrinsic
          intrinsic = prevRenderIntrinsic.toSelfRepaint();
        } else {
          // RenderIntrinsic --> RenderIntrinsic
          intrinsic = prevRenderIntrinsic;
        }
      }
    }
    return intrinsic;
  }
}


Element? _findContainingBlock(Element element) {
  Element? _el = element.parentElement;
  Element rootEl = element.elementManager.viewportElement;

  while (_el != null) {
    bool isElementNonStatic = _el.style[POSITION] != STATIC && _el.style[POSITION].isNotEmpty;
    bool hasTransform = _el.style[TRANSFORM].isNotEmpty;
    // https://www.w3.org/TR/CSS2/visudet.html#containing-block-details
    if (_el == rootEl || isElementNonStatic || hasTransform) {
      break;
    }
    _el = _el.parent as Element?;
  }
  return _el;
}

bool _isIntersectionObserverEvent(String eventType) {
  return eventType == EVENT_APPEAR || eventType == EVENT_DISAPPEAR || eventType == EVENT_INTERSECTION_CHANGE;
}

bool _hasIntersectionObserverEvent(Map eventHandlers) {
  return eventHandlers.containsKey('appear') ||
      eventHandlers.containsKey('disappear') ||
      eventHandlers.containsKey('intersectionchange');
}

class BoundingClientRect {
  final double x;
  final double y;
  final double width;
  final double height;
  final double top;
  final double right;
  final double bottom;
  final double left;

  BoundingClientRect(this.x, this.y, this.width, this.height, this.top, this.right, this.bottom, this.left);

  Pointer<NativeBoundingClientRect> toNative() {
    Pointer<NativeBoundingClientRect> nativeBoundingClientRect = malloc.allocate<NativeBoundingClientRect>(sizeOf<NativeBoundingClientRect>());
    nativeBoundingClientRect.ref.width = width;
    nativeBoundingClientRect.ref.height = height;
    nativeBoundingClientRect.ref.x = x;
    nativeBoundingClientRect.ref.y = y;
    nativeBoundingClientRect.ref.top = top;
    nativeBoundingClientRect.ref.right = right;
    nativeBoundingClientRect.ref.left = left;
    nativeBoundingClientRect.ref.bottom = bottom;
    return nativeBoundingClientRect;
  }

  Map<String, dynamic> toJSON() {
    return {
      'x': x,
      'y': y,
      'width': width,
      'height': height,
      'left': left,
      'top': top,
      'right': right,
      'bottom': bottom
    };
  }
}

void _setPositionedChildParentData(RenderLayoutBox parentRenderLayoutBox, Element child) {
  RenderLayoutParentData parentData = RenderLayoutParentData();
  RenderBoxModel childRenderBoxModel = child.renderBoxModel!;
  childRenderBoxModel.parentData = CSSPositionedLayout.getPositionParentData(childRenderBoxModel, parentData);
}

/// [RenderSliverBoxChildManager] for sliver element.
class ElementSliverBoxChildManager implements RenderSliverBoxChildManager {
  // The container reference element.
  final Element _element;

  // Flag to determine whether newly added children could
  // affect the visible contents of the [RenderSliverMultiBoxAdaptor].
  bool _didUnderflow = false;

  // The current rendering object index.
  int _currentIndex = -1;

  RenderRecyclerLayout get recyclerLayout => _element.renderer as RenderRecyclerLayout;

  ElementSliverBoxChildManager(Element element) : _element = element;

  Iterable<Node> get _renderNodes => _element.childNodes.where((child) => child is Element || child is TextNode);

  // Only count renderable child.
  @override
  int get childCount => _renderNodes.length;

  @override
  void createChild(int index, {required RenderBox? after}) {
    if (_didUnderflow) return;
    if (index < 0) return;

    Iterable<Node> renderNodes = _renderNodes;
    if (index >= renderNodes.length) return;
    _currentIndex = index;

    Node childNode = renderNodes.elementAt(index);
    childNode.willAttachRenderer();

    RenderBox? child;

    if (childNode is Element) {
      childNode.style.applyTargetProperties();
    }
    if (childNode is Node) {
      child = childNode.renderer as RenderBox?;
    } else {
      if (!kReleaseMode)
        throw FlutterError('Sliver unsupported type ${childNode.runtimeType} $childNode');
    }

    assert(child != null, 'Sliver render node should own RenderBox.');

    recyclerLayout
      ..setupParentData(child!)
      ..insertSliverChild(child, after: after);

    childNode.didAttachRenderer();
    childNode.ensureChildAttached();
  }

  @override
  bool debugAssertChildListLocked() => true;

  @override
  void didAdoptChild(RenderBox child) {
    final parentData = child.parentData as SliverMultiBoxAdaptorParentData;
    parentData.index = _currentIndex;
  }

  @override
  void removeChild(RenderBox child) {
    if (child is RenderBoxModel) {
      child.elementDelegate.detachRenderer();
    } else {
      child.detach();
    }
  }

  @override
  void setDidUnderflow(bool value) {
    _didUnderflow = value;
  }

  @override
  void didFinishLayout() {}

  @override
  void didStartLayout() {}

  @override
  double estimateMaxScrollOffset(SliverConstraints constraints, {int? firstIndex, int? lastIndex, double? leadingScrollOffset, double? trailingScrollOffset}) {
    return _extrapolateMaxScrollOffset(firstIndex, lastIndex,
        leadingScrollOffset, trailingScrollOffset, childCount)!;
  }

  static double? _extrapolateMaxScrollOffset(
    int? firstIndex,
    int? lastIndex,
    double? leadingScrollOffset,
    double? trailingScrollOffset,
    int childCount,
  ) {
    if (lastIndex == childCount - 1) {
      return trailingScrollOffset;
    }

    final int reifiedCount = lastIndex! - firstIndex! + 1;
    final double averageExtent =
        (trailingScrollOffset! - leadingScrollOffset!) / reifiedCount;
    final int remainingCount = childCount - lastIndex - 1;
    return trailingScrollOffset + averageExtent * remainingCount;
  }
}<|MERGE_RESOLUTION|>--- conflicted
+++ resolved
@@ -1396,10 +1396,6 @@
     }
   }
 
-<<<<<<< HEAD
-  void eventResponder(Event event) {
-    emitUIEvent(elementManager.controller.view.contextId, nativeEventTargetPtr, event);
-=======
   @override
   void dispatchEvent(Event event) {
     super.dispatchEvent(event);
@@ -1412,8 +1408,7 @@
   }
 
   void _eventResponder(Event event) {
-    emitUIEvent(elementManager.controller.view.contextId, nativeElementPtr.ref.nativeNode.ref.nativeEventTarget, event);
->>>>>>> af43462c
+    emitUIEvent(elementManager.controller.view.contextId, nativeEventTargetPtr, event);
   }
 
   void handleMethodClick() {
