/*
 * Copyright (C) 2019-present Alibaba Inc. All rights reserved.
 * Author: Kraken Team.
 */

import 'dart:typed_data';
import 'dart:ui';
import 'dart:ffi';
import 'dart:async';
import 'dart:collection';

import 'package:flutter/foundation.dart';
import 'package:flutter/gestures.dart';
import 'package:flutter/painting.dart';
import 'package:flutter/rendering.dart';
import 'package:flutter/scheduler.dart';
import 'package:kraken/bridge.dart';
import 'package:kraken/dom.dart';
import 'package:kraken/rendering.dart';
import 'package:kraken/css.dart';
import 'package:meta/meta.dart';
import 'package:ffi/ffi.dart';

import 'element_native_methods.dart';

const String STYLE = 'style';

/// Defined by W3C Standard,
/// Most element's default width is 300 in pixel,
/// height is 150 in pixel.
const String ELEMENT_DEFAULT_WIDTH = '300px';
const String ELEMENT_DEFAULT_HEIGHT = '150px';

typedef TestElement = bool Function(Element element);

enum StickyPositionType {
  relative,
  fixed,
}

enum BoxSizeType {
  // Element which have intrinsic before layout. Such as <img /> and <video />
  intrinsic,

  // Element which have width or min-width properties defined.
  specified,

  // Element which neither have intrinsic or predefined size.
  automatic,
}

mixin ElementBase on Node {
  RenderLayoutBox _renderLayoutBox;
  RenderIntrinsic _renderIntrinsic;

  RenderBoxModel get renderBoxModel => _renderLayoutBox ?? _renderIntrinsic ?? null;

  set renderBoxModel(RenderBoxModel value) {
    if (value == null) {
      _renderIntrinsic = null;
      _renderLayoutBox = null;
    } else if (value is RenderIntrinsic) {
      _renderIntrinsic = value;
    } else if (value is RenderLayoutBox) {
      _renderLayoutBox = value;
    } else {
      if (!kReleaseMode) throw FlutterError('Unknown RenderBoxModel value.');
    }
  }
}

class Element extends Node
    with
        ElementBase,
        ElementNativeMethods,
        EventHandlerMixin,
        CSSOverflowMixin,
        CSSVisibilityMixin,
        CSSTransitionMixin,
        CSSFilterEffectsMixin {
  static SplayTreeMap<int, Element> _nativeMap = SplayTreeMap();

  static Element getElementOfNativePtr(Pointer<NativeElement> nativeElement) {
    Element element = _nativeMap[nativeElement.address];
    assert(element != null, 'Can not get element from nativeElement: $nativeElement');
    return element;
  }

  final Map<String, dynamic> properties = Map<String, dynamic>();

  /// Should create repaintBoundary for this element to repaint separately from parent.
  bool repaintSelf;

  // Position of sticky element changes between relative and fixed of scroll container
  StickyPositionType stickyStatus = StickyPositionType.relative;

  // Original offset to scroll container of sticky element
  Offset originalScrollContainerOffset;

  // Original offset of sticky element
  Offset originalOffset;

  final String tagName;

  final Map<String, dynamic> defaultStyle;

  /// The default display type.
  final String defaultDisplay;

  /// Is element an intrinsic box.
  final bool _isIntrinsicBox;

  final Pointer<NativeElement> nativeElementPtr;

  /// Style declaration from user input.
  CSSStyleDeclaration style;

  // Placeholder renderObject of positioned element(absolute/fixed)
  // used to get original coordinate before move away from document flow.
  RenderObject renderPositionedPlaceholder;

  Element scrollingElement;

  bool get isValidSticky => style[POSITION] == STICKY && (style.contains(TOP) || style.contains(BOTTOM));

  Size get viewportSize => elementManager.viewport.viewportSize;

  /// Whether should create repaintBoundary for this element when style changed
  bool get shouldConvertToRepaintBoundary {
    // Following cases should always convert to repaint boundary for performance consideration
    // Multiframe image
    bool isMultiframeImage = this is ImageElement && (this as ImageElement).isMultiframe;
    // Intrinsic element such as Canvas
    bool isSetRepaintSelf = repaintSelf;
    // Scrolling box
    bool isScrollingBox = scrollingContentLayoutBox != null;
    // Transform element
    bool hasTransform = renderBoxModel?.renderStyle?.transform != null;
    // Fixed element
    bool isPositionedFixed = renderBoxModel?.renderStyle?.position == CSSPositionType.fixed;

    return isMultiframeImage || isScrollingBox ||
      isSetRepaintSelf || hasTransform || isPositionedFixed;
  }

  Element(int targetId, this.nativeElementPtr, ElementManager elementManager,
      {this.tagName,
        this.defaultStyle = const <String, dynamic>{},
        // Whether element allows children.
        bool isIntrinsicBox = false,
        this.repaintSelf = false,
        // @HACK: overflow scroll needs to create an shadow element to create an scrolling renderBox for better scrolling performance.
        // we needs to prevent this shadow element override real element in nativeMap.
        bool isHiddenElement = false})
      : assert(targetId != null),
        assert(tagName != null),
        _isIntrinsicBox = isIntrinsicBox,
        defaultDisplay = defaultStyle.containsKey(DISPLAY) ? defaultStyle[DISPLAY] : INLINE,
        super(NodeType.ELEMENT_NODE, targetId, nativeElementPtr.ref.nativeNode, elementManager, tagName) {
    style = CSSStyleDeclaration(this);

    if (!isHiddenElement) {
      _nativeMap[nativeElementPtr.address] = this;
    }

    bindNativeMethods(nativeElementPtr);
    _setDefaultStyle();
  }

  @override
  RenderObject get renderer => renderBoxModel?.renderPositionHolder ?? renderBoxModel;

  @override
  RenderObject createRenderer() {
    if (renderer != null) {
      return renderer;
    }

    RenderStyle renderStyle;
    // Content children layout, BoxModel content.
    if (_isIntrinsicBox) {
      _renderIntrinsic = createRenderIntrinsic(this, repaintSelf: repaintSelf);
      renderStyle = _renderIntrinsic.renderStyle;
    } else {
      _renderLayoutBox = createRenderLayout(this, repaintSelf: repaintSelf);
      renderStyle = _renderLayoutBox.renderStyle;
    }

    /// Set display and transformedDisplay when display is not set in style
    renderStyle.initDisplay(style, defaultDisplay);

    return renderer;
  }

  @override
  void willAttachRenderer() {
    createRenderer();
    style.addStyleChangeListener(_onStyleChanged);
  }

  @override
  void didAttachRenderer() {
    // Bind pointer responder.
    addEventResponder(renderBoxModel);

    if (_hasIntersectionObserverEvent(eventHandlers)) {
      renderBoxModel.addIntersectionChangeListener(handleIntersectionChange);
    }
  }

  @override
  void willDetachRenderer() {
    // Remove all intersection change listeners.
    renderBoxModel.clearIntersectionChangeListeners();

    // Remove placeholder of positioned element.
    RenderPositionHolder renderPositionHolder = renderBoxModel.renderPositionHolder;
    if (renderPositionHolder != null) {
      ContainerRenderObjectMixin parent = renderPositionHolder.parent;
      if (parent != null) {
        parent.remove(renderPositionHolder);
      }
    }
  }

  @override
  void didDetachRenderer() {
    style.removeStyleChangeListener(_onStyleChanged);
  }

  void _setDefaultStyle() {
    if (defaultStyle != null && defaultStyle.isNotEmpty) {
      defaultStyle.forEach((property, dynamic value) {
        style.setProperty(property, value, viewportSize);
      });
    }
  }

  // TODO: debounce scroll listener
  void _scrollListener(double scrollOffset, AxisDirection axisDirection) {
    layoutStickyChildren(scrollOffset, axisDirection);
    paintFixedChildren(scrollOffset, axisDirection);

    if (eventHandlers.containsKey(EVENT_SCROLL)) {
      _fireScrollEvent();
    }
  }

  /// https://drafts.csswg.org/cssom-view/#scrolling-events
  void _fireScrollEvent() {
    dispatchEvent(Event(EVENT_SCROLL));
  }

  /// Normally element in scroll box will not repaint on scroll because of repaint boundary optimization
  /// So it needs to manually mark element needs paint and add scroll offset in paint stage
  void paintFixedChildren(double scrollOffset, AxisDirection axisDirection) {
    // Only root element has fixed children
    if (tagName == 'HTML') {
      for (RenderBoxModel child in scrollingContentLayoutBox.fixedChildren) {
        // Save scrolling offset for paint
        if (axisDirection == AxisDirection.down) {
          child.scrollingOffsetY = scrollOffset;
        } else if (axisDirection == AxisDirection.right) {
          child.scrollingOffsetX = scrollOffset;
        }
      }
    }
  }

  // Set sticky child offset according to scroll offset and direction,
  // when axisDirection param is null compute the both axis direction.
  void layoutStickyChild(Element child, double scrollOffset, AxisDirection axisDirection) {
    // https://www.w3.org/TR/css-position-3/#stickypos-insets
    // Sticky positioning is similar to relative positioning except
    // the offsets are automatically calculated in reference to the nearest scrollport.
    CSSStyleDeclaration childStyle = child.style;
    bool isVerticalFixed = false;
    bool isHorizontalFixed = false;
    RenderBoxModel childRenderBoxModel = child.renderBoxModel;
    RenderStyle childRenderStyle = childRenderBoxModel.renderStyle;

    if (child.originalScrollContainerOffset == null) {
      RenderObject rootRenderObject = child.elementManager.getRootRenderObject();
      Offset horizontalScrollContainerOffset =
          childRenderBoxModel.localToGlobal(Offset.zero, ancestor: rootRenderObject) -
              renderBoxModel.localToGlobal(Offset.zero, ancestor: rootRenderObject);
      Offset verticalScrollContainerOffset =
          childRenderBoxModel.localToGlobal(Offset.zero, ancestor: rootRenderObject) -
              renderBoxModel.localToGlobal(Offset.zero, ancestor: rootRenderObject);

      double offsetY = verticalScrollContainerOffset.dy;
      double offsetX = horizontalScrollContainerOffset.dx;
      if (axisDirection == AxisDirection.down) {
        offsetY += scrollOffset;
      } else if (axisDirection == AxisDirection.right) {
        offsetX += scrollOffset;
      }
      // Save original offset to scroll container in element tree to
      // act as base offset to compute dynamic sticky offset later
      child.originalScrollContainerOffset = Offset(offsetX, offsetY);
    }

    // Sticky offset to scroll container must include padding
    EdgeInsetsGeometry padding = _renderLayoutBox.renderStyle.padding;
    EdgeInsets resolvedPadding = EdgeInsets.all(0);
    if (padding != null) {
      resolvedPadding = padding.resolve(TextDirection.ltr);
    }

    RenderLayoutParentData boxParentData = childRenderBoxModel?.parentData;

    if (child.originalOffset == null) {
      child.originalOffset = boxParentData.offset;
    }

    double offsetY = child.originalOffset.dy;
    double offsetX = child.originalOffset.dx;

    double childHeight = childRenderBoxModel?.size?.height;
    double childWidth = childRenderBoxModel?.size?.width;
    // Sticky element cannot exceed the boundary of its parent element container
    RenderBox parentContainer = child.parent.renderBoxModel;
    double minOffsetY = 0;
    double maxOffsetY = parentContainer.size.height - childHeight;
    double minOffsetX = 0;
    double maxOffsetX = parentContainer.size.width - childWidth;

    if (axisDirection == AxisDirection.down) {
      double offsetTop = child.originalScrollContainerOffset.dy - scrollOffset;
      double viewPortHeight = renderBoxModel?.size?.height;
      double offsetBottom = viewPortHeight - childHeight - offsetTop;

      if (childRenderStyle.top != null) {
        double top = childRenderStyle.top.length + resolvedPadding.top;
        isVerticalFixed = offsetTop < top;
        if (isVerticalFixed) {
          offsetY += top - offsetTop;
          if (offsetY > maxOffsetY) {
            offsetY = maxOffsetY;
          }
        }
      } else if (childRenderStyle.bottom != null) {
        double bottom = childRenderStyle.bottom.length + resolvedPadding.bottom;
        isVerticalFixed = offsetBottom < bottom;
        if (isVerticalFixed) {
          offsetY += offsetBottom - bottom;
          if (offsetY < minOffsetY) {
            offsetY = minOffsetY;
          }
        }
      }

      if (isVerticalFixed) {
        boxParentData.offset = Offset(
          boxParentData.offset.dx,
          offsetY,
        );
      } else {
        boxParentData.offset = Offset(
          boxParentData.offset.dx,
          child.originalOffset.dy,
        );
      }
    }

    if (axisDirection == AxisDirection.right) {
      double offsetLeft = child.originalScrollContainerOffset.dx - scrollOffset;
      double viewPortWidth = renderBoxModel?.size?.width;
      double offsetRight = viewPortWidth - childWidth - offsetLeft;

      if (childStyle.contains(LEFT)) {
        double left = childRenderStyle.left.length + resolvedPadding.left;
        isHorizontalFixed = offsetLeft < left;
        if (isHorizontalFixed) {
          offsetX += left - offsetLeft;
          if (offsetX > maxOffsetX) {
            offsetX = maxOffsetX;
          }
        }
      } else if (childStyle.contains(RIGHT)) {
        double right = childRenderStyle.right.length + resolvedPadding.right;
        isHorizontalFixed = offsetRight < right;
        if (isHorizontalFixed) {
          offsetX += offsetRight - right;
          if (offsetX < minOffsetX) {
            offsetX = minOffsetX;
          }
        }
      }

      if (isHorizontalFixed) {
        boxParentData.offset = Offset(
          offsetX,
          boxParentData.offset.dy,
        );
      } else {
        boxParentData.offset = Offset(
          child.originalOffset.dx,
          boxParentData.offset.dy,
        );
      }
    }

    if (isVerticalFixed || isHorizontalFixed) {
      // Change sticky status to fixed
      child.stickyStatus = StickyPositionType.fixed;
      boxParentData.isOffsetCalculated = true;
      childRenderBoxModel.markNeedsPaint();
    } else {
      // Change sticky status to relative
      if (child.stickyStatus == StickyPositionType.fixed) {
        child.stickyStatus = StickyPositionType.relative;
        boxParentData.isOffsetCalculated = false;
        // Reset child offset to its original offset
        childRenderBoxModel.markNeedsPaint();
      }
    }
  }

  // Calculate sticky status according to scroll offset and scroll direction
  void layoutStickyChildren(double scrollOffset, AxisDirection axisDirection) {
    for (Element el in stickyChildren) {
      layoutStickyChild(el, scrollOffset, axisDirection);
    }
  }

  /// Convert renderBoxModel to non repaint boundary
  void convertToNonRepaintBoundary() {
    if (renderBoxModel != null && renderBoxModel.isRepaintBoundary) {
      toggleRepaintSelf(repaintSelf: false);
    }
  }

  /// Convert renderBoxModel to repaint boundary
  void convertToRepaintBoundary() {
    if (renderBoxModel != null && !renderBoxModel.isRepaintBoundary) {
      toggleRepaintSelf(repaintSelf: true);
    }
  }

  /// Toggle renderBoxModel between repaint boundary and non repaint boundary
  void toggleRepaintSelf({bool repaintSelf}) {
    RenderObject parent = renderBoxModel.parent;
    RenderObject previousSibling;
    // Remove old renderObject
    if (parent is ContainerRenderObjectMixin) {
      previousSibling = (renderBoxModel.parentData as ContainerParentDataMixin).previousSibling;
      parent.remove(renderBoxModel);
    }
    RenderBoxModel targetRenderBox = createRenderBoxModel(this, prevRenderBoxModel: renderBoxModel, repaintSelf: repaintSelf);
    // Append new renderObject
    if (parent is ContainerRenderObjectMixin) {
      renderBoxModel = targetRenderBox;
      this.parent.addChildRenderObject(this, after: previousSibling);
    } else if (parent is RenderObjectWithChildMixin) {
      parent.child = targetRenderBox;
    }

    renderBoxModel = targetRenderBox;
    // Update renderBoxModel reference in renderStyle
    renderBoxModel.renderStyle.renderBoxModel = targetRenderBox;
  }

  void _updatePosition(CSSPositionType prevPosition, CSSPositionType currentPosition) {
    if (renderBoxModel.parent is RenderLayoutBox) {
      renderBoxModel.renderStyle.position = currentPosition;
    }

    // Remove fixed children before convert to non repaint boundary renderObject
    if (currentPosition != CSSPositionType.fixed) {
      _removeFixedChild(renderBoxModel);
    }

    // Move element according to position when it's already attached to render tree.
    if (isRendererAttached) {
      RenderObject prev = (renderer.parentData as ContainerBoxParentData).previousSibling;
      // It needs to find the previous sibling of the previous sibling if the placeholder of
      // positioned element exists and follows renderObject at the same time, eg.
      // <div style="position: relative"><div style="postion: absolute" /></div>
      if (prev == renderBoxModel) {
        prev = (renderBoxModel.parentData as ContainerBoxParentData).previousSibling;
      }

      // Remove placeholder of positioned element.
      RenderPositionHolder renderPositionHolder = renderBoxModel.renderPositionHolder;
      if (renderPositionHolder != null) {
        ContainerRenderObjectMixin parent = renderPositionHolder.parent;
        if (parent != null) {
          parent.remove(renderPositionHolder);
          renderBoxModel.renderPositionHolder = null;
        }
      }
      // Remove renderBoxModel from original parent and append to its containing block
      RenderObject parentRenderBoxModel = renderBoxModel.parent;
      if (parentRenderBoxModel is ContainerRenderObjectMixin) {
        parentRenderBoxModel.remove(renderBoxModel);
      } else if (parentRenderBoxModel is RenderProxyBox) {
        parentRenderBoxModel.child = null;
      }
      parent.addChildRenderObject(this, after: prev);
    }

    if (shouldConvertToRepaintBoundary) {
      convertToRepaintBoundary();
    } else {
      convertToNonRepaintBoundary();
    }

    // Add fixed children after convert to repaint boundary renderObject
    if (currentPosition == CSSPositionType.fixed) {
      _addFixedChild(renderBoxModel);
    }
  }

  Element getElementById(Element parentElement, int targetId) {
    Element result;
    List childNodes = parentElement.childNodes;

    for (int i = 0; i < childNodes.length; i++) {
      Element element = childNodes[i];
      if (element.targetId == targetId) {
        result = element;
        break;
      }
    }
    return result;
  }

  void addChild(RenderObject child) {
    if (_renderLayoutBox != null) {
      if (scrollingContentLayoutBox != null) {
        scrollingContentLayoutBox.add(child);
      } else {
        _renderLayoutBox.add(child);
      }
    } else if (_renderIntrinsic != null) {
      _renderIntrinsic.child = child;
    }
  }

  @override
  void dispose() {
    super.dispose();

    if (isRendererAttached) {
      detach();
    }

    // Call dispose method of renderBoxModel when GC auto dispose element
    if (renderBoxModel != null) {
      renderBoxModel.dispose();
    }

    if (parentElement != null) {
      parentNode.removeChild(this);
    }

    if (style != null) {
      style.dispose();
      style = null;
    }

    properties.clear();

    if (scrollingElement != null) {
      scrollingElement.dispose();
      scrollingElement = null;
    }

    // Remove native reference.
    _nativeMap.remove(nativeElementPtr.address);
  }

  // Used for force update layout.
  void flushLayout() {
    if (isRendererAttached) {
      renderer.owner.flushLayout();
    }
  }

  void addChildRenderObject(Element child, {RenderObject after}) {
    CSSPositionType positionType = child.renderBoxModel.renderStyle.position;
    switch (positionType) {
      case CSSPositionType.absolute:
      case CSSPositionType.fixed:
        _addPositionedChild(child, positionType);
        break;
      case CSSPositionType.sticky:
      case CSSPositionType.relative:
      case CSSPositionType.static:
        RenderLayoutBox parentRenderLayoutBox = scrollingContentLayoutBox != null ?
          scrollingContentLayoutBox : _renderLayoutBox;
        parentRenderLayoutBox.insert(child.renderBoxModel, after: after);
        break;
    }
  }

  // Attach renderObject of current node to parent
  @override
  void attachTo(Element parent, {RenderObject after}) {
    willAttachRenderer();
    style.applyTargetProperties();

    CSSDisplay parentDisplayValue = parent.renderBoxModel.renderStyle.display;
    // InlineFlex or Flex
    bool isParentFlexDisplayType = parentDisplayValue == CSSDisplay.flex || parentDisplayValue == CSSDisplay.inlineFlex;

    parent.addChildRenderObject(this, after: after);

    ensureChildAttached();

    /// Update flex siblings.
    if (isParentFlexDisplayType) {
      for (Element child in parent.children) {
        if (parent.renderBoxModel is RenderFlexLayout && child.renderBoxModel != null) {
          child.renderBoxModel.renderStyle.updateFlexItem();
          child.renderBoxModel.markNeedsLayout();
        }
      }
    }

    /// Recalculate gradient after node attached when gradient length cannot be obtained from style
    if (renderBoxModel.shouldRecalGradient) {
      String backgroundImage = style[BACKGROUND_IMAGE];
      renderBoxModel.renderStyle.updateBox(BACKGROUND_IMAGE, backgroundImage, backgroundImage);
      renderBoxModel.shouldRecalGradient = false;
    }

    /// Calculate font-size which is percentage when node attached
    /// where it can access the font-size of its parent element
    if (renderBoxModel.shouldLazyCalFontSize) {
      RenderStyle parentRenderStyle = parent.renderBoxModel.renderStyle;
      double parentFontSize = parentRenderStyle.fontSize ?? CSSText.DEFAULT_FONT_SIZE;
      double parsedFontSize = parentFontSize * CSSLength.parsePercentage(style[FONT_SIZE]);
      renderBoxModel.renderStyle.fontSize = parsedFontSize;
      for (Node node in childNodes) {
        if (node is TextNode) {
          node.updateTextStyle();
        }
      }
      renderBoxModel.shouldLazyCalFontSize = false;
    }

    /// Calculate line-height which is percentage when node attached
    /// where it can access the font-size of its own element
    if (renderBoxModel.shouldLazyCalLineHeight) {
      RenderStyle renderStyle = renderBoxModel.renderStyle;
      double fontSize = renderStyle.fontSize ?? CSSText.DEFAULT_FONT_SIZE;
      double parsedLineHeight = fontSize * CSSLength.parsePercentage(style[LINE_HEIGHT]);
      renderBoxModel.renderStyle.lineHeight = parsedLineHeight;
      for (Node node in childNodes) {
        if (node is TextNode) {
          node.updateTextStyle();
        }
      }
      renderBoxModel.shouldLazyCalLineHeight = false;
    }

    RenderStyle renderStyle = renderBoxModel.renderStyle;

    /// Set display and transformedDisplay when display is not set in style
    renderStyle.initDisplay(style, defaultDisplay);
    didAttachRenderer();
  }

  // Detach renderObject of current node from parent
  @override
  void detach() {
    if (renderBoxModel == null) return;

    willDetachRenderer();

    // Remove fixed children from root when dispose
    _removeFixedChild(renderBoxModel);

    RenderObject parent = renderBoxModel.parent;
    if (parent is ContainerRenderObjectMixin) {
      parent.remove(renderBoxModel);
    } else if (parent is RenderProxyBox) {
      parent.child = null;
    }

    for (Node child in childNodes) {
      child.detach();
    }

    didDetachRenderer();

    // Call dispose method of renderBoxModel when it is detached from tree
    renderBoxModel.dispose();
    renderBoxModel = null;
  }

  @override
  void ensureChildAttached() {
    if (isRendererAttached) {
      for (Node child in childNodes) {
        if (_renderLayoutBox != null && !child.isRendererAttached) {
          RenderObject after;
          if (scrollingContentLayoutBox != null) {
            after = scrollingContentLayoutBox.lastChild;
          } else {
            after = _renderLayoutBox.lastChild;
          }

          child.attachTo(this, after: after);

          child.ensureChildAttached();
        }
      }
    }
  }

  @override
  @mustCallSuper
  Node appendChild(Node child) {
    super.appendChild(child);

    _debugCheckNestedInline(child);
    if (isRendererAttached) {
      // Only append child renderer when which is not attached.
      if (!child.isRendererAttached) {
        if (scrollingContentLayoutBox != null) {
          child.attachTo(this, after: scrollingContentLayoutBox.lastChild);
        } else {
          child.attachTo(this, after: _renderLayoutBox.lastChild);
        }
      }
    }

    return child;
  }

  @override
  @mustCallSuper
  Node removeChild(Node child) {
    // Not remove node type which is not present in RenderObject tree such as Comment
    // Only append node types which is visible in RenderObject tree
    // Only remove childNode when it has parent
    if (child.isRendererAttached) {
      child.detach();
    }

    super.removeChild(child);
    return child;
  }

  void _debugCheckNestedInline(Node child) {
    // @NOTE: Make sure inline-box only have inline children, or print warning.
    if ((child is Element) && !child.isInlineBox && isInlineContent) {
      print('[WARN]: Can not nest non-inline element into non-inline parent element.');
    }
  }

  @override
  @mustCallSuper
  Node insertBefore(Node child, Node referenceNode) {
    _debugCheckNestedInline(child);

    int referenceIndex = childNodes.indexOf(referenceNode);
    // Node.insertBefore will change element tree structure,
    // so get the referenceIndex before calling it.
    Node node = super.insertBefore(child, referenceNode);
    if (isRendererAttached) {
      // Only append child renderer when which is not attached.
      if (!child.isRendererAttached) {
        RenderObject afterRenderObject;
        // `referenceNode` should not be null, or `referenceIndex` can only be -1.
        if (referenceIndex != -1 && referenceNode.isRendererAttached) {
          afterRenderObject = (referenceNode.renderer.parentData as ContainerBoxParentData).previousSibling;
        }
        child.attachTo(this, after: afterRenderObject);
      }
    }

    return node;
  }

  // Add placeholder to positioned element for calculate original
  // coordinate before moved away
  void addPositionPlaceholder() {
    if (renderPositionedPlaceholder == null || !renderPositionedPlaceholder.attached) {
      addChild(renderPositionedPlaceholder);
    }
  }

  void _addPositionedChild(Element child, CSSPositionType position) {
    Element containingBlockElement;
    switch (position) {
      case CSSPositionType.absolute:
        containingBlockElement = _findContainingBlock(child);
        break;
      case CSSPositionType.fixed:
        containingBlockElement = elementManager.viewportElement;
        break;
      default:
        return;
    }

    RenderLayoutBox parentRenderLayoutBox = containingBlockElement.scrollingContentLayoutBox != null ?
      containingBlockElement.scrollingContentLayoutBox : containingBlockElement._renderLayoutBox;

    Size preferredSize = Size.zero;
    CSSDisplay childDisplay = child.renderBoxModel.renderStyle.display;
    RenderStyle childRenderStyle = child.renderBoxModel.renderStyle;
    if (childDisplay != CSSDisplay.inline || (position != CSSPositionType.static)) {
      preferredSize = Size(
        childRenderStyle.width ?? 0,
        childRenderStyle.height ?? 0,
      );
    }

    RenderPositionHolder childPositionHolder = RenderPositionHolder(preferredSize: preferredSize);

    RenderBoxModel childRenderBoxModel = child.renderBoxModel;

    childRenderBoxModel.renderPositionHolder = childPositionHolder;
    _setPositionedChildParentData(parentRenderLayoutBox, child);
    childPositionHolder.realDisplayedBox = childRenderBoxModel;

    parentRenderLayoutBox.add(childRenderBoxModel);

    /// Placeholder of flexbox needs to inherit size from its real display box,
    /// so it needs to layout after real box layout
    child.parent.addChild(childPositionHolder);
  }

  /// Cache fixed renderObject to root element
  void _addFixedChild(RenderBoxModel childRenderBoxModel) {
    Element rootEl = elementManager.viewportElement;
    RenderLayoutBox rootRenderLayoutBox = rootEl.scrollingContentLayoutBox;
    List<RenderBoxModel> fixedChildren = rootRenderLayoutBox.fixedChildren;
    if (fixedChildren.indexOf(childRenderBoxModel) == -1) {
      fixedChildren.add(childRenderBoxModel);
    }
  }

  /// Remove non fixed renderObject to root element
  void _removeFixedChild(RenderBoxModel childRenderBoxModel) {
    Element rootEl = elementManager.viewportElement;
    RenderLayoutBox rootRenderLayoutBox = rootEl.scrollingContentLayoutBox;
    List<RenderBoxModel> fixedChildren = rootRenderLayoutBox.fixedChildren;
    if (fixedChildren.indexOf(childRenderBoxModel) != -1) {
      fixedChildren.remove(childRenderBoxModel);
    }
  }

  // Inline box including inline/inline-block/inline-flex/...
  bool get isInlineBox {
    String displayValue = style[DISPLAY];
    return displayValue.startsWith(INLINE);
  }

  // Inline content means children should be inline elements.
  bool get isInlineContent {
    String displayValue = style[DISPLAY];
    return displayValue == INLINE;
  }

  void _onStyleChanged(String property, String original, String present) {
    switch (property) {
      case DISPLAY:
        _styleDisplayChangedListener(property, original, present);
        break;

      case VERTICAL_ALIGN:
        _styleVerticalAlignChangedListener(property, original, present);
        break;

      case POSITION:
        _stylePositionChangedListener(property, original, present);
        break;

      case Z_INDEX:
        _styleZIndexChangedListener(property, original, present);
        break;

      case TOP:
      case LEFT:
      case BOTTOM:
      case RIGHT:
        _styleOffsetChangedListener(property, original, present);
        break;

      case FLEX_DIRECTION:
      case FLEX_WRAP:
      case ALIGN_CONTENT:
      case ALIGN_ITEMS:
      case JUSTIFY_CONTENT:
        _styleFlexChangedListener(property, original, present);
        break;

      case ALIGN_SELF:
      case FLEX_GROW:
      case FLEX_SHRINK:
      case FLEX_BASIS:
        _styleFlexItemChangedListener(property, original, present);
        break;

      case SLIVER_DIRECTION:
        _styleSliverDirectionChangedListener(property, original, present);
        break;

      case TEXT_ALIGN:
        _styleTextAlignChangedListener(property, original, present);
        break;

      case PADDING_TOP:
      case PADDING_RIGHT:
      case PADDING_BOTTOM:
      case PADDING_LEFT:
        _stylePaddingChangedListener(property, original, present);
        break;

      case WIDTH:
      case MIN_WIDTH:
      case MAX_WIDTH:
      case HEIGHT:
      case MIN_HEIGHT:
      case MAX_HEIGHT:
        _styleSizeChangedListener(property, original, present);
        break;

      case OVERFLOW_X:
      case OVERFLOW_Y:
        _styleOverflowChangedListener(property, original, present);
        break;

      case BACKGROUND_COLOR:
      case BACKGROUND_ATTACHMENT:
      case BACKGROUND_IMAGE:
      case BACKGROUND_REPEAT:
      case BACKGROUND_POSITION:
      case BACKGROUND_SIZE:
      case BACKGROUND_CLIP:
      case BACKGROUND_ORIGIN:
      case BORDER_LEFT_WIDTH:
      case BORDER_TOP_WIDTH:
      case BORDER_RIGHT_WIDTH:
      case BORDER_BOTTOM_WIDTH:
      case BORDER_LEFT_STYLE:
      case BORDER_TOP_STYLE:
      case BORDER_RIGHT_STYLE:
      case BORDER_BOTTOM_STYLE:
      case BORDER_LEFT_COLOR:
      case BORDER_TOP_COLOR:
      case BORDER_RIGHT_COLOR:
      case BORDER_BOTTOM_COLOR:
      case BOX_SHADOW:
        _styleBoxChangedListener(property, original, present);
        break;

      case BORDER_TOP_LEFT_RADIUS:
      case BORDER_TOP_RIGHT_RADIUS:
      case BORDER_BOTTOM_LEFT_RADIUS:
      case BORDER_BOTTOM_RIGHT_RADIUS:
        _styleBorderRadiusChangedListener(property, original, present);
        break;

      case MARGIN_LEFT:
      case MARGIN_TOP:
      case MARGIN_RIGHT:
      case MARGIN_BOTTOM:
        _styleMarginChangedListener(property, original, present);
        break;

      case OPACITY:
        _styleOpacityChangedListener(property, original, present);
        break;
      case VISIBILITY:
        _styleVisibilityChangedListener(property, original, present);
        break;
      case CONTENT_VISIBILITY:
        _styleContentVisibilityChangedListener(property, original, present);
        break;
      case TRANSFORM:
        _styleTransformChangedListener(property, original, present);
        break;
      case TRANSFORM_ORIGIN:
        _styleTransformOriginChangedListener(property, original, present);
        break;
      case TRANSITION_DELAY:
      case TRANSITION_DURATION:
      case TRANSITION_TIMING_FUNCTION:
      case TRANSITION_PROPERTY:
        _styleTransitionChangedListener(property, original, present);
        break;

      case OBJECT_FIT:
        _styleObjectFitChangedListener(property, original, present);
        break;
      case OBJECT_POSITION:
        _styleObjectPositionChangedListener(property, original, present);
        break;

      case FILTER:
        _styleFilterChangedListener(property, original, present);
        break;
    }

    // Text Style
    switch (property) {
      case COLOR:
      case LINE_CLAMP:
        _updateTextChildNodesStyle(property);
        // Color change should trigger currentColor update
        _styleBoxChangedListener(property, original, present);
        break;
      case OVERFLOW_X:
      case OVERFLOW_Y:
      case TEXT_SHADOW:
      case TEXT_DECORATION_LINE:
      case TEXT_DECORATION_STYLE:
      case FONT_WEIGHT:
      case FONT_STYLE:
      case FONT_SIZE:
      case LINE_HEIGHT:
      case LETTER_SPACING:
      case WORD_SPACING:
        _updateTextChildNodesStyle(property);
        break;

      case WHITE_SPACE:
        _updateTextChildNodesStyle(property);

        // white-space affects whether lines in flow layout may wrap at unforced soft wrap opportunities
        // https://www.w3.org/TR/css-text-3/#line-breaking
        // so FlowLayout needs to relayout when its value changes
        if (renderBoxModel is RenderFlowLayout) {
          renderBoxModel.markNeedsLayout();
        }
        break;
    }
  }

  void _styleDisplayChangedListener(String property, String original, String present) {
    renderBoxModel.renderStyle.updateDisplay(present, this);
  }

  void _styleVerticalAlignChangedListener(String property, String original, String present) {
    renderBoxModel.renderStyle.updateVerticalAlign(present);
  }

  void _stylePositionChangedListener(String property, String original, String present) {
    /// Update position.
    CSSPositionType prevPosition = CSSPositionMixin.parsePositionType(original);
    CSSPositionType currentPosition = CSSPositionMixin.parsePositionType(present);

    renderBoxModel.renderStyle.updatePosition(property, present);
    // Position changed.
    if (prevPosition != currentPosition) {
      _updatePosition(prevPosition, currentPosition);
    }
  }

  void _styleZIndexChangedListener(String property, String original, String present) {
    renderBoxModel.renderStyle.updateZIndex(property, present);
  }

  void _styleOffsetChangedListener(String property, String original, String present) {
    /// Percentage size should be resolved in layout stage cause it needs to know its containing block's size
    if (CSSLength.isPercentage(present)) return;

    double presentValue = CSSLength.toDisplayPortValue(present, viewportSize);
    if (presentValue == null) return;
    renderBoxModel.renderStyle.updateOffset(property, presentValue);
  }

  void _styleTextAlignChangedListener(String property, String original, String present) {
    renderBoxModel.renderStyle.updateFlow();
  }

  void _styleObjectFitChangedListener(String property, String original, String present) {
    renderBoxModel.renderStyle.updateObjectFit(property, present);
  }

  void _styleObjectPositionChangedListener(String property, String original, String present) {
    renderBoxModel.renderStyle.updateObjectPosition(property, present);
  }

  void _styleFilterChangedListener(String property, String original, String present) {
    updateFilterEffects(renderBoxModel, present);
  }

  void _styleTransitionChangedListener(String property, String original, String present) {
    if (present != null) updateTransition(style);
  }

  void _styleOverflowChangedListener(String property, String original, String present) {
    updateRenderOverflow(this, _scrollListener);
  }

  void _stylePaddingChangedListener(String property, String original, String present) {
    /// Percentage size should be resolved in layout stage cause it needs to know its containing block's size
    if (CSSLength.isPercentage(present)) return;

    double presentValue = CSSLength.toDisplayPortValue(present, viewportSize) ?? 0;
    renderBoxModel.renderStyle.updatePadding(property, presentValue);
  }

  void _styleSizeChangedListener(String property, String original, String present) {
    /// Percentage size should be resolved in layout stage cause it needs to know its containing block's size
    if (CSSLength.isPercentage(present)) return;

    double presentValue = CSSLength.toDisplayPortValue(present, viewportSize);
    renderBoxModel.renderStyle.updateSizing(property, presentValue);
  }

  void _styleMarginChangedListener(String property, String original, String present) {
    /// Percentage size should be resolved in layout stage cause it needs to know its containing block's size
    if (CSSLength.isPercentage(present)) return;

    double presentValue = CSSLength.toDisplayPortValue(present, viewportSize) ?? 0;
    RenderStyle renderStyle = renderBoxModel.renderStyle;
    renderStyle.updateMargin(property, presentValue);
    // Margin change in flex layout may affect transformed display
    // https://www.w3.org/TR/css-display-3/#transformations
    renderStyle.transformedDisplay = renderStyle.getTransformedDisplay();
  }

  void _styleFlexChangedListener(String property, String original, String present) {
    RenderStyle renderStyle = renderBoxModel.renderStyle;
    renderStyle.updateFlexbox();
    // Flex properties change may affect transformed display
    // https://www.w3.org/TR/css-display-3/#transformations
    renderStyle.transformedDisplay = renderStyle.getTransformedDisplay();
  }

  void _styleFlexItemChangedListener(String property, String original, String present) {
    CSSDisplay parentDisplayValue = parent.renderBoxModel.renderStyle.display;
    bool isParentFlexDisplayType = parentDisplayValue == CSSDisplay.flex || parentDisplayValue == CSSDisplay.inlineFlex;

    // Flex factor change will cause flex item self and its siblings relayout.
    if (isParentFlexDisplayType) {
      for (Element child in parent.children) {
        if (parent.renderBoxModel is RenderFlexLayout && child.renderBoxModel != null) {
          child.renderBoxModel.renderStyle.updateFlexItem();
          child.renderBoxModel.markNeedsLayout();
        }
      }
    }
  }

  void _styleSliverDirectionChangedListener(String property, String original, String present) {
    CSSDisplay display = renderBoxModel.renderStyle.display;
    if (display == CSSDisplay.sliver) {
      assert(renderBoxModel is RenderRecyclerLayout);
      renderBoxModel.renderStyle.updateSliver(present);
    }
  }

  void _styleBoxChangedListener(String property, String original, String present) {
    renderBoxModel.renderStyle.updateBox(property, original, present);
  }

  void _styleBorderRadiusChangedListener(String property, String original, String present) {
    /// Percentage size should be resolved in layout stage cause it needs to know its own element's size
    if (RenderStyle.isBorderRadiusPercentage(present)) return;

    renderBoxModel.renderStyle.updateBorderRadius(property, present);
  }

  void _styleOpacityChangedListener(String property, String original, String present) {
    renderBoxModel.renderStyle.updateOpacity(present);
  }

  void _styleVisibilityChangedListener(String property, String original, String present) {
    // Update visibility
    updateRenderVisibility(CSSVisibilityMixin.getVisibility(present));
  }

  void _styleContentVisibilityChangedListener(String property, String original, String present) {
    // Update content visibility.
    renderBoxModel.renderStyle.updateRenderContentVisibility(present);
  }

  void _styleTransformChangedListener(String property, String original, String present) {
    /// Percentage transform translate should be resolved in layout stage cause it needs to know its own element's size
    if (RenderStyle.isTransformTranslatePercentage(present)) return;

    Matrix4 matrix4 = CSSTransform.parseTransform(present, viewportSize);
    // @FIXME support `none` value
    renderBoxModel.renderStyle.updateTransform(matrix4);
  }

  void _styleTransformOriginChangedListener(String property, String original, String present) {
    // Update transform.
    renderBoxModel.renderStyle.updateTransformOrigin(present);
  }

  // Update textNode style when container style changed
  void _updateTextChildNodesStyle(String property) {
    /// Percentage font-size should be resolved when node attached
    /// cause it needs to know its parents style
    if (property == FONT_SIZE && CSSLength.isPercentage(style[FONT_SIZE])) {
      renderBoxModel.shouldLazyCalFontSize = true;
      return;
    }

    /// Percentage line-height should be resolved when node attached
    /// cause it needs to know other style in its own element
    if (property == LINE_HEIGHT && CSSLength.isPercentage(style[LINE_HEIGHT])) {
      renderBoxModel.shouldLazyCalLineHeight = true;
      return;
    }

    renderBoxModel.renderStyle.updateTextStyle();
    for (Node node in childNodes) {
      if (node is TextNode) {
        node.updateTextStyle();
      }
    }
  }

  // Universal style property change callback.
  @mustCallSuper
  void setStyle(String key, dynamic value) {
    // @HACK: delay transition property at next frame to make sure transition trigger after all style had been set.
    // https://github.com/WebKit/webkit/blob/master/Source/WebCore/style/StyleTreeResolver.cpp#L220
    // This it not a good solution between webkit implementation which write all new style property into an RenderStyle object
    // then trigger the animation phase.
    if (key == TRANSITION) {
      SchedulerBinding.instance.addPostFrameCallback((timestamp) {
        style.setProperty(key, value, viewportSize);
      });
      return;
    } else {
      // @NOTE: See [CSSStyleDeclaration.setProperty], value change will trigger
      // [StyleChangeListener] to be invoked in sync.
      style.setProperty(key, value, viewportSize);
    }
  }

  @mustCallSuper
  void setProperty(String key, dynamic value) {
    // Each key change will emit to `setStyle`
    if (key == STYLE) {
      assert(value is Map<String, dynamic>);
      // @TODO: Consider `{ color: red }` to `{}`, need to remove invisible keys.
      (value as Map<String, dynamic>).forEach(setStyle);
    } else {
      properties[key] = value;
    }
  }

  @mustCallSuper
  dynamic getProperty(String key) {
    switch (key) {
      default:
        return properties[key];
    }
  }

  @mustCallSuper
  void removeProperty(String key) {
    properties.remove(key);

    if (key == STYLE) {
      setProperty(STYLE, null);
    }
  }

  BoundingClientRect get boundingClientRect {
    BoundingClientRect boundingClientRect = BoundingClientRect(0, 0, 0, 0, 0, 0, 0, 0);
    RenderBox sizedBox = renderBoxModel;
    if (isRendererAttached) {
      // need to flush layout to get correct size
      elementManager
          .getRootRenderObject()
          .owner
          .flushLayout();

      // Force flush layout.
      if (!sizedBox.hasSize) {
        sizedBox.markNeedsLayout();
        sizedBox.owner.flushLayout();
      }

      Offset offset = getOffset(sizedBox);
      Size size = sizedBox.size;
      boundingClientRect = BoundingClientRect(
          offset.dx,
          offset.dy,
          size.width,
          size.height,
          offset.dy,
          offset.dx + size.width,
          offset.dy + size.height,
          offset.dx);
    }

    return boundingClientRect;
  }

  double getOffsetX() {
    double offset = 0;
    if (renderBoxModel.attached) {
      Offset relative = getOffset(renderBoxModel);
      offset += relative.dx;
    }
    return offset;
  }

  double getOffsetY() {
    double offset = 0;
    if (renderBoxModel.attached) {
      Offset relative = getOffset(renderBoxModel);
      offset += relative.dy;
    }
    return offset;
  }

  Offset getOffset(RenderBox renderBox) {
    // need to flush layout to get correct size
    elementManager
        .getRootRenderObject()
        .owner
        .flushLayout();

    Element element = _findContainingBlock(this);
    if (element == null) {
      element = elementManager.viewportElement;
    }
    return renderBox.localToGlobal(Offset.zero, ancestor: element.renderBoxModel);
  }

  @override
  void addEvent(String eventType) {
    super.addEvent(eventType);

    if (eventHandlers.containsKey(eventType)) return; // Only listen once.

    // Only add listener once for all intersection related event
    bool isIntersectionObserverEvent = _isIntersectionObserverEvent(eventType);
    bool hasIntersectionObserverEvent = isIntersectionObserverEvent && _hasIntersectionObserverEvent(eventHandlers);

    addEventListener(eventType, _eventResponder);

    if (renderBoxModel != null) {
      // Bind pointer responder.
      addEventResponder(renderBoxModel);

      if (isIntersectionObserverEvent && !hasIntersectionObserverEvent) {
        renderBoxModel.addIntersectionChangeListener(handleIntersectionChange);
      }
    }
  }

  void removeEvent(String eventType) {
    if (!eventHandlers.containsKey(eventType)) return; // Only listen once.
    removeEventListener(eventType, _eventResponder);

    if (renderBoxModel != null) {
      // Remove pointer responder.
      removeEventResponder(renderBoxModel);

      // Remove listener when no intersection related event
      if (_isIntersectionObserverEvent(eventType) && !_hasIntersectionObserverEvent(eventHandlers)) {
        renderBoxModel.removeIntersectionChangeListener(handleIntersectionChange);
      }
    }
  }

  void _eventResponder(Event event) {
    emitUIEvent(elementManager.controller.view.contextId, nativeElementPtr.ref.nativeNode.ref.nativeEventTarget, event);
  }

  void handleMethodClick() {
    Event clickEvent = MouseEvent(EVENT_CLICK, MouseEventInit(bubbles: true, cancelable: true));

    if (isRendererAttached) {
      final RenderBox box = renderBoxModel;
      // HitTest will test rootView's every child (including
      // child's child), so must flush rootView every times,
      // or child may miss size.
      elementManager
          .getRootRenderObject()
          .owner
          .flushLayout();

      // Position the center of element.
      Offset position = box.localToGlobal(box.size.center(Offset.zero), ancestor: elementManager.getRootRenderObject());
      final BoxHitTestResult boxHitTestResult = BoxHitTestResult();
      GestureBinding.instance.hitTest(boxHitTestResult, position);
    }

    // If element not in tree, click is fired and only response to itself.
    dispatchEvent(clickEvent);
  }

  Future<Uint8List> toBlob({double devicePixelRatio}) {
    if (devicePixelRatio == null) {
      devicePixelRatio = window.devicePixelRatio;
    }

    Completer<Uint8List> completer = Completer();
    if (nodeName != 'HTML') {
      RenderObject parent = renderBoxModel.parent;
      if (!renderBoxModel.isRepaintBoundary) {
        RenderBoxModel renderReplacedBoxModel;
        if (renderBoxModel is RenderLayoutBox) {
          renderReplacedBoxModel = createRenderLayout(this, prevRenderLayoutBox: renderBoxModel, repaintSelf: true);
        } else {
          renderReplacedBoxModel = createRenderIntrinsic(this, prevRenderIntrinsic: renderBoxModel, repaintSelf: true);
        }

<<<<<<< HEAD
    convertToRepaintBoundary();
=======
        if (parent is RenderObjectWithChildMixin<RenderBox>) {
          parent.child = null;
          parent.child = renderReplacedBoxModel;
        } else if (parent is ContainerRenderObjectMixin) {
          ContainerBoxParentData parentData = renderBoxModel.parentData;
          RenderObject previousSibling = parentData.previousSibling;
          parent.remove(renderBoxModel);
          renderBoxModel = renderReplacedBoxModel;
          this.parent.addChildRenderObject(this, after: previousSibling);
        }
        renderBoxModel = renderReplacedBoxModel;
        // Update renderBoxModel reference in renderStyle
        renderBoxModel.renderStyle.renderBoxModel = renderBoxModel;
      }
    }
>>>>>>> 26242ffd

    renderBoxModel.owner.flushLayout();

    SchedulerBinding.instance.addPostFrameCallback((_) async {
      Uint8List captured;
      RenderBoxModel renderObject = nodeName == 'HTML' ? elementManager.viewportElement.renderBoxModel : renderBoxModel;
      if (renderObject.hasSize && renderObject.size == Size.zero) {
        // Return a blob with zero length.
        captured = Uint8List(0);
      } else {
        Image image = await renderObject.toImage(pixelRatio: devicePixelRatio);
        ByteData byteData = await image.toByteData(format: ImageByteFormat.png);
        captured = byteData.buffer.asUint8List();
      }

      completer.complete(captured);
    });
    SchedulerBinding.instance.scheduleFrame();

    return completer.future;
  }

  void debugHighlight() {
    if (isRendererAttached) {
      renderBoxModel?.debugShouldPaintOverlay = true;
    }
  }

  void debugHideHighlight() {
    if (isRendererAttached) {
      renderBoxModel?.debugShouldPaintOverlay = false;
    }
  }

  RenderBoxModel createRenderBoxModel(Element element, {RenderBoxModel prevRenderBoxModel, bool repaintSelf = false}) {
    RenderBoxModel renderBoxModel = prevRenderBoxModel ?? element.renderBoxModel;

    if (renderBoxModel is RenderIntrinsic) {
      return createRenderIntrinsic(element, prevRenderIntrinsic: prevRenderBoxModel, repaintSelf: repaintSelf);
    } else {
      return createRenderLayout(element, prevRenderLayoutBox: prevRenderBoxModel, repaintSelf: repaintSelf);
    }
  }

  RenderLayoutBox createRenderLayout(Element element, {CSSStyleDeclaration style, RenderLayoutBox prevRenderLayoutBox, bool repaintSelf = false}) {
    style = style ?? element.style;
    CSSDisplay display = CSSDisplayMixin.getDisplay(
      CSSStyleDeclaration.isNullOrEmptyValue(style[DISPLAY]) ? element.defaultDisplay : style[DISPLAY]
    );
    RenderStyle renderStyle = RenderStyle(style: style);

    if (display == CSSDisplay.flex || display == CSSDisplay.inlineFlex) {
      RenderFlexLayout flexLayout;

      if (prevRenderLayoutBox == null) {
        if (repaintSelf) {
          flexLayout = RenderSelfRepaintFlexLayout(
            renderStyle: renderStyle, targetId: element.targetId, elementManager: element.elementManager);
        } else {
          flexLayout = RenderFlexLayout(
            renderStyle: renderStyle, targetId: element.targetId, elementManager: element.elementManager);
        }
      } else if (prevRenderLayoutBox is RenderFlowLayout) {
        if (prevRenderLayoutBox is RenderSelfRepaintFlowLayout) {
          if (repaintSelf) {
            // RenderSelfRepaintFlowLayout --> RenderSelfRepaintFlexLayout
            flexLayout = prevRenderLayoutBox.toFlexLayout();
          } else {
            // RenderSelfRepaintFlowLayout --> RenderFlexLayout
            flexLayout = prevRenderLayoutBox.toParentRepaintFlexLayout();
          }
        } else {
          if (repaintSelf) {
            // RenderFlowLayout --> RenderSelfRepaintFlexLayout
            flexLayout = prevRenderLayoutBox.toSelfRepaintFlexLayout();
          } else {
            // RenderFlowLayout --> RenderFlexLayout
            flexLayout = prevRenderLayoutBox.toFlexLayout();
          }
        }
      } else if (prevRenderLayoutBox is RenderFlexLayout) {
        if (prevRenderLayoutBox is RenderSelfRepaintFlexLayout) {
          if (repaintSelf) {
            // RenderSelfRepaintFlexLayout --> RenderSelfRepaintFlexLayout
            flexLayout = prevRenderLayoutBox;
            return flexLayout;
          } else {
            // RenderSelfRepaintFlexLayout --> RenderFlexLayout
            flexLayout = prevRenderLayoutBox.toParentRepaint();
          }
        } else {
          if (repaintSelf) {
            // RenderFlexLayout --> RenderSelfRepaintFlexLayout
            flexLayout = prevRenderLayoutBox.toSelfRepaint();
          } else {
            // RenderFlexLayout --> RenderFlexLayout
            flexLayout = prevRenderLayoutBox;
            return flexLayout;
          }
        }
      } else if (prevRenderLayoutBox is RenderRecyclerLayout) {
        flexLayout = prevRenderLayoutBox.toFlexLayout();
      }

      flexLayout.renderStyle.updateFlexbox();

      /// Set display and transformedDisplay when display is not set in style
      flexLayout.renderStyle.initDisplay(element.style, element.defaultDisplay);
      return flexLayout;
    } else if (display == CSSDisplay.block ||
      display == CSSDisplay.none ||
      display == CSSDisplay.inline ||
      display == CSSDisplay.inlineBlock) {
      RenderFlowLayout flowLayout;

      if (prevRenderLayoutBox == null) {
        if (repaintSelf) {
          flowLayout = RenderSelfRepaintFlowLayout(
            renderStyle: renderStyle, targetId: element.targetId, elementManager: element.elementManager);
        } else {
          flowLayout = RenderFlowLayout(
            renderStyle: renderStyle, targetId: element.targetId, elementManager: element.elementManager);
        }
      } else if (prevRenderLayoutBox is RenderFlowLayout) {
        if (prevRenderLayoutBox is RenderSelfRepaintFlowLayout) {
          if (repaintSelf) {
            // RenderSelfRepaintFlowLayout --> RenderSelfRepaintFlowLayout
            flowLayout = prevRenderLayoutBox;
            return flowLayout;
          } else {
            // RenderSelfRepaintFlowLayout --> RenderFlowLayout
            flowLayout = prevRenderLayoutBox.toParentRepaint();
          }
        } else {
          if (repaintSelf) {
            // RenderFlowLayout --> RenderSelfRepaintFlowLayout
            flowLayout = prevRenderLayoutBox.toSelfRepaint();
          } else {
            // RenderFlowLayout --> RenderFlowLayout
            flowLayout = prevRenderLayoutBox;
            return flowLayout;
          }
        }
      } else if (prevRenderLayoutBox is RenderFlexLayout) {
        if (prevRenderLayoutBox is RenderSelfRepaintFlexLayout) {
          if (repaintSelf) {
            // RenderSelfRepaintFlexLayout --> RenderSelfRepaintFlowLayout
            flowLayout = prevRenderLayoutBox.toFlowLayout();
          } else {
            // RenderSelfRepaintFlexLayout --> RenderFlowLayout
            flowLayout = prevRenderLayoutBox.toParentRepaintFlowLayout();
          }
        } else {
          if (repaintSelf) {
            // RenderFlexLayout --> RenderSelfRepaintFlowLayout
            flowLayout = prevRenderLayoutBox.toSelfRepaintFlowLayout();
          } else {
            // RenderFlexLayout --> RenderFlowLayout
            flowLayout = prevRenderLayoutBox.toFlowLayout();
          }
        }
      } else if (prevRenderLayoutBox is RenderRecyclerLayout) {
        // RenderRecyclerLayout --> RenderFlowLayout
        flowLayout = prevRenderLayoutBox.toFlowLayout();
      }

      flowLayout.renderStyle.updateFlow();
      /// Set display and transformedDisplay when display is not set in style
      flowLayout.renderStyle.initDisplay(element.style, element.defaultDisplay);
      return flowLayout;
    } else if (display == CSSDisplay.sliver) {
      RenderRecyclerLayout renderRecyclerLayout;

      if (prevRenderLayoutBox == null) {
        renderRecyclerLayout = RenderRecyclerLayout(
            renderStyle: renderStyle, targetId: element.targetId, elementManager: element.elementManager);
      } else if (prevRenderLayoutBox is RenderFlowLayout) {
        renderRecyclerLayout = prevRenderLayoutBox.toRenderRecyclerLayout();
      } else if (prevRenderLayoutBox is RenderFlexLayout) {
        renderRecyclerLayout = prevRenderLayoutBox.toRenderRecyclerLayout();
      } else if (prevRenderLayoutBox is RenderRecyclerLayout) {
        renderRecyclerLayout = prevRenderLayoutBox;
      }

      /// Set display and transformedDisplay when display is not set in style
      renderRecyclerLayout.renderStyle.initDisplay(element.style, element.defaultDisplay);
      return renderRecyclerLayout;
    } else {
      throw FlutterError('Not supported display type $display');
    }
  }

  RenderIntrinsic createRenderIntrinsic(Element element,
    {RenderIntrinsic prevRenderIntrinsic, bool repaintSelf = false}) {
    RenderIntrinsic intrinsic;
    RenderStyle renderStyle = RenderStyle(style: style);

    if (prevRenderIntrinsic == null) {
      if (repaintSelf) {
        intrinsic = RenderSelfRepaintIntrinsic(
          element.targetId, renderStyle, element.elementManager);
      } else {
        intrinsic = RenderIntrinsic(
          element.targetId, renderStyle, element.elementManager);
      }
    } else {
      if (prevRenderIntrinsic is RenderSelfRepaintIntrinsic) {
        if (repaintSelf) {
          // RenderSelfRepaintIntrinsic --> RenderSelfRepaintIntrinsic
          intrinsic = prevRenderIntrinsic;
        } else {
          // RenderSelfRepaintIntrinsic --> RenderIntrinsic
          intrinsic = prevRenderIntrinsic.toParentRepaint();
        }
      } else {
        if (repaintSelf) {
          // RenderIntrinsic --> RenderSelfRepaintIntrinsic
          intrinsic = prevRenderIntrinsic.toSelfRepaint();
        } else {
          // RenderIntrinsic --> RenderIntrinsic
          intrinsic = prevRenderIntrinsic;
        }
      }
    }
    return intrinsic;
  }
}


Element _findContainingBlock(Element element) {
  Element _el = element?.parent;
  Element rootEl = element.elementManager.viewportElement;

  while (_el != null) {
    bool isElementNonStatic = _el.style[POSITION] != STATIC && _el.style[POSITION].isNotEmpty;
    bool hasTransform = _el.style[TRANSFORM].isNotEmpty;
    // https://www.w3.org/TR/CSS2/visudet.html#containing-block-details
    if (_el == rootEl || isElementNonStatic || hasTransform) {
      break;
    }
    _el = _el.parent;
  }
  return _el;
}

bool _isIntersectionObserverEvent(String eventType) {
  return eventType == EVENT_APPEAR || eventType == EVENT_DISAPPEAR || eventType == EVENT_INTERSECTION_CHANGE;
}

bool _hasIntersectionObserverEvent(Map eventHandlers) {
  return eventHandlers.containsKey('appear') ||
      eventHandlers.containsKey('disappear') ||
      eventHandlers.containsKey('intersectionchange');
}

class BoundingClientRect {
  final double x;
  final double y;
  final double width;
  final double height;
  final double top;
  final double right;
  final double bottom;
  final double left;

  BoundingClientRect(this.x, this.y, this.width, this.height, this.top, this.right, this.bottom, this.left);

  Pointer<NativeBoundingClientRect> toNative() {
    Pointer<NativeBoundingClientRect> nativeBoundingClientRect = allocate<NativeBoundingClientRect>();
    nativeBoundingClientRect.ref.width = width;
    nativeBoundingClientRect.ref.height = height;
    nativeBoundingClientRect.ref.x = x;
    nativeBoundingClientRect.ref.y = y;
    nativeBoundingClientRect.ref.top = top;
    nativeBoundingClientRect.ref.right = right;
    nativeBoundingClientRect.ref.left = left;
    nativeBoundingClientRect.ref.bottom = bottom;
    return nativeBoundingClientRect;
  }

  Map<String, dynamic> toJSON() {
    return {
      'x': x,
      'y': y,
      'width': width,
      'height': height,
      'left': left,
      'top': top,
      'right': right,
      'bottom': bottom
    };
  }
}

void _setPositionedChildParentData(RenderLayoutBox parentRenderLayoutBox, Element child) {
  RenderLayoutParentData parentData = RenderLayoutParentData();
  RenderBoxModel childRenderBoxModel = child.renderBoxModel;
  childRenderBoxModel.parentData = CSSPositionedLayout.getPositionParentData(childRenderBoxModel, parentData);
}<|MERGE_RESOLUTION|>--- conflicted
+++ resolved
@@ -1395,34 +1395,8 @@
 
     Completer<Uint8List> completer = Completer();
     if (nodeName != 'HTML') {
-      RenderObject parent = renderBoxModel.parent;
-      if (!renderBoxModel.isRepaintBoundary) {
-        RenderBoxModel renderReplacedBoxModel;
-        if (renderBoxModel is RenderLayoutBox) {
-          renderReplacedBoxModel = createRenderLayout(this, prevRenderLayoutBox: renderBoxModel, repaintSelf: true);
-        } else {
-          renderReplacedBoxModel = createRenderIntrinsic(this, prevRenderIntrinsic: renderBoxModel, repaintSelf: true);
-        }
-
-<<<<<<< HEAD
-    convertToRepaintBoundary();
-=======
-        if (parent is RenderObjectWithChildMixin<RenderBox>) {
-          parent.child = null;
-          parent.child = renderReplacedBoxModel;
-        } else if (parent is ContainerRenderObjectMixin) {
-          ContainerBoxParentData parentData = renderBoxModel.parentData;
-          RenderObject previousSibling = parentData.previousSibling;
-          parent.remove(renderBoxModel);
-          renderBoxModel = renderReplacedBoxModel;
-          this.parent.addChildRenderObject(this, after: previousSibling);
-        }
-        renderBoxModel = renderReplacedBoxModel;
-        // Update renderBoxModel reference in renderStyle
-        renderBoxModel.renderStyle.renderBoxModel = renderBoxModel;
-      }
-    }
->>>>>>> 26242ffd
+      convertToRepaintBoundary();
+    }
 
     renderBoxModel.owner.flushLayout();
 
