--- conflicted
+++ resolved
@@ -1541,15 +1541,6 @@
     dispatchEvent(clickEvent);
   }
 
-<<<<<<< HEAD
-  Future<Uint8List> toBlob({double? devicePixelRatio}) {
-    Completer<Uint8List> completer = Completer();
-    if (renderBoxModel == null) {
-      completer.complete(Uint8List(0));
-    } else {
-      if (nodeName != 'HTML') {
-        convertToRepaintBoundary();
-=======
   Future<Uint8List> toBlob({ double? devicePixelRatio }) {
     devicePixelRatio ??= window.devicePixelRatio;
 
@@ -1571,27 +1562,12 @@
         Image image = await renderObject.toImage(pixelRatio: devicePixelRatio!);
         ByteData? byteData = await image.toByteData(format: ImageByteFormat.png);
         captured = byteData!.buffer.asUint8List();
->>>>>>> 6adee5cf
-      }
-      renderBoxModel!.owner!.flushLayout();
-
-      SchedulerBinding.instance!.addPostFrameCallback((_) async {
-        Uint8List captured;
-        RenderBoxModel? renderObject = renderBoxModel!;
-        if (renderObject.hasSize && renderObject.size == Size.zero) {
-          // Return a blob with zero length.
-          captured = Uint8List(0);
-        } else {
-          devicePixelRatio ??= window.devicePixelRatio;
-          Image image = await renderObject.toImage(pixelRatio: devicePixelRatio!);
-          ByteData? byteData = await image.toByteData(format: ImageByteFormat.png);
-          captured = byteData!.buffer.asUint8List();
-        }
-
-        completer.complete(captured);
-      });
-      SchedulerBinding.instance!.scheduleFrame();
-    }
+      }
+
+      completer.complete(captured);
+    });
+    SchedulerBinding.instance!.scheduleFrame();
+
     return completer.future;
   }
 
