/*
 * Copyright (C) 2019-present Alibaba Inc. All rights reserved.
 * Author: Kraken Team.
 */

import 'dart:typed_data';
import 'dart:ui';
import 'dart:ffi';
import 'dart:async';
import 'dart:collection';

import 'package:flutter/foundation.dart';
import 'package:flutter/gestures.dart';
import 'package:flutter/painting.dart';
import 'package:flutter/rendering.dart';
import 'package:flutter/scheduler.dart';
import 'package:kraken/bridge.dart';
import 'package:kraken/dom.dart';
import 'package:kraken/rendering.dart';
import 'package:kraken/css.dart';
import 'package:meta/meta.dart';
import 'package:ffi/ffi.dart';

import 'element_native_methods.dart';

final RegExp _splitRegExp = RegExp(r'\s+');

const String _STYLE_PROPERTY = 'style';
const String _CLASS_NAME = 'class';

/// Defined by W3C Standard,
/// Most element's default width is 300 in pixel,
/// height is 150 in pixel.
const String ELEMENT_DEFAULT_WIDTH = '300px';
const String ELEMENT_DEFAULT_HEIGHT = '150px';

typedef TestElement = bool Function(Element element);

enum StickyPositionType {
  relative,
  fixed,
}

enum BoxSizeType {
  // Element which have intrinsic before layout. Such as <img /> and <video />
  intrinsic,

  // Element which have width or min-width properties defined.
  specified,

  // Element which neither have intrinsic or predefined size.
  automatic,
}

mixin ElementBase on Node {
  RenderLayoutBox? _renderLayoutBox;
  RenderIntrinsic? _renderIntrinsic;

  RenderBoxModel? get renderBoxModel => _renderLayoutBox ?? _renderIntrinsic;
  set renderBoxModel(RenderBoxModel? value) {
    if (value == null) {
      _renderIntrinsic = null;
      _renderLayoutBox = null;
    } else if (value is RenderIntrinsic) {
      _renderIntrinsic = value;
    } else if (value is RenderLayoutBox) {
      _renderLayoutBox = value;
    } else {
      if (!kReleaseMode) throw FlutterError('Unknown RenderBoxModel value.');
    }
  }

  RenderStyle? get renderStyle => renderBoxModel!.renderStyle;
}

/// Mark the renderer of element as needs layout.
typedef MarkRendererNeedsLayout = void Function();
/// Toggle the renderer of element between repaint boundary and non repaint boundary.
typedef ToggleRendererRepaintBoundary = void Function();
/// Detach the renderer from its owner element.
typedef DetachRenderer = void Function();
/// Do the preparation work before the renderer is attached.
typedef BeforeRendererAttach = RenderObject Function();
/// Do the clean work after the renderer has attached.
typedef AfterRendererAttach = void Function();
/// Return the targetId of current element.
typedef GetTargetId = int Function();
/// Focus the input element.
typedef FocusInput = void Function();
/// Blur the input element.
typedef BlurInput = void Function();
/// Scroll the input element to the caret.
typedef ScrollInputToCaret = void Function();
/// Get the font size of root element
typedef GetRootElementFontSize = double Function();

/// Delegate methods passed to renderBoxModel for actions involved with element
/// (eg. convert renderBoxModel to repaint boundary then attach to element).
class ElementDelegate {
  MarkRendererNeedsLayout markRendererNeedsLayout;
  ToggleRendererRepaintBoundary toggleRendererRepaintBoundary;
  DetachRenderer detachRenderer;
  BeforeRendererAttach beforeRendererAttach;
  AfterRendererAttach afterRendererAttach;
  GetTargetId getTargetId;
  FocusInput focusInput;
  BlurInput blurInput;
  ScrollInputToCaret scrollInputToCaret;
  GetRootElementFontSize getRootElementFontSize;

  ElementDelegate(
    this.markRendererNeedsLayout,
    this.toggleRendererRepaintBoundary,
    this.detachRenderer,
    this.beforeRendererAttach,
    this.afterRendererAttach,
    this.getTargetId,
    this.focusInput,
    this.blurInput,
    this.scrollInputToCaret,
    this.getRootElementFontSize
  );
}

class Element extends Node
    with
        ElementBase,
        ElementNativeMethods,
        EventHandlerMixin,
        CSSOverflowMixin,
        CSSVisibilityMixin,
        CSSFilterEffectsMixin {
  static final SplayTreeMap<int, Element> _nativeMap = SplayTreeMap();

  static Element getElementOfNativePtr(Pointer<NativeElement> nativeElement) {
    Element? element = _nativeMap[nativeElement.address];
    if (element == null) throw FlutterError('Can not get element from nativeElement: $nativeElement');
    return element;
  }

  final Map<String, dynamic> properties = <String, dynamic>{};

  /// Should create repaintBoundary for this element to repaint separately from parent.
  bool repaintSelf;

  final String tagName;

<<<<<<< HEAD
=======
  final Map<String, dynamic> _defaultStyle;

>>>>>>> eb817b06
  /// The default display type.
  final String defaultDisplay;

  /// Is element an intrinsic box.
  final bool _isIntrinsicBox;

  final Pointer<NativeElement> nativeElementPtr;

  /// The style of the element, not inline style.
  late CSSStyleDeclaration style;

  /// The default user-agent style.
  final Map<String, dynamic> defaultStyle;

  /// The inline style is a map of style property name to style property value.
  final Map<String, dynamic> inlineStyle = {};

  Size get viewportSize => elementManager.viewport.viewportSize;

  /// Whether should create repaintBoundary for this element when style changed
  bool get shouldConvertToRepaintBoundary {
    // Following cases should always convert to repaint boundary for performance consideration
    // Multiframe image
    bool isMultiframeImage = this is ImageElement && (this as ImageElement).isMultiframe;
    // Intrinsic element such as Canvas
    bool isSetRepaintSelf = repaintSelf;
    // Scrolling box
    bool isScrollingBox = scrollingContentLayoutBox != null;
    // Transform element
    bool hasTransform = renderBoxModel?.renderStyle.transform != null;
    // Fixed element
    bool isPositionedFixed = renderBoxModel?.renderStyle.position == CSSPositionType.fixed;

    return isMultiframeImage || isScrollingBox ||
      isSetRepaintSelf || hasTransform || isPositionedFixed;
  }

  Element(int targetId, this.nativeElementPtr, ElementManager elementManager,
      {required this.tagName,
        Map<String, dynamic> defaultStyle = const {},
        // Whether element allows children.
        bool isIntrinsicBox = false,
        this.repaintSelf = false,
        // @HACK: overflow scroll needs to create an shadow element to create an scrolling renderBox for better scrolling performance.
        // we needs to prevent this shadow element override real element in nativeMap.
        bool isHiddenElement = false})
      : _defaultStyle = defaultStyle,
        _isIntrinsicBox = isIntrinsicBox,
        defaultDisplay = defaultStyle.containsKey(DISPLAY) ? defaultStyle[DISPLAY] : INLINE,
        super(NodeType.ELEMENT_NODE, targetId, nativeElementPtr.ref.nativeNode, elementManager, tagName) {
    
    style = CSSStyleDeclaration.computedStyle(this);
    if (!isHiddenElement) {
      _nativeMap[nativeElementPtr.address] = this;
    }

    bindNativeMethods(nativeElementPtr);
    _applyDefaultStyle();
  }

  ElementDelegate get elementDelegate {
    return ElementDelegate(
      _markRendererNeedsLayout,
      _toggleRendererRepaintBoundary,
      _detachRenderer,
      _beforeRendererAttach,
      _afterRendererAttach,
      _getTargetId,
      _focusInput,
      _blurInput,
      _scrollInputToCaret,
      _getRootElementFontSize
    );
  }

  void _markRendererNeedsLayout() {
    renderBoxModel!.markNeedsLayout();
  }

  void _toggleRendererRepaintBoundary() {
    if (shouldConvertToRepaintBoundary) {
      convertToRepaintBoundary();
    } else {
      convertToNonRepaintBoundary();
    }
  }

  void _detachRenderer() {
    detach();
  }

  RenderObject _beforeRendererAttach() {
    willAttachRenderer();
    return renderer!;
  }

  void _afterRendererAttach() {
    didAttachRenderer();
    ensureChildAttached();
  }

  int _getTargetId() {
    return targetId;
  }

  void _focusInput() {
    InputElement input = this as InputElement;
    InputElement.setFocus(input);
  }

  void _blurInput() {
    InputElement.clearFocus();
  }

  void _scrollInputToCaret() {
    InputElement inputElement = this as InputElement;
    inputElement.scrollToCaret();
  }

  double _getRootElementFontSize() {
    Element rootElement = elementManager.viewportElement;
    RenderBoxModel rootBoxModel = rootElement.renderBoxModel!;
    return rootBoxModel.renderStyle.fontSize;
  }

  @override
  RenderObject? get renderer => renderBoxModel?.renderPositionHolder ?? renderBoxModel;

  @override
  RenderObject createRenderer() {
    if (renderer != null) {
      return renderer!;
    }

    // Content children layout, BoxModel content.
    if (_isIntrinsicBox) {
      _renderIntrinsic = createRenderIntrinsic(
        this,
        repaintSelf: repaintSelf,
      );
    } else {
      _renderLayoutBox = createRenderLayout(
        this,
        repaintSelf: repaintSelf,
      );
    }

    return renderer!;
  }

  @override
  void willAttachRenderer() {
    createRenderer();
    style.addStyleChangeListener(_onStyleChanged);
    // Init default style value.
    style.flushPendingProperties();
  }

  @override
  void didAttachRenderer() {
    // Set display and transformeDisplay when display is not set in style.
    renderBoxModel!.renderStyle.initDisplay(style, defaultDisplay);

    // Bind pointer responder.
    addEventResponder(renderBoxModel!);

    if (_hasIntersectionObserverEvent(eventHandlers)) {
      renderBoxModel!.addIntersectionChangeListener(handleIntersectionChange);
    }
  }

  @override
  void willDetachRenderer() {
    // Remove all intersection change listeners.
    renderBoxModel!.clearIntersectionChangeListeners();

    // Remove placeholder of positioned element.
    RenderPositionHolder? renderPositionHolder = renderBoxModel!.renderPositionHolder;
    if (renderPositionHolder != null) {
      RenderLayoutBox? parent = renderPositionHolder.parent as RenderLayoutBox?;
      if (parent != null) {
        parent.remove(renderPositionHolder);
      }
    }
  }

  @override
  void didDetachRenderer() {
    style.removeStyleChangeListener(_onStyleChanged);
  }

<<<<<<< HEAD
=======
  void _setDefaultStyle() {
    if (_defaultStyle.isNotEmpty) {
      _defaultStyle.forEach((property, dynamic value) {
        style.setProperty(property, value, viewportSize);
      });
    }
  }

>>>>>>> eb817b06
  // TODO: debounce scroll listener
  void _scrollListener(double scrollOffset, AxisDirection axisDirection) {
    applyStickyChildrenOffset();
    paintFixedChildren(scrollOffset, axisDirection);

    if (eventHandlers.containsKey(EVENT_SCROLL)) {
      _fireScrollEvent();
    }
  }

  /// https://drafts.csswg.org/cssom-view/#scrolling-events
  void _fireScrollEvent() {
    dispatchEvent(Event(EVENT_SCROLL));
  }

  /// Normally element in scroll box will not repaint on scroll because of repaint boundary optimization
  /// So it needs to manually mark element needs paint and add scroll offset in paint stage
  void paintFixedChildren(double scrollOffset, AxisDirection axisDirection) {
    RenderLayoutBox? _scrollingContentLayoutBox = scrollingContentLayoutBox;
    // Only root element has fixed children
    if (tagName == 'HTML' && _scrollingContentLayoutBox != null) {
      for (RenderBoxModel child in _scrollingContentLayoutBox.fixedChildren) {
        // Save scrolling offset for paint
        if (axisDirection == AxisDirection.down) {
          child.scrollingOffsetY = scrollOffset;
        } else if (axisDirection == AxisDirection.right) {
          child.scrollingOffsetX = scrollOffset;
        }
      }
    }
  }

  // Calculate sticky status according to scroll offset and scroll direction
  void applyStickyChildrenOffset() {
    RenderLayoutBox? scrollContainer = (renderBoxModel as RenderLayoutBox?)!;
    for (RenderBoxModel stickyChild in scrollContainer.stickyChildren) {
      CSSPositionedLayout.applyStickyChildOffset(scrollContainer, stickyChild);
    }
  }

  /// Convert renderBoxModel to non repaint boundary
  void convertToNonRepaintBoundary() {
    RenderBoxModel? _renderBoxModel = renderBoxModel;
    if (_renderBoxModel != null && _renderBoxModel.isRepaintBoundary) {
      _toggleRepaintSelf(repaintSelf: false);
    }
  }

  /// Convert renderBoxModel to repaint boundary
  void convertToRepaintBoundary() {
    RenderBoxModel? _renderBoxModel = renderBoxModel;
    if (_renderBoxModel != null && !_renderBoxModel.isRepaintBoundary) {
      _toggleRepaintSelf(repaintSelf: true);
    }
  }

  /// Toggle renderBoxModel between repaint boundary and non repaint boundary
  void _toggleRepaintSelf({ required bool repaintSelf }) {
    RenderBoxModel _renderBoxModel = renderBoxModel!;
    Element _parentElement = parentElement!;

    RenderObject? parentRenderObject = _renderBoxModel.parent as RenderObject?;
    RenderBox? previousSibling;
    // Remove old renderObject
    if (parentRenderObject is ContainerRenderObjectMixin) {
      ContainerParentDataMixin<RenderBox>? _parentData = _renderBoxModel.parentData as ContainerParentDataMixin<RenderBox>?;
      if (_parentData != null) {
        previousSibling = _parentData.previousSibling;
        // Get the renderBox before the RenderPositionHolder to find the renderBox to insert after
        // cause renderPositionHolder of sticky element lays before the renderBox.
        if (previousSibling is RenderPositionHolder) {
          ContainerParentDataMixin<RenderBox>? _parentData = previousSibling.parentData as ContainerParentDataMixin<RenderBox>?;
          if (_parentData != null) {
            previousSibling = _parentData.previousSibling;
          }
        }
        parentRenderObject.remove(_renderBoxModel);
      }
    }
    RenderBoxModel targetRenderBox = createRenderBoxModel(
      this,
      prevRenderBoxModel: _renderBoxModel,
      repaintSelf: repaintSelf
    );
    // Append new renderObject
    if (parentRenderObject is ContainerRenderObjectMixin) {
      renderBoxModel = _renderBoxModel = targetRenderBox;
      _parentElement.addChildRenderObject(this, after: previousSibling);
    } else if (parentRenderObject is RenderObjectWithChildMixin) {
      parentRenderObject.child = targetRenderBox;
    }

    renderBoxModel = _renderBoxModel = targetRenderBox;
    // Update renderBoxModel reference in renderStyle
    _renderBoxModel.renderStyle.renderBoxModel = targetRenderBox;
  }

  void _updatePosition(String present) {

    // Update position.
    CSSPositionType prevPosition = renderBoxModel!.renderStyle.position;
    CSSPositionType currentPosition = CSSPositionMixin.parsePositionType(present);

    // Position not changed.
    if (prevPosition == currentPosition) return;

    renderBoxModel!.renderStyle.updatePosition(present);

    RenderBoxModel _renderBoxModel = renderBoxModel!;
    Element _parentElement = parentElement!;

    // Remove fixed children before convert to non repaint boundary renderObject
    if (currentPosition != CSSPositionType.fixed) {
      _removeFixedChild(_renderBoxModel);
    }

    // Move element according to position when it's already attached to render tree.
    if (isRendererAttached) {
      RenderObject _renderer = renderer!;

      RenderBox? prev = (_renderer.parentData as ContainerBoxParentData<RenderBox>).previousSibling;
      // It needs to find the previous sibling of the previous sibling if the placeholder of
      // positioned element exists and follows renderObject at the same time, eg.
      // <div style="position: relative"><div style="postion: absolute" /></div>
      if (prev == _renderBoxModel) {
        prev = (_renderBoxModel.parentData as ContainerBoxParentData<RenderBox>).previousSibling;
      }

      // Remove placeholder of positioned element.
      RenderPositionHolder? renderPositionHolder = _renderBoxModel.renderPositionHolder;
      if (renderPositionHolder != null) {
        ContainerRenderObjectMixin<RenderBox, ContainerParentDataMixin<RenderBox>>? parent = renderPositionHolder.parent as ContainerRenderObjectMixin<RenderBox, ContainerParentDataMixin<RenderBox>>?;
        if (parent != null) {
          parent.remove(renderPositionHolder);
          _renderBoxModel.renderPositionHolder = null;
        }
      }
      // Remove renderBoxModel from original parent and append to its containing block
      RenderObject? parentRenderBoxModel = _renderBoxModel.parent as RenderBox?;
      if (parentRenderBoxModel is ContainerRenderObjectMixin) {
        parentRenderBoxModel.remove(_renderBoxModel);
      } else if (parentRenderBoxModel is RenderProxyBox) {
        parentRenderBoxModel.child = null;
      }
      _parentElement.addChildRenderObject(this, after: prev);
    }

    if (shouldConvertToRepaintBoundary) {
      convertToRepaintBoundary();
    } else {
      convertToNonRepaintBoundary();
    }

    _renderBoxModel = renderBoxModel!;

    // Add fixed children after convert to repaint boundary renderObject
    if (currentPosition == CSSPositionType.fixed) {
      _addFixedChild(_renderBoxModel);
    }
  }

  Element? getElementById(Element parentElement, int targetId) {
    Element? result;
    List childNodes = parentElement.childNodes;

    for (int i = 0; i < childNodes.length; i++) {
      Element element = childNodes[i];
      if (element.targetId == targetId) {
        result = element;
        break;
      }
    }
    return result;
  }

  void addChild(RenderBox child) {
    if (_renderLayoutBox != null) {
      if (scrollingContentLayoutBox != null) {
        scrollingContentLayoutBox!.add(child);
      } else {
        _renderLayoutBox!.add(child);
      }
    } else if (_renderIntrinsic != null) {
      _renderIntrinsic!.child = child;
    }
  }

  @override
  void dispose() {
    super.dispose();

    if (isRendererAttached) {
      detach();
    }

    RenderBoxModel? _renderBoxModel = renderBoxModel;
    Element? _parentElement = parentElement;

    // Call dispose method of renderBoxModel when GC auto dispose element
    if (_renderBoxModel != null) {
      _renderBoxModel.dispose();
    }

    if (_parentElement != null) {
      _parentElement.removeChild(this);
    }

    style.dispose();
    properties.clear();

    // Remove native reference.
    _nativeMap.remove(nativeElementPtr.address);
  }

  // Used for force update layout.
  void flushLayout() {
    if (isRendererAttached) {
      renderer!.owner!.flushLayout();
    }
  }

  void addChildRenderObject(Element child, {RenderBox? after}) {
    CSSPositionType positionType = child.renderBoxModel!.renderStyle.position;
    RenderLayoutBox? _scrollingContentLayoutBox = scrollingContentLayoutBox;
    switch (positionType) {
      case CSSPositionType.absolute:
      case CSSPositionType.fixed:
        _addPositionedChild(child, positionType);
        break;
      case CSSPositionType.sticky:
      case CSSPositionType.relative:
      case CSSPositionType.static:
        RenderLayoutBox? parentRenderLayoutBox = _scrollingContentLayoutBox ?? _renderLayoutBox;

        if (parentRenderLayoutBox != null) {
          parentRenderLayoutBox.insert(child.renderBoxModel!, after: after);

          if (positionType == CSSPositionType.sticky) {
            _addPositionHolder(parentRenderLayoutBox, child, positionType);
          }
        }
        break;
    }
  }

  // Attach renderObject of current node to parent
  @override
  void attachTo(Element parent, {RenderBox? after}) {
    CSSDisplay display = CSSDisplayMixin.getDisplay(style[DISPLAY] ?? defaultDisplay);
    if (display != CSSDisplay.none) {
      _beforeRendererAttach();
      parent.addChildRenderObject(this, after: after);
      _afterRendererAttach();
    }

    // CSS Transition works after dom has layouted, so it needs to mark
    // the renderBoxModel as layouted on the next frame.
    SchedulerBinding.instance!.addPostFrameCallback((timestamp) {
      renderBoxModel?.firstLayouted = true;
    });
  }

  // Detach renderObject of current node from parent
  @override
  void detach() {
    RenderBoxModel? selfRenderBoxModel = renderBoxModel;
    if (selfRenderBoxModel == null) return;

    willDetachRenderer();

    // Remove fixed children from root when dispose
    _removeFixedChild(selfRenderBoxModel);

    RenderObject? parent = selfRenderBoxModel.parent as RenderObject?;
    if (parent is ContainerRenderObjectMixin) {
      parent.remove(selfRenderBoxModel);
    } else if (parent is RenderProxyBox) {
      parent.child = null;
    }

    for (Node child in childNodes) {
      child.detach();
    }

    didDetachRenderer();

    // Call dispose method of renderBoxModel when it is detached from tree
    selfRenderBoxModel.dispose();
    renderBoxModel = null;
  }

  @override
  void ensureChildAttached() {
    if (isRendererAttached) {
      for (Node child in childNodes) {
        if (_renderLayoutBox != null && !child.isRendererAttached) {
          RenderBox? after;
          if (scrollingContentLayoutBox != null) {
            after = scrollingContentLayoutBox!.lastChild;
          } else {
            after = _renderLayoutBox!.lastChild;
          }

          child.attachTo(this, after: after);

          child.ensureChildAttached();
        }
      }
    }
  }

  @override
  @mustCallSuper
  Node appendChild(Node child) {
    super.appendChild(child);

    _debugCheckNestedInline(child);
    if (isRendererAttached) {
      // Only append child renderer when which is not attached.
      if (!child.isRendererAttached) {
        if (scrollingContentLayoutBox != null) {
          child.attachTo(this, after: scrollingContentLayoutBox!.lastChild);
        } else {
          child.attachTo(this, after: _renderLayoutBox!.lastChild);
        }
      }
    }

    return child;
  }

  @override
  @mustCallSuper
  Node removeChild(Node child) {
    // Not remove node type which is not present in RenderObject tree such as Comment
    // Only append node types which is visible in RenderObject tree
    // Only remove childNode when it has parent
    if (child.isRendererAttached) {
      child.detach();
    }

    super.removeChild(child);
    return child;
  }

  void _debugCheckNestedInline(Node child) {
    // @NOTE: Make sure inline-box only have inline children, or print warning.
    if ((child is Element) && !child.isInlineBox && isInlineContent) {
      print('[WARN]: Can not nest non-inline element into non-inline parent element.');
    }
  }

  @override
  @mustCallSuper
  Node insertBefore(Node child, Node referenceNode) {
    _debugCheckNestedInline(child);

    int referenceIndex = childNodes.indexOf(referenceNode);
    // Node.insertBefore will change element tree structure,
    // so get the referenceIndex before calling it.
    Node node = super.insertBefore(child, referenceNode);
    if (isRendererAttached) {
      // Only append child renderer when which is not attached.
      if (!child.isRendererAttached) {
        RenderBox? afterRenderObject;
        // `referenceNode` should not be null, or `referenceIndex` can only be -1.
        if (referenceIndex != -1 && referenceNode.isRendererAttached) {
          afterRenderObject = (referenceNode.renderer!.parentData as ContainerBoxParentData<RenderBox>).previousSibling;
        }
        child.attachTo(this, after: afterRenderObject);
      }
    }

    return node;
  }

  void _addPositionedChild(Element child, CSSPositionType position) {
    Element? containingBlockElement;
    switch (position) {
      case CSSPositionType.absolute:
        containingBlockElement = _findContainingBlock(child);
        break;
      case CSSPositionType.fixed:
        containingBlockElement = elementManager.viewportElement;
        break;
      default:
        return;
    }

    RenderLayoutBox parentRenderLayoutBox = containingBlockElement!.scrollingContentLayoutBox != null ?
      containingBlockElement.scrollingContentLayoutBox! : containingBlockElement._renderLayoutBox!;
    RenderBoxModel childRenderBoxModel = child.renderBoxModel!;
    _setPositionedChildParentData(parentRenderLayoutBox, child);
    parentRenderLayoutBox.add(childRenderBoxModel);

    _addPositionHolder(parentRenderLayoutBox, child, position);
  }

  void _addPositionHolder(RenderLayoutBox parentRenderLayoutBox, Element child, CSSPositionType position) {
    Size preferredSize = Size.zero;
    RenderBoxModel childRenderBoxModel = child.renderBoxModel!;
    RenderStyle childRenderStyle = childRenderBoxModel.renderStyle;
    if (position == CSSPositionType.sticky) {
      preferredSize = Size(0, 0);
    } else if (childRenderStyle.display != CSSDisplay.inline) {
      preferredSize = Size(
        childRenderStyle.width ?? 0,
        childRenderStyle.height ?? 0,
      );
    }
    RenderPositionHolder childPositionHolder = RenderPositionHolder(preferredSize: preferredSize);
    childRenderBoxModel.renderPositionHolder = childPositionHolder;
    childPositionHolder.realDisplayedBox = childRenderBoxModel;

    if (position == CSSPositionType.sticky) {
      // Placeholder of sticky renderBox need to inherit offset from original renderBox,
      // so it needs to layout before original renderBox
      RenderBox? preSibling = parentRenderLayoutBox.childBefore(childRenderBoxModel);
      parentRenderLayoutBox.insert(childPositionHolder, after: preSibling);
    } else {
      // Placeholder of flexbox needs to inherit size from its real display box,
      // so it needs to layout after real box layout
      child.parentElement!.addChild(childPositionHolder);
    }
  }

  /// Cache fixed renderObject to root element
  void _addFixedChild(RenderBoxModel childRenderBoxModel) {
    Element rootEl = elementManager.viewportElement;
    RenderLayoutBox rootRenderLayoutBox = rootEl.scrollingContentLayoutBox!;
    List<RenderBoxModel> fixedChildren = rootRenderLayoutBox.fixedChildren;
    if (!fixedChildren.contains(childRenderBoxModel)) {
      fixedChildren.add(childRenderBoxModel);
    }
  }

  /// Remove non fixed renderObject to root element
  void _removeFixedChild(RenderBoxModel childRenderBoxModel) {
    Element rootEl = elementManager.viewportElement;
    RenderLayoutBox? rootRenderLayoutBox = rootEl.scrollingContentLayoutBox!;
    List<RenderBoxModel> fixedChildren = rootRenderLayoutBox.fixedChildren;
    if (fixedChildren.contains(childRenderBoxModel)) {
      fixedChildren.remove(childRenderBoxModel);
    }
  }

  // Inline box including inline/inline-block/inline-flex/...
  bool get isInlineBox {
    CSSDisplay? displayValue = renderStyle!.display;
    // TODO: CSSDisplay.inlineTable || CSSDisplay.inlineGrid
    return displayValue == CSSDisplay.inline || displayValue == CSSDisplay.inlineBlock ||
      displayValue == CSSDisplay.inlineFlex;
  }

  // Inline content means children should be inline elements.
  bool get isInlineContent {
    return renderStyle!.display == CSSDisplay.inline;
  }

  void _onStyleChanged(String property, String? original, String present) {
    setRenderStyle(property, present);
  }

  void _updateOffset(String property, String present) {
    /// Percentage size should be resolved in layout stage cause it needs to know its containing block's size
    if (CSSLength.isPercentage(present)) {
      // Should mark positioned element's containing block needs layout directly
      // cause RelayoutBoundary of positioned element will prevent the needsLayout flag
      // to bubble up in the RenderObject tree.
      RenderBoxModel? selfRenderBoxModel = renderBoxModel;
      if (selfRenderBoxModel == null) return;

      if (selfRenderBoxModel.parentData is RenderLayoutParentData) {
        RenderStyle renderStyle = selfRenderBoxModel.renderStyle;
        if (renderStyle.position != CSSPositionType.static) {
          RenderBoxModel? parent = selfRenderBoxModel.parent as RenderBoxModel?;
          parent!.markNeedsLayout();
        }
      }
      return;
    }

    RenderStyle renderStyle = renderBoxModel!.renderStyle;
    double rootFontSize = _getRootElementFontSize();
    double fontSize = renderStyle.fontSize;
    double? presentValue = CSSLength.toDisplayPortValue(
      present,
      viewportSize: viewportSize,
      rootFontSize: rootFontSize,
      fontSize: fontSize
    );
    if (presentValue == null) return;
    renderStyle.updateOffset(property, presentValue);
  }

  void _updatePadding(String property, String present) {
    /// Percentage size should be resolved in layout stage cause it needs to know its containing block's size
    RenderBoxModel selfRenderBoxModel = renderBoxModel!;
    if (CSSLength.isPercentage(present)) {
      // Mark parent needs layout to resolve percentage of child
      if (selfRenderBoxModel.parent is RenderBoxModel) {
        (selfRenderBoxModel.parent as RenderBoxModel).markNeedsLayout();
      }
      return;
    }

    RenderStyle renderStyle = selfRenderBoxModel.renderStyle;
    double rootFontSize = _getRootElementFontSize();
    double fontSize = renderStyle.fontSize;
    double? presentValue = CSSLength.toDisplayPortValue(
      present,
      viewportSize: viewportSize,
      rootFontSize: rootFontSize,
      fontSize: fontSize
    ) ?? 0;
    renderStyle.updatePadding(property, presentValue);
  }

  void _updateSize(String property, String present) {
    RenderBoxModel selfRenderBoxModel = renderBoxModel!;
    /// Percentage size should be resolved in layout stage cause it needs to know its containing block's size
    if (CSSLength.isPercentage(present)) {
      // Mark parent needs layout to resolve percentage of child
      if (selfRenderBoxModel.parent is RenderBoxModel) {
        (selfRenderBoxModel.parent as RenderBoxModel).markNeedsLayout();
      }
      return;
    }

    RenderStyle renderStyle = selfRenderBoxModel.renderStyle;
    double rootFontSize = _getRootElementFontSize();
    double fontSize = renderStyle.fontSize;
    double? presentValue = CSSLength.toDisplayPortValue(
      present,
      viewportSize: viewportSize,
      rootFontSize: rootFontSize,
      fontSize: fontSize
    );
    renderStyle.updateSizing(property, presentValue);
  }

  void _updateMargin(String property, String present) {
    RenderBoxModel selfRenderBoxModel = renderBoxModel!;
    /// Percentage size should be resolved in layout stage cause it needs to know its containing block's size
    if (CSSLength.isPercentage(present)) {
      // Mark parent needs layout to resolve percentage of child
      if (selfRenderBoxModel.parent is RenderBoxModel) {
        (selfRenderBoxModel.parent as RenderBoxModel).markNeedsLayout();
      }
      return;
    }

    RenderStyle renderStyle = selfRenderBoxModel.renderStyle;
    double rootFontSize = _getRootElementFontSize();
    double fontSize = renderStyle.fontSize;
    double? presentValue = CSSLength.toDisplayPortValue(
      present,
      viewportSize: viewportSize,
      rootFontSize: rootFontSize,
      fontSize: fontSize
    ) ?? 0;
    renderStyle.updateMargin(property, presentValue);
    // Margin change in flex layout may affect transformed display
    // https://www.w3.org/TR/css-display-3/#transformations
    renderStyle.transformedDisplay = renderStyle.getTransformedDisplay();
  }

  void _updateFlexItem() {
    Element selfParentElement = parentElement!;
    CSSDisplay? parentDisplayValue = selfParentElement.renderBoxModel!.renderStyle.display;
    bool isParentFlexDisplayType = parentDisplayValue == CSSDisplay.flex || parentDisplayValue == CSSDisplay.inlineFlex;

    // Flex factor change will cause flex item self and its siblings relayout.
    if (isParentFlexDisplayType) {
      for (Element child in parent!.children) {
        if (selfParentElement.renderBoxModel is RenderFlexLayout && child.renderBoxModel != null) {
          child.renderBoxModel!.renderStyle.updateFlexItem();
          child.renderBoxModel!.markNeedsLayout();
        }
      }
    }
  }

  void _updateSliverDirection(String present) {
    RenderBoxModel selfRenderBoxModel = renderBoxModel!;
    CSSDisplay? display = selfRenderBoxModel.renderStyle.display;
    if (display == CSSDisplay.sliver) {
      assert(renderBoxModel is RenderRecyclerLayout);
      selfRenderBoxModel.renderStyle.updateSliver(present);
    }
  }

  void _updateBox(String property, String present) {
    int contextId = elementManager.contextId;
    RenderBoxModel selfRenderBoxModel = renderBoxModel!;
    double rootFontSize = _getRootElementFontSize();
    double fontSize = selfRenderBoxModel.renderStyle.fontSize;
    renderBoxModel!.renderStyle.updateBox(
      property, present, contextId,
      viewportSize: viewportSize,
      rootFontSize: rootFontSize,
      fontSize: fontSize,
    );
  }

  void _updateBorderRadius(String property, String present) {
    RenderBoxModel selfRenderBoxModel = renderBoxModel!;
    /// Percentage size should be resolved in layout stage cause it needs to know its own element's size
    if (RenderStyle.isBorderRadiusPercentage(present)) {
      // Mark parent needs layout to resolve percentage of child
      if (selfRenderBoxModel.parent is RenderBoxModel) {
        (selfRenderBoxModel.parent as RenderBoxModel).markNeedsLayout();
      }
      return;
    }

    selfRenderBoxModel.renderStyle.updateBorderRadius(property, present);
  }

  void _updateTransform(String present) {
    RenderBoxModel selfRenderBoxModel = renderBoxModel!;
    /// Percentage transform translate should be resolved in layout stage cause it needs to know its own element's size
    if (RenderStyle.isTransformTranslatePercentage(present)) {
      // Mark parent needs layout to resolve percentage of child
      if (selfRenderBoxModel.parent is RenderBoxModel) {
        (selfRenderBoxModel.parent as RenderBoxModel).markNeedsLayout();
      }
      return;
    }

    RenderStyle renderStyle = selfRenderBoxModel.renderStyle;
    double rootFontSize = _getRootElementFontSize();
    double fontSize = renderStyle.fontSize;
    Matrix4? matrix4 = CSSTransform.parseTransform(present, viewportSize, rootFontSize, fontSize);
    renderStyle.updateTransform(matrix4);
  }

  // Update text related style
  void _updateTextStyle(String property) {
    /// Percentage font-size should be resolved when node attached
    /// cause it needs to know its parents style
    if (property == FONT_SIZE && CSSLength.isPercentage(style[FONT_SIZE])) {
      _updatePercentageFontSize();
      return;
    }

    /// Percentage line-height should be resolved when node attached
    /// cause it needs to know other style in its own element
    if (property == LINE_HEIGHT && CSSLength.isPercentage(style[LINE_HEIGHT])) {
      _updatePercentageLineHeight();
      return;
    }
    renderBoxModel!.renderStyle.updateTextStyle(property);
  }

  /// Percentage font size is set relative to parent's font size.
  void _updatePercentageFontSize() {
    RenderBoxModel selfRenderBoxModel = renderBoxModel!;
    RenderStyle parentRenderStyle = parentElement!.renderBoxModel!.renderStyle;
    double parentFontSize = parentRenderStyle.fontSize;
    double parsedFontSize = parentFontSize * CSSLength.parsePercentage(style[FONT_SIZE]);
    selfRenderBoxModel.renderStyle.fontSize = parsedFontSize;
  }

  /// Percentage line height is set relative to its own font size.
  void _updatePercentageLineHeight() {
    RenderBoxModel selfRenderBoxModel = renderBoxModel!;
    RenderStyle renderStyle = selfRenderBoxModel.renderStyle;
    double fontSize = renderStyle.fontSize;
    double parsedLineHeight = fontSize * CSSLength.parsePercentage(style[LINE_HEIGHT]);
    selfRenderBoxModel.renderStyle.lineHeight = parsedLineHeight;
  }

  // FIXME: only compatible with kraken plugins
  @deprecated
  void setStyle(String property, dynamic value) {
    setRenderStyle(property, value);
  }

  /// Set internal style value to the element.
  void setRenderStyle(String property, dynamic present) {
    RenderStyle renderStyle = renderBoxModel!.renderStyle;
    switch (property) {
      case DISPLAY:
        renderStyle.updateDisplay(present, this);
        break;

      case VERTICAL_ALIGN:
        renderStyle.updateVerticalAlign(present);
        break;

      case POSITION:
        _updatePosition(present);
        break;

      case Z_INDEX:
        renderStyle.updateZIndex(present);
        break;

      case TOP:
      case LEFT:
      case BOTTOM:
      case RIGHT:
        _updateOffset(property, present);
        break;

      case FLEX_DIRECTION:
      case FLEX_WRAP:
      case ALIGN_CONTENT:
      case ALIGN_ITEMS:
      case JUSTIFY_CONTENT:
        renderStyle.updateFlexbox();
        break;

      case ALIGN_SELF:
      case FLEX_GROW:
      case FLEX_SHRINK:
      case FLEX_BASIS:
        _updateFlexItem();
        break;

      case SLIVER_DIRECTION:
        _updateSliverDirection(present);
        break;

      case TEXT_ALIGN:
        renderStyle.updateFlow();
        break;

      case PADDING_TOP:
      case PADDING_RIGHT:
      case PADDING_BOTTOM:
      case PADDING_LEFT:
        _updatePadding(property, present);
        break;

      case WIDTH:
      case MIN_WIDTH:
      case MAX_WIDTH:
      case HEIGHT:
      case MIN_HEIGHT:
      case MAX_HEIGHT:
        _updateSize(property, present);
        break;

      case OVERFLOW_X:
      case OVERFLOW_Y:
        updateRenderOverflow(this, _scrollListener);
        break;

      case BACKGROUND_COLOR:
      case BACKGROUND_ATTACHMENT:
      case BACKGROUND_IMAGE:
      case BACKGROUND_REPEAT:
      case BACKGROUND_POSITION_X:
      case BACKGROUND_POSITION_Y:
      case BACKGROUND_SIZE:
      case BACKGROUND_CLIP:
      case BACKGROUND_ORIGIN:
      case BORDER_LEFT_WIDTH:
      case BORDER_TOP_WIDTH:
      case BORDER_RIGHT_WIDTH:
      case BORDER_BOTTOM_WIDTH:
      case BORDER_LEFT_STYLE:
      case BORDER_TOP_STYLE:
      case BORDER_RIGHT_STYLE:
      case BORDER_BOTTOM_STYLE:
      case BORDER_LEFT_COLOR:
      case BORDER_TOP_COLOR:
      case BORDER_RIGHT_COLOR:
      case BORDER_BOTTOM_COLOR:
      case BOX_SHADOW:
        _updateBox(property, present);
        break;

      case BORDER_TOP_LEFT_RADIUS:
      case BORDER_TOP_RIGHT_RADIUS:
      case BORDER_BOTTOM_LEFT_RADIUS:
      case BORDER_BOTTOM_RIGHT_RADIUS:
        _updateBorderRadius(property, present);
        break;

      case MARGIN_LEFT:
      case MARGIN_TOP:
      case MARGIN_RIGHT:
      case MARGIN_BOTTOM:
        _updateMargin(property, present);
        break;

      case OPACITY:
        renderStyle.updateOpacity(present);
        break;
      case VISIBILITY:
        updateRenderVisibility(CSSVisibilityMixin.getVisibility(present));
        break;
      case CONTENT_VISIBILITY:
        renderStyle.updateRenderContentVisibility(present);
        break;
      case TRANSFORM:
        _updateTransform(present);
        break;
      case TRANSFORM_ORIGIN:
        renderStyle.updateTransformOrigin(present);
        break;
      case OBJECT_FIT:
        renderStyle.updateObjectFit(present);
        break;
      case OBJECT_POSITION:
        renderStyle.updateObjectPosition(present);
        break;

      case FILTER:
        updateFilterEffects(renderBoxModel!, present);
        break;
    }

    // Text Style
    switch (property) {
      case COLOR:
        _updateTextStyle(property);
        // Color change should trigger currentColor update
        _updateBox(property, present);
        break;
      case TEXT_SHADOW:
      case TEXT_DECORATION_LINE:
      case TEXT_DECORATION_STYLE:
      case TEXT_DECORATION_COLOR:
      case FONT_WEIGHT:
      case FONT_STYLE:
      case FONT_FAMILY:
      case FONT_SIZE:
      case LINE_HEIGHT:
      case LETTER_SPACING:
      case WORD_SPACING:
      case WHITE_SPACE:
      case TEXT_OVERFLOW:
      // Overflow will affect text-overflow ellipsis taking effect
      case OVERFLOW_X:
      case OVERFLOW_Y:
      case LINE_CLAMP:
        _updateTextStyle(property);
        break;
    }
  }

  void _applyDefaultStyle() {
    if (defaultStyle.isNotEmpty) {
      defaultStyle.forEach((property, dynamic value) {
        _setStyleProperty(property, value);
      });
    }
  }

  void _applyInlineStyle() {
    if (inlineStyle.isNotEmpty) {
      inlineStyle.forEach((property, dynamic value) {
        // Force inline style to be applied as important priority.
        _setStyleProperty(property, value, true);
      });
    }
  }

  void _applyStyleSheetStyle() {
    String classNames = getProperty(_CLASS_NAME).toString();

    if (classNames.isNotEmpty) {
      for (String className in classNames.trim().split(_splitRegExp)) {
        for (CSSStyleSheet sheet in elementManager.styleSheets) {
          List<CSSRule> rules = sheet.cssRules;
          for (int i = 0; i < rules.length; i++) {
            CSSRule rule = rules[i];
            if (rule is CSSStyleRule && rule.selectorText == className) {
              var styleSheetStyle = rule.style;
              for (String propertyName in styleSheetStyle.keys) {
                _setStyleProperty(propertyName, styleSheetStyle[propertyName]);
              }
            }
          }
        }
      }
    }
  }

  // Set style property.
  void _setStyleProperty(String propertyName, value, [bool? isImportant]) {
    CSSDisplay originalDisplay = CSSDisplayMixin.getDisplay(style[DISPLAY] ?? defaultDisplay);
    style.setProperty(propertyName, value, isImportant, viewportSize);

    // When renderer and style listener is not created when original display is none,
    // thus it needs to create renderer when style changed.
    if (originalDisplay == CSSDisplay.none && propertyName == DISPLAY && value != NONE) {
      RenderBox? after;
      Element parent = this.parent as Element;
      if (parent.scrollingContentLayoutBox != null) {
        after = parent.scrollingContentLayoutBox!.lastChild;
      } else {
        after = (parent.renderBoxModel as RenderLayoutBox).lastChild;
      }
      attachTo(parent, after: after);
    }
  }

  // Set inline style property.
  void setInlineStyle(String property, dynamic value) {
    // Current only for mark property is setting by inline style.
    inlineStyle[property] = value;
    _setStyleProperty(property, value, true);
  }

  void recalculateStyle() {
    // TODO: only update the element's style that is changed.

    // Reset style.
    style.reset();

    // Apply style.
    _applyDefaultStyle();
    _applyInlineStyle();
    _applyStyleSheetStyle();

    style.flushPendingProperties();

    // Update children style.
    children.forEach((Element child) {
      child.recalculateStyle();
    });
  }

  @mustCallSuper
  void setProperty(String key, dynamic value) {
    // Each key change will emit to `setStyle`
    if (key == _STYLE_PROPERTY) {
      assert(value is Map<String, dynamic>);
      // @TODO: Consider `{ color: red }` to `{}`, need to remove invisible keys.
      (value as Map<String, dynamic>).forEach(setInlineStyle);
    } else {
      properties[key] = value;
    }

    if (key == _CLASS_NAME) {
      _applyStyleSheetStyle();
    }
  }

  @mustCallSuper
  dynamic getProperty(String key) {
    return properties[key];
  }

  @mustCallSuper
  void removeProperty(String key) {
    properties.remove(key);

    if (key == _STYLE_PROPERTY) {
      setProperty(_STYLE_PROPERTY, null);
    }
  }

  BoundingClientRect get boundingClientRect {
    BoundingClientRect boundingClientRect = BoundingClientRect(0, 0, 0, 0, 0, 0, 0, 0);
    if (isRendererAttached) {
      RenderBox sizedBox = renderBoxModel!;
      // Force flush layout.
      if (!sizedBox.hasSize) {
        sizedBox.markNeedsLayout();
        sizedBox.owner!.flushLayout();
      }

      if (sizedBox.hasSize) {
        Offset offset = getOffset(sizedBox);
        Size size = sizedBox.size;
        boundingClientRect = BoundingClientRect(
          offset.dx,
          offset.dy,
          size.width,
          size.height,
          offset.dy,
          offset.dx + size.width,
          offset.dy + size.height,
          offset.dx);
      }
    }

    return boundingClientRect;
  }

  double getOffsetX() {
    double offset = 0;
    RenderBoxModel selfRenderBoxModel = renderBoxModel!;
    if (selfRenderBoxModel.attached) {
      Offset relative = getOffset(selfRenderBoxModel);
      offset += relative.dx;
    }
    return offset;
  }

  double getOffsetY() {
    double offset = 0;
    RenderBoxModel selfRenderBoxModel = renderBoxModel!;
    if (selfRenderBoxModel.attached) {
      Offset relative = getOffset(selfRenderBoxModel);
      offset += relative.dy;
    }
    return offset;
  }

  Offset getOffset(RenderBox renderBox) {
    // need to flush layout to get correct size
    elementManager
        .getRootRenderBox()
        .owner!
        .flushLayout();

    Element? element = _findContainingBlock(this);
    element ??= elementManager.viewportElement;
    return renderBox.localToGlobal(Offset.zero, ancestor: element.renderBoxModel);
  }

  @override
  void addEvent(String eventType) {
    super.addEvent(eventType);

    if (eventHandlers.containsKey(eventType)) return; // Only listen once.

    // Only add listener once for all intersection related event
    bool isIntersectionObserverEvent = _isIntersectionObserverEvent(eventType);
    bool hasIntersectionObserverEvent = isIntersectionObserverEvent && _hasIntersectionObserverEvent(eventHandlers);

    addEventListener(eventType, eventResponder);

    RenderBoxModel? selfRenderBoxModel = renderBoxModel;
    if (selfRenderBoxModel != null) {
      // Bind pointer responder.
      addEventResponder(selfRenderBoxModel);

      if (isIntersectionObserverEvent && !hasIntersectionObserverEvent) {
        selfRenderBoxModel.addIntersectionChangeListener(handleIntersectionChange);
      }
    }
  }

  void removeEvent(String eventType) {
    if (!eventHandlers.containsKey(eventType)) return; // Only listen once.
    removeEventListener(eventType, eventResponder);

    RenderBoxModel? selfRenderBoxModel = renderBoxModel;
    if (selfRenderBoxModel != null) {
      // Remove pointer responder.
      removeEventResponder(selfRenderBoxModel);

      // Remove listener when no intersection related event
      if (_isIntersectionObserverEvent(eventType) && !_hasIntersectionObserverEvent(eventHandlers)) {
        selfRenderBoxModel.removeIntersectionChangeListener(handleIntersectionChange);
      }
    }
  }

  void eventResponder(Event event) {
    emitUIEvent(elementManager.controller.view.contextId, nativeElementPtr.ref.nativeNode.ref.nativeEventTarget, event);
  }

  void handleMethodClick() {
    Event clickEvent = MouseEvent(EVENT_CLICK, MouseEventInit(bubbles: true, cancelable: true));

    // If element not in tree, click is fired and only response to itself.
    dispatchEvent(clickEvent);
  }

  Future<Uint8List> toBlob({double? devicePixelRatio}) {
    devicePixelRatio ??= window.devicePixelRatio;

    Completer<Uint8List> completer = Completer();
    if (nodeName != 'HTML') {
      convertToRepaintBoundary();
    }
    renderBoxModel!.owner!.flushLayout();

    SchedulerBinding.instance!.addPostFrameCallback((_) async {
      Uint8List captured;
      RenderBoxModel? renderObject = nodeName == 'HTML' ? elementManager.viewportElement.renderBoxModel : renderBoxModel;
      if (renderObject!.hasSize && renderObject.size == Size.zero) {
        // Return a blob with zero length.
        captured = Uint8List(0);
      } else {
        Image image = await renderObject.toImage(pixelRatio: devicePixelRatio!);
        ByteData? byteData = await image.toByteData(format: ImageByteFormat.png);
        captured = byteData!.buffer.asUint8List();
      }

      completer.complete(captured);
    });
    SchedulerBinding.instance!.scheduleFrame();

    return completer.future;
  }

  void debugHighlight() {
    if (isRendererAttached) {
      renderBoxModel?.debugShouldPaintOverlay = true;
    }
  }

  void debugHideHighlight() {
    if (isRendererAttached) {
      renderBoxModel?.debugShouldPaintOverlay = false;
    }
  }

  static RenderBoxModel createRenderBoxModel(
    Element element,
    {
      RenderBoxModel? prevRenderBoxModel,
      bool repaintSelf = false
    }
  ) {
    RenderBoxModel? renderBoxModel = prevRenderBoxModel ?? element.renderBoxModel;

    if (renderBoxModel is RenderIntrinsic) {
      return createRenderIntrinsic(
        element,
        prevRenderIntrinsic: prevRenderBoxModel as RenderIntrinsic?,
        repaintSelf: repaintSelf
      );
    } else {
      return createRenderLayout(
        element,
        prevRenderLayoutBox: prevRenderBoxModel as RenderLayoutBox?,
        repaintSelf: repaintSelf
      );
    }
  }

  static RenderLayoutBox createRenderLayout(
    Element element,
    {
      CSSStyleDeclaration? style,
      RenderLayoutBox? prevRenderLayoutBox,
      bool repaintSelf = false
    }
  ) {
    style = style ?? element.style;
    CSSDisplay display = CSSDisplayMixin.getDisplay(
      CSSStyleDeclaration.isNullOrEmptyValue(style[DISPLAY]) ? element.defaultDisplay : style[DISPLAY]
    );
    RenderStyle renderStyle = RenderStyle(style: style, viewportSize: element.viewportSize);
    ElementDelegate elementDelegate = element.elementDelegate;

    if (display == CSSDisplay.flex || display == CSSDisplay.inlineFlex) {
      RenderFlexLayout? flexLayout;

      if (prevRenderLayoutBox == null) {
        if (repaintSelf) {
          flexLayout = RenderSelfRepaintFlexLayout(
            renderStyle: renderStyle,
            elementDelegate: elementDelegate,
          );
        } else {
          flexLayout = RenderFlexLayout(
            renderStyle: renderStyle,
            elementDelegate: elementDelegate,
          );
        }
      } else if (prevRenderLayoutBox is RenderFlowLayout) {
        if (prevRenderLayoutBox is RenderSelfRepaintFlowLayout) {
          if (repaintSelf) {
            // RenderSelfRepaintFlowLayout --> RenderSelfRepaintFlexLayout
            flexLayout = prevRenderLayoutBox.toFlexLayout();
          } else {
            // RenderSelfRepaintFlowLayout --> RenderFlexLayout
            flexLayout = prevRenderLayoutBox.toParentRepaintFlexLayout();
          }
        } else {
          if (repaintSelf) {
            // RenderFlowLayout --> RenderSelfRepaintFlexLayout
            flexLayout = prevRenderLayoutBox.toSelfRepaintFlexLayout();
          } else {
            // RenderFlowLayout --> RenderFlexLayout
            flexLayout = prevRenderLayoutBox.toFlexLayout();
          }
        }
      } else if (prevRenderLayoutBox is RenderFlexLayout) {
        if (prevRenderLayoutBox is RenderSelfRepaintFlexLayout) {
          if (repaintSelf) {
            // RenderSelfRepaintFlexLayout --> RenderSelfRepaintFlexLayout
            flexLayout = prevRenderLayoutBox;
            return flexLayout;
          } else {
            // RenderSelfRepaintFlexLayout --> RenderFlexLayout
            flexLayout = prevRenderLayoutBox.toParentRepaint();
          }
        } else {
          if (repaintSelf) {
            // RenderFlexLayout --> RenderSelfRepaintFlexLayout
            flexLayout = prevRenderLayoutBox.toSelfRepaint();
          } else {
            // RenderFlexLayout --> RenderFlexLayout
            flexLayout = prevRenderLayoutBox;
            return flexLayout;
          }
        }
      } else if (prevRenderLayoutBox is RenderRecyclerLayout) {
        flexLayout = prevRenderLayoutBox.toFlexLayout();
      }

      flexLayout!.renderStyle.updateFlexbox();

      /// Set display and transformedDisplay when display is not set in style
      flexLayout.renderStyle.initDisplay(element.style, element.defaultDisplay);
      return flexLayout;
    } else if (display == CSSDisplay.block ||
      display == CSSDisplay.none ||
      display == CSSDisplay.inline ||
      display == CSSDisplay.inlineBlock) {
      RenderFlowLayout? flowLayout;

      if (prevRenderLayoutBox == null) {
        if (repaintSelf) {
          flowLayout = RenderSelfRepaintFlowLayout(
            renderStyle: renderStyle,
            elementDelegate: elementDelegate,
          );
        } else {
          flowLayout = RenderFlowLayout(
            renderStyle: renderStyle,
            elementDelegate: elementDelegate,
          );
        }
      } else if (prevRenderLayoutBox is RenderFlowLayout) {
        if (prevRenderLayoutBox is RenderSelfRepaintFlowLayout) {
          if (repaintSelf) {
            // RenderSelfRepaintFlowLayout --> RenderSelfRepaintFlowLayout
            flowLayout = prevRenderLayoutBox;
            return flowLayout;
          } else {
            // RenderSelfRepaintFlowLayout --> RenderFlowLayout
            flowLayout = prevRenderLayoutBox.toParentRepaint();
          }
        } else {
          if (repaintSelf) {
            // RenderFlowLayout --> RenderSelfRepaintFlowLayout
            flowLayout = prevRenderLayoutBox.toSelfRepaint();
          } else {
            // RenderFlowLayout --> RenderFlowLayout
            flowLayout = prevRenderLayoutBox;
            return flowLayout;
          }
        }
      } else if (prevRenderLayoutBox is RenderFlexLayout) {
        if (prevRenderLayoutBox is RenderSelfRepaintFlexLayout) {
          if (repaintSelf) {
            // RenderSelfRepaintFlexLayout --> RenderSelfRepaintFlowLayout
            flowLayout = prevRenderLayoutBox.toFlowLayout();
          } else {
            // RenderSelfRepaintFlexLayout --> RenderFlowLayout
            flowLayout = prevRenderLayoutBox.toParentRepaintFlowLayout();
          }
        } else {
          if (repaintSelf) {
            // RenderFlexLayout --> RenderSelfRepaintFlowLayout
            flowLayout = prevRenderLayoutBox.toSelfRepaintFlowLayout();
          } else {
            // RenderFlexLayout --> RenderFlowLayout
            flowLayout = prevRenderLayoutBox.toFlowLayout();
          }
        }
      } else if (prevRenderLayoutBox is RenderRecyclerLayout) {
        // RenderRecyclerLayout --> RenderFlowLayout
        flowLayout = prevRenderLayoutBox.toFlowLayout();
      }

      flowLayout!.renderStyle.updateFlow();
      /// Set display and transformedDisplay when display is not set in style
      flowLayout.renderStyle.initDisplay(element.style, element.defaultDisplay);
      return flowLayout;
    } else if (display == CSSDisplay.sliver) {
      RenderRecyclerLayout? renderRecyclerLayout;

      if (prevRenderLayoutBox == null) {
        renderRecyclerLayout = RenderRecyclerLayout(
          renderStyle: renderStyle,
          elementDelegate: elementDelegate,
        );
      } else if (prevRenderLayoutBox is RenderFlowLayout) {
        renderRecyclerLayout = prevRenderLayoutBox.toRenderRecyclerLayout();
      } else if (prevRenderLayoutBox is RenderFlexLayout) {
        renderRecyclerLayout = prevRenderLayoutBox.toRenderRecyclerLayout();
      } else if (prevRenderLayoutBox is RenderRecyclerLayout) {
        renderRecyclerLayout = prevRenderLayoutBox;
      }

      /// Set display and transformedDisplay when display is not set in style
      renderRecyclerLayout!.renderStyle.initDisplay(element.style, element.defaultDisplay);
      return renderRecyclerLayout;
    } else {
      throw FlutterError('Not supported display type $display');
    }
  }

  static RenderIntrinsic createRenderIntrinsic(
    Element element,
    {
      RenderIntrinsic? prevRenderIntrinsic,
      bool repaintSelf = false
    }
  ) {
    RenderIntrinsic intrinsic;
    RenderStyle renderStyle = RenderStyle(style: element.style, viewportSize: element.viewportSize);
    ElementDelegate elementDelegate = element.elementDelegate;

    if (prevRenderIntrinsic == null) {
      if (repaintSelf) {
        intrinsic = RenderSelfRepaintIntrinsic(
          renderStyle,
          elementDelegate
        );
      } else {
        intrinsic = RenderIntrinsic(
          renderStyle,
          elementDelegate
        );
      }
    } else {
      if (prevRenderIntrinsic is RenderSelfRepaintIntrinsic) {
        if (repaintSelf) {
          // RenderSelfRepaintIntrinsic --> RenderSelfRepaintIntrinsic
          intrinsic = prevRenderIntrinsic;
        } else {
          // RenderSelfRepaintIntrinsic --> RenderIntrinsic
          intrinsic = prevRenderIntrinsic.toParentRepaint();
        }
      } else {
        if (repaintSelf) {
          // RenderIntrinsic --> RenderSelfRepaintIntrinsic
          intrinsic = prevRenderIntrinsic.toSelfRepaint();
        } else {
          // RenderIntrinsic --> RenderIntrinsic
          intrinsic = prevRenderIntrinsic;
        }
      }
    }
    return intrinsic;
  }
}


Element? _findContainingBlock(Element element) {
  Element? _el = element.parentElement;
  Element rootEl = element.elementManager.viewportElement;

  while (_el != null) {
    bool isElementNonStatic = _el.renderStyle!.position != CSSPositionType.static;
    bool hasTransform = _el.renderStyle!.transform != null;
    // https://www.w3.org/TR/CSS2/visudet.html#containing-block-details
    if (_el == rootEl || isElementNonStatic || hasTransform) {
      break;
    }
    _el = _el.parent as Element?;
  }
  return _el;
}

bool _isIntersectionObserverEvent(String eventType) {
  return eventType == EVENT_APPEAR || eventType == EVENT_DISAPPEAR || eventType == EVENT_INTERSECTION_CHANGE;
}

bool _hasIntersectionObserverEvent(Map eventHandlers) {
  return eventHandlers.containsKey('appear') ||
      eventHandlers.containsKey('disappear') ||
      eventHandlers.containsKey('intersectionchange');
}

class BoundingClientRect {
  final double x;
  final double y;
  final double width;
  final double height;
  final double top;
  final double right;
  final double bottom;
  final double left;

  BoundingClientRect(this.x, this.y, this.width, this.height, this.top, this.right, this.bottom, this.left);

  Pointer<NativeBoundingClientRect> toNative() {
    Pointer<NativeBoundingClientRect> nativeBoundingClientRect = malloc.allocate<NativeBoundingClientRect>(sizeOf<NativeBoundingClientRect>());
    nativeBoundingClientRect.ref.width = width;
    nativeBoundingClientRect.ref.height = height;
    nativeBoundingClientRect.ref.x = x;
    nativeBoundingClientRect.ref.y = y;
    nativeBoundingClientRect.ref.top = top;
    nativeBoundingClientRect.ref.right = right;
    nativeBoundingClientRect.ref.left = left;
    nativeBoundingClientRect.ref.bottom = bottom;
    return nativeBoundingClientRect;
  }

  Map<String, dynamic> toJSON() {
    return {
      'x': x,
      'y': y,
      'width': width,
      'height': height,
      'left': left,
      'top': top,
      'right': right,
      'bottom': bottom
    };
  }
}

void _setPositionedChildParentData(RenderLayoutBox parentRenderLayoutBox, Element child) {
  RenderLayoutParentData parentData = RenderLayoutParentData();
  RenderBoxModel childRenderBoxModel = child.renderBoxModel!;
  childRenderBoxModel.parentData = CSSPositionedLayout.getPositionParentData(childRenderBoxModel, parentData);
}<|MERGE_RESOLUTION|>--- conflicted
+++ resolved
@@ -145,11 +145,6 @@
 
   final String tagName;
 
-<<<<<<< HEAD
-=======
-  final Map<String, dynamic> _defaultStyle;
-
->>>>>>> eb817b06
   /// The default display type.
   final String defaultDisplay;
 
@@ -189,15 +184,14 @@
 
   Element(int targetId, this.nativeElementPtr, ElementManager elementManager,
       {required this.tagName,
-        Map<String, dynamic> defaultStyle = const {},
+        this.defaultStyle = const {},
         // Whether element allows children.
         bool isIntrinsicBox = false,
         this.repaintSelf = false,
         // @HACK: overflow scroll needs to create an shadow element to create an scrolling renderBox for better scrolling performance.
         // we needs to prevent this shadow element override real element in nativeMap.
         bool isHiddenElement = false})
-      : _defaultStyle = defaultStyle,
-        _isIntrinsicBox = isIntrinsicBox,
+      : _isIntrinsicBox = isIntrinsicBox,
         defaultDisplay = defaultStyle.containsKey(DISPLAY) ? defaultStyle[DISPLAY] : INLINE,
         super(NodeType.ELEMENT_NODE, targetId, nativeElementPtr.ref.nativeNode, elementManager, tagName) {
     
@@ -341,17 +335,6 @@
     style.removeStyleChangeListener(_onStyleChanged);
   }
 
-<<<<<<< HEAD
-=======
-  void _setDefaultStyle() {
-    if (_defaultStyle.isNotEmpty) {
-      _defaultStyle.forEach((property, dynamic value) {
-        style.setProperty(property, value, viewportSize);
-      });
-    }
-  }
-
->>>>>>> eb817b06
   // TODO: debounce scroll listener
   void _scrollListener(double scrollOffset, AxisDirection axisDirection) {
     applyStickyChildrenOffset();
