/*
 * Copyright (C) 2019-present Alibaba Inc. All rights reserved.
 * Author: Kraken Team.
 */

import 'dart:typed_data';
import 'dart:ui';
import 'dart:ffi';
import 'dart:async';
import 'dart:collection';

import 'package:flutter/foundation.dart';
import 'package:flutter/gestures.dart';
import 'package:flutter/painting.dart';
import 'package:flutter/rendering.dart';
import 'package:flutter/scheduler.dart';
import 'package:kraken/bridge.dart';
import 'package:kraken/dom.dart';
import 'package:kraken/rendering.dart';
import 'package:kraken/css.dart';
import 'package:meta/meta.dart';
import 'package:ffi/ffi.dart';

import 'element_native_methods.dart';

const String STYLE = 'style';

/// Defined by W3C Standard,
/// Most element's default width is 300 in pixel,
/// height is 150 in pixel.
const String ELEMENT_DEFAULT_WIDTH = '300px';
const String ELEMENT_DEFAULT_HEIGHT = '150px';

typedef TestElement = bool Function(Element element);

enum StickyPositionType {
  relative,
  fixed,
}

enum BoxSizeType {
  // Element which have intrinsic before layout. Such as <img /> and <video />
  intrinsic,

  // Element which have width or min-width properties defined.
  specified,

  // Element which neither have intrinsic or predefined size.
  automatic,
}

mixin ElementBase on Node {
  RenderLayoutBox _renderLayoutBox;
  RenderIntrinsic _renderIntrinsic;

  RenderBoxModel get renderBoxModel => _renderLayoutBox ?? _renderIntrinsic ?? null;

  set renderBoxModel(RenderBoxModel value) {
    if (value == null) {
      _renderIntrinsic = null;
      _renderLayoutBox = null;
    } else if (value is RenderIntrinsic) {
      _renderIntrinsic = value;
    } else if (value is RenderLayoutBox) {
      _renderLayoutBox = value;
    } else {
      if (!kReleaseMode) throw FlutterError('Unknown RenderBoxModel value.');
    }
  }
}

class Element extends Node
    with
        ElementBase,
        ElementNativeMethods,
        EventHandlerMixin,
        CSSOverflowMixin,
        CSSVisibilityMixin,
        CSSTransitionMixin,
        CSSFilterEffectsMixin {
  static SplayTreeMap<int, Element> _nativeMap = SplayTreeMap();

  static Element getElementOfNativePtr(Pointer<NativeElement> nativeElement) {
    Element element = _nativeMap[nativeElement.address];
    assert(element != null, 'Can not get element from nativeElement: $nativeElement');
    return element;
  }

  final Map<String, dynamic> properties = Map<String, dynamic>();

  /// Should create repaintBoundary for this element to repaint separately from parent.
  bool repaintSelf;

  // Position of sticky element changes between relative and fixed of scroll container
  StickyPositionType stickyStatus = StickyPositionType.relative;

  // Original offset to scroll container of sticky element
  Offset originalScrollContainerOffset;

  // Original offset of sticky element
  Offset originalOffset;

  final String tagName;

  final Map<String, dynamic> defaultStyle;

  /// The default display type.
  final String defaultDisplay;

  /// Is element an intrinsic box.
  final bool _isIntrinsicBox;

  final Pointer<NativeElement> nativeElementPtr;

  /// Style declaration from user input.
  CSSStyleDeclaration style;

  // Placeholder renderObject of positioned element(absolute/fixed)
  // used to get original coordinate before move away from document flow.
  RenderObject renderPositionedPlaceholder;

  Element scrollingElement;

  bool get isValidSticky => style[POSITION] == STICKY && (style.contains(TOP) || style.contains(BOTTOM));

  Size get viewportSize => elementManager.viewport.viewportSize;

  /// Whether should create repaintBoundary for this element when style changed
  bool get shouldConvertToRepaintBoundary {
    // Following cases should always convert to repaint boundary for performance consideration
    // Multiframe image
    bool isMultiframeImage = this is ImageElement && (this as ImageElement).isMultiframe;
    // Intrinsic element such as Canvas
    bool isSetRepaintSelf = repaintSelf;
    // Scrolling box
    bool isScrollingBox = scrollingContentLayoutBox != null;
    // Transform element
    bool hasTransform = renderBoxModel?.renderStyle?.transform != null;
    // Fixed element
    bool isPositionedFixed = renderBoxModel?.renderStyle?.position == CSSPositionType.fixed;

    return isMultiframeImage || isScrollingBox ||
      isSetRepaintSelf || hasTransform || isPositionedFixed;
  }

  Element(int targetId, this.nativeElementPtr, ElementManager elementManager,
      {this.tagName,
        this.defaultStyle = const <String, dynamic>{},
        // Whether element allows children.
        bool isIntrinsicBox = false,
        this.repaintSelf = false,
        // @HACK: overflow scroll needs to create an shadow element to create an scrolling renderBox for better scrolling performance.
        // we needs to prevent this shadow element override real element in nativeMap.
        bool isScrollingElement = false})
      : assert(targetId != null),
        assert(tagName != null),
        _isIntrinsicBox = isIntrinsicBox,
        defaultDisplay = defaultStyle.containsKey(DISPLAY) ? defaultStyle[DISPLAY] : BLOCK,
        super(NodeType.ELEMENT_NODE, targetId, nativeElementPtr.ref.nativeNode, elementManager, tagName) {
    style = CSSStyleDeclaration(this);

    if (!isScrollingElement) {
      _nativeMap[nativeElementPtr.address] = this;
    }

    bindNativeMethods(nativeElementPtr);
    _setDefaultStyle();
  }

  @override
  RenderObject get renderer => renderBoxModel?.renderPositionHolder ?? renderBoxModel;

  @override
  RenderObject createRenderer() {
    if (renderer != null) {
      return renderer;
    }

    RenderStyle renderStyle;
    // Content children layout, BoxModel content.
    if (_isIntrinsicBox) {
      _renderIntrinsic = createRenderIntrinsic(this, repaintSelf: repaintSelf);
      renderStyle = _renderIntrinsic.renderStyle;
    } else {
      _renderLayoutBox = createRenderLayout(this, repaintSelf: repaintSelf);
      renderStyle = _renderLayoutBox.renderStyle;
    }

    /// Set display and transformedDisplay when display is not set in style
    renderStyle.initDisplay(style, defaultDisplay);

    return renderer;
  }

  @override
  void willAttachRenderer() {
    createRenderer();
    style.addStyleChangeListener(_onStyleChanged);
  }

  @override
  void didAttachRenderer() {
    // Bind pointer responder.
    addEventResponder(renderBoxModel);

    if (_hasIntersectionObserverEvent(eventHandlers)) {
      renderBoxModel.addIntersectionChangeListener(handleIntersectionChange);
    }
  }

  @override
  void willDetachRenderer() {
    // Remove all intersection change listeners.
    renderBoxModel.clearIntersectionChangeListeners();

    // Remove placeholder of positioned element.
    RenderPositionHolder renderPositionHolder = renderBoxModel.renderPositionHolder;
    if (renderPositionHolder != null) {
      ContainerRenderObjectMixin parent = renderPositionHolder.parent;
      if (parent != null) {
        parent.remove(renderPositionHolder);
      }
    }
  }

  @override
  void didDetachRenderer() {
    style.removeStyleChangeListener(_onStyleChanged);
  }

  void _setDefaultStyle() {
    if (defaultStyle != null && defaultStyle.isNotEmpty) {
      defaultStyle.forEach((property, dynamic value) {
        style.setProperty(property, value, viewportSize);
      });
    }
  }

  void _scrollListener(double scrollOffset, AxisDirection axisDirection) {
    layoutStickyChildren(scrollOffset, axisDirection);
    paintFixedChildren(scrollOffset, axisDirection);

    if (eventHandlers.containsKey(SCROLL)) {
      _fireScrollEvent();
    }
  }

  /// https://drafts.csswg.org/cssom-view/#scrolling-events
  void _fireScrollEvent() {
    dispatchEvent(Event(EVENT_SCROLL));
  }

  /// Normally element in scroll box will not repaint on scroll because of repaint boundary optimization
  /// So it needs to manually mark element needs paint and add scroll offset in paint stage
  void paintFixedChildren(double scrollOffset, AxisDirection axisDirection) {
    // Only root element has fixed children
    if (targetId == -1) {
      for (RenderBoxModel child in scrollingContentLayoutBox.fixedChildren) {
        // Save scrolling offset for paint
        if (axisDirection == AxisDirection.down) {
          child.scrollingOffsetY = scrollOffset;
        } else if (axisDirection == AxisDirection.right) {
          child.scrollingOffsetX = scrollOffset;
        }
      }
    }
  }

  // Set sticky child offset according to scroll offset and direction
  void layoutStickyChild(Element child, double scrollOffset, AxisDirection axisDirection) {
    CSSStyleDeclaration childStyle = child.style;
    bool isFixed = false;
    RenderBoxModel childRenderBoxModel = child.renderBoxModel;
    RenderStyle childRenderStyle = childRenderBoxModel.renderStyle;

    if (child.originalScrollContainerOffset == null) {
      Offset horizontalScrollContainerOffset =
          childRenderBoxModel.localToGlobal(Offset.zero, ancestor: child.elementManager.getRootRenderObject()) -
              renderBoxModel.localToGlobal(Offset.zero, ancestor: child.elementManager.getRootRenderObject());
      Offset verticalScrollContainerOffset =
          childRenderBoxModel.localToGlobal(Offset.zero, ancestor: child.elementManager.getRootRenderObject()) -
              renderBoxModel.localToGlobal(Offset.zero, ancestor: child.elementManager.getRootRenderObject());

      double offsetY = verticalScrollContainerOffset.dy;
      double offsetX = horizontalScrollContainerOffset.dx;
      if (axisDirection == AxisDirection.down) {
        offsetY += scrollOffset;
      } else if (axisDirection == AxisDirection.right) {
        offsetX += scrollOffset;
      }
      // Save original offset to scroll container in element tree to
      // act as base offset to compute dynamic sticky offset later
      child.originalScrollContainerOffset = Offset(offsetX, offsetY);
    }

    // Sticky offset to scroll container must include padding
    EdgeInsetsGeometry padding = _renderLayoutBox.renderStyle.padding;
    EdgeInsets resolvedPadding = EdgeInsets.all(0);
    if (padding != null) {
      resolvedPadding = padding.resolve(TextDirection.ltr);
    }

    RenderLayoutParentData boxParentData = childRenderBoxModel?.parentData;

    if (child.originalOffset == null) {
      child.originalOffset = boxParentData.offset;
    }

    double offsetY = child.originalOffset.dy;
    double offsetX = child.originalOffset.dx;

    double childHeight = childRenderBoxModel?.size?.height;
    double childWidth = childRenderBoxModel?.size?.width;
    // Sticky element cannot exceed the boundary of its parent element container
    RenderBox parentContainer = child.parent._renderLayoutBox;
    double minOffsetY = 0;
    double maxOffsetY = parentContainer.size.height - childHeight;
    double minOffsetX = 0;
    double maxOffsetX = parentContainer.size.width - childWidth;

    if (axisDirection == AxisDirection.down) {
      double offsetTop = child.originalScrollContainerOffset.dy - scrollOffset;
      double viewPortHeight = renderBoxModel?.size?.height;
      double offsetBottom = viewPortHeight - childHeight - offsetTop;

      if (childStyle.contains(TOP)) {
        double top = childRenderStyle.top.length + resolvedPadding.top;
        isFixed = offsetTop < top;
        if (isFixed) {
          offsetY += top - offsetTop;
          if (offsetY > maxOffsetY) {
            offsetY = maxOffsetY;
          }
        }
      } else if (childStyle.contains(BOTTOM)) {
        double bottom = childRenderStyle.bottom.length + resolvedPadding.bottom;
        isFixed = offsetBottom < bottom;
        if (isFixed) {
          offsetY += offsetBottom - bottom;
          if (offsetY < minOffsetY) {
            offsetY = minOffsetY;
          }
        }
      }

      if (isFixed) {
        boxParentData.offset = Offset(
          boxParentData.offset.dx,
          offsetY,
        );
      } else {
        boxParentData.offset = Offset(
          boxParentData.offset.dx,
          child.originalOffset.dy,
        );
      }
    } else if (axisDirection == AxisDirection.right) {
      double offsetLeft = child.originalScrollContainerOffset.dx - scrollOffset;
      double viewPortWidth = renderBoxModel?.size?.width;
      double offsetRight = viewPortWidth - childWidth - offsetLeft;

      if (childStyle.contains(LEFT)) {
        double left = childRenderStyle.left.length + resolvedPadding.left;
        isFixed = offsetLeft < left;
        if (isFixed) {
          offsetX += left - offsetLeft;
          if (offsetX > maxOffsetX) {
            offsetX = maxOffsetX;
          }
        }
      } else if (childStyle.contains(RIGHT)) {
        double right = childRenderStyle.right.length + resolvedPadding.right;
        isFixed = offsetRight < right;
        if (isFixed) {
          offsetX += offsetRight - right;
          if (offsetX < minOffsetX) {
            offsetX = minOffsetX;
          }
        }
      }

      if (isFixed) {
        boxParentData.offset = Offset(
          offsetX,
          boxParentData.offset.dy,
        );
      } else {
        boxParentData.offset = Offset(
          child.originalOffset.dx,
          boxParentData.offset.dy,
        );
      }
    }

    if (isFixed) {
      // Change sticky status to fixed
      child.stickyStatus = StickyPositionType.fixed;
      boxParentData.isOffsetSet = true;
      childRenderBoxModel.markNeedsPaint();
    } else {
      // Change sticky status to relative
      if (child.stickyStatus == StickyPositionType.fixed) {
        child.stickyStatus = StickyPositionType.relative;
        // Reset child offset to its original offset
        childRenderBoxModel.markNeedsPaint();
      }
    }
  }

  // Calculate sticky status according to scroll offset and scroll direction
  void layoutStickyChildren(double scrollOffset, AxisDirection axisDirection) {
    for (Element el in stickyChildren) {
      layoutStickyChild(el, scrollOffset, axisDirection);
    }
  }

  /// Convert renderBoxModel to non repaint boundary
  void convertToNonRepaintBoundary() {
    if (renderBoxModel != null && renderBoxModel.isRepaintBoundary) {
      toggleRepaintSelf(repaintSelf: false);
    }
  }

  /// Convert renderBoxModel to repaint boundary
  void convertToRepaintBoundary() {
    if (renderBoxModel != null && !renderBoxModel.isRepaintBoundary) {
      toggleRepaintSelf(repaintSelf: true);
    }
  }

  /// Toggle renderBoxModel between repaint boundary and non repaint boundary
  void toggleRepaintSelf({bool repaintSelf}) {
    RenderObject parent = renderBoxModel.parent;
    RenderObject previousSibling;
    // Remove old renderObject
    if (parent is ContainerRenderObjectMixin) {
      previousSibling = (renderBoxModel.parentData as ContainerParentDataMixin).previousSibling;
      parent.remove(renderBoxModel);
    }
    RenderBoxModel targetRenderBox = createRenderBoxModel(this, prevRenderBoxModel: renderBoxModel, repaintSelf: repaintSelf);
    // Append new renderObject
    if (parent is ContainerRenderObjectMixin) {
      renderBoxModel = targetRenderBox;
      this.parent.addChildRenderObject(this, after: previousSibling);
    } else if (parent is RenderObjectWithChildMixin) {
      parent.child = targetRenderBox;
    }

    renderBoxModel = targetRenderBox;
    // Update renderBoxModel reference in renderStyle
    renderBoxModel.renderStyle.renderBoxModel = targetRenderBox;
  }

  void _updatePosition(CSSPositionType prevPosition, CSSPositionType currentPosition) {
    if (renderBoxModel.parent is RenderLayoutBox) {
      renderBoxModel.renderStyle.position = currentPosition;
    }

    // Remove fixed children before convert to non repaint boundary renderObject
    if (currentPosition != CSSPositionType.fixed) {
      _removeFixedChild(renderBoxModel);
    }

    // Move element according to position when it's already attached to render tree.
    if (isRendererAttached) {
<<<<<<< HEAD
      RenderObject prev = previousSibling?.renderer;

      // Remove placeholder of positioned element.
      RenderPositionHolder renderPositionHolder = renderBoxModel.renderPositionHolder;
      if (renderPositionHolder != null) {
        ContainerRenderObjectMixin parent = renderPositionHolder.parent;
        if (parent != null) {
          parent.remove(renderPositionHolder);
          renderBoxModel.renderPositionHolder = null;
        }
      }
      // Remove renderBoxModel from original parent and append to its containing block
      RenderObject parentRenderBoxModel = renderBoxModel.parent;
      if (parentRenderBoxModel is ContainerRenderObjectMixin) {
        parentRenderBoxModel.remove(renderBoxModel);
      } else if (parentRenderBoxModel is RenderProxyBox) {
        parentRenderBoxModel.child = null;
      }
      parent.addChildRenderObject(this, after: prev);
=======
      RenderObject prev = (renderer.parentData as ContainerBoxParentData).previousSibling;
      // It needs to find the previous sibling of the previous sibling if the placeholder of
      // positioned element exists and follows renderObject at the same time, eg.
      // <div style="position: relative"><div style="postion: absolute" /></div>
      if (prev == renderBoxModel) {
        prev = (renderBoxModel.parentData as ContainerBoxParentData).previousSibling;
      }
      detach();
      attachTo(parent, after: prev);
>>>>>>> 2162003a
    }

    if (shouldConvertToRepaintBoundary) {
      convertToRepaintBoundary();
    } else {
      convertToNonRepaintBoundary();
    }

    // Add fixed children after convert to repaint boundary renderObject
    if (currentPosition == CSSPositionType.fixed) {
      _addFixedChild(renderBoxModel);
    }
  }

  Element getElementById(Element parentElement, int targetId) {
    Element result;
    List childNodes = parentElement.childNodes;

    for (int i = 0; i < childNodes.length; i++) {
      Element element = childNodes[i];
      if (element.targetId == targetId) {
        result = element;
        break;
      }
    }
    return result;
  }

  void addChild(RenderObject child) {
    if (_renderLayoutBox != null) {
      if (scrollingContentLayoutBox != null) {
        scrollingContentLayoutBox.add(child);
      } else {
        _renderLayoutBox.add(child);
      }
    } else if (_renderIntrinsic != null) {
      _renderIntrinsic.child = child;
    }
  }

  @override
  void dispose() {
    super.dispose();

    if (isRendererAttached) {
      detach();
    }

    // Call dispose method of renderBoxModel when GC auto dispose element
    if (renderBoxModel != null) {
      renderBoxModel.dispose();
    }

    if (parentElement != null) {
      parentNode.removeChild(this);
    }

    if (style != null) {
      style.dispose();
      style = null;
    }

    properties.clear();

    if (scrollingElement != null) {
      scrollingElement.dispose();
      scrollingElement = null;
    }

    // Remove native reference.
    _nativeMap.remove(nativeElementPtr.address);
  }

  // Used for force update layout.
  void flushLayout() {
    if (isRendererAttached) {
      renderer.owner.flushLayout();
    }
  }

  void addChildRenderObject(Element child, {RenderObject after}) {
    CSSPositionType positionType = child.renderBoxModel.renderStyle.position;
    switch (positionType) {
      case CSSPositionType.absolute:
      case CSSPositionType.fixed:
        _addPositionedChild(child, positionType);
        break;
      case CSSPositionType.sticky:
        _addStickyChild(child, after);
        break;
      case CSSPositionType.relative:
      case CSSPositionType.static:
        RenderLayoutBox parentRenderLayoutBox = scrollingContentLayoutBox != null ?
          scrollingContentLayoutBox : _renderLayoutBox;
        parentRenderLayoutBox.insert(child.renderBoxModel, after: after);
        break;
    }
  }

  // Attach renderObject of current node to parent
  @override
  void attachTo(Element parent, {RenderObject after}) {
    willAttachRenderer();
    style.applyTargetProperties();

    CSSDisplay parentDisplayValue = parent.renderBoxModel.renderStyle.display;
    // InlineFlex or Flex
    bool isParentFlexDisplayType = parentDisplayValue == CSSDisplay.flex || parentDisplayValue == CSSDisplay.inlineFlex;

    parent.addChildRenderObject(this, after: after);

    ensureChildAttached();

    /// Update flex siblings.
    if (isParentFlexDisplayType) {
      for (Element child in parent.children) {
        if (parent.renderBoxModel is RenderFlexLayout && child.renderBoxModel != null) {
          child.renderBoxModel.renderStyle.updateFlexItem();
          child.renderBoxModel.markNeedsLayout();
        }
      }
    }

    /// Recalculate gradient after node attached when gradient length cannot be obtained from style
    if (renderBoxModel.recalGradient) {
      String backgroundImage = style[BACKGROUND_IMAGE];
      renderBoxModel.renderStyle.updateBox(BACKGROUND_IMAGE, backgroundImage, backgroundImage);
      renderBoxModel.recalGradient = false;
    }

    /// Calculate font-size which is percentage when node attached
    /// where it can access the font-size of its parent element
    if (renderBoxModel.parseFontSize) {
      RenderStyle parentRenderStyle = parent.renderBoxModel.renderStyle;
      double parentFontSize = parentRenderStyle.fontSize ?? CSSText.DEFAULT_FONT_SIZE;
      double parsedFontSize = parentFontSize * CSSLength.parsePercentage(style[FONT_SIZE]);
      renderBoxModel.renderStyle.fontSize = parsedFontSize;
      for (Node node in childNodes) {
        if (node is TextNode) {
          node.updateTextStyle();
        }
      }
      renderBoxModel.parseFontSize = false;
    }

    /// Calculate line-height which is percentage when node attached
    /// where it can access the font-size of its own element
    if (renderBoxModel.parseLineHeight) {
      RenderStyle renderStyle = renderBoxModel.renderStyle;
      double fontSize = renderStyle.fontSize ?? CSSText.DEFAULT_FONT_SIZE;
      double parsedLineHeight = fontSize * CSSLength.parsePercentage(style[LINE_HEIGHT]);
      renderBoxModel.renderStyle.lineHeight = parsedLineHeight;
      for (Node node in childNodes) {
        if (node is TextNode) {
          node.updateTextStyle();
        }
      }
      renderBoxModel.parseLineHeight = false;
    }

    RenderStyle renderStyle = renderBoxModel.renderStyle;

    /// Set display and transformedDisplay when display is not set in style
    renderStyle.initDisplay(style, defaultDisplay);
    didAttachRenderer();
  }

  // Detach renderObject of current node from parent
  @override
  void detach() {
    if (renderBoxModel == null) return;

    willDetachRenderer();

    // Remove fixed children from root when dispose
    _removeFixedChild(renderBoxModel);

    RenderObject parent = renderBoxModel.parent;
    if (parent is ContainerRenderObjectMixin) {
      parent.remove(renderBoxModel);
    } else if (parent is RenderProxyBox) {
      parent.child = null;
    }

    for (Node child in childNodes) {
      child.detach();
    }

    didDetachRenderer();

    // Call dispose method of renderBoxModel when it is detached from tree
    renderBoxModel.dispose();
    renderBoxModel = null;
  }

  @override
  void ensureChildAttached() {
    if (isRendererAttached) {
      for (Node child in childNodes) {
        if (_renderLayoutBox != null && !child.isRendererAttached) {
          RenderObject after;
          if (scrollingContentLayoutBox != null) {
            after = scrollingContentLayoutBox.lastChild;
          } else {
            after = _renderLayoutBox.lastChild;
          }

          child.attachTo(this, after: after);

          child.ensureChildAttached();
        }
      }
    }
  }

  @override
  @mustCallSuper
  Node appendChild(Node child) {
    super.appendChild(child);

    _debugCheckNestedInline(child);
    if (isRendererAttached) {
      // Only append child renderer when which is not attached.
      if (!child.isRendererAttached) {
        if (scrollingContentLayoutBox != null) {
          child.attachTo(this, after: scrollingContentLayoutBox.lastChild);
        } else {
          child.attachTo(this, after: _renderLayoutBox.lastChild);
        }
      }
    }

    return child;
  }

  @override
  @mustCallSuper
  Node removeChild(Node child) {
    // Not remove node type which is not present in RenderObject tree such as Comment
    // Only append node types which is visible in RenderObject tree
    // Only remove childNode when it has parent
    if (child.isRendererAttached) {
      child.detach();
    }

    super.removeChild(child);
    return child;
  }

  void _debugCheckNestedInline(Node child) {
    // @NOTE: Make sure inline-box only have inline children, or print warning.
    if ((child is Element) && !child.isInlineBox && isInlineContent) {
      print('[WARN]: Can not nest non-inline element into non-inline parent element.');
    }
  }

  @override
  @mustCallSuper
  Node insertBefore(Node child, Node referenceNode) {
    _debugCheckNestedInline(child);

    int referenceIndex = childNodes.indexOf(referenceNode);
    // Node.insertBefore will change element tree structure,
    // so get the referenceIndex before calling it.
    Node node = super.insertBefore(child, referenceNode);
    if (isRendererAttached) {
      // Only append child renderer when which is not attached.
      if (!child.isRendererAttached) {
        RenderObject afterRenderObject;
        // `referenceNode` should not be null, or `referenceIndex` can only be -1.
        if (referenceIndex != -1 && referenceNode.isRendererAttached) {
          afterRenderObject = (referenceNode.renderer.parentData as ContainerBoxParentData).previousSibling;
        }
        child.attachTo(this, after: afterRenderObject);
      }
    }

    return node;
  }

  // Add placeholder to positioned element for calculate original
  // coordinate before moved away
  void addPositionPlaceholder() {
    if (renderPositionedPlaceholder == null || !renderPositionedPlaceholder.attached) {
      addChild(renderPositionedPlaceholder);
    }
  }

  void _addPositionedChild(Element child, CSSPositionType position) {
    Element containingBlockElement;
    switch (position) {
      case CSSPositionType.absolute:
        containingBlockElement = _findContainingBlock(child);
        break;
      case CSSPositionType.fixed:
        containingBlockElement = elementManager.getRootElement();
        break;
      default:
        return;
    }

    RenderLayoutBox parentRenderLayoutBox = containingBlockElement.scrollingContentLayoutBox != null ?
      containingBlockElement.scrollingContentLayoutBox : containingBlockElement._renderLayoutBox;

    Size preferredSize = Size.zero;
    CSSDisplay childDisplay = child.renderBoxModel.renderStyle.display;
    RenderStyle childRenderStyle = child.renderBoxModel.renderStyle;
    if (childDisplay != CSSDisplay.inline || (position != CSSPositionType.static)) {
      preferredSize = Size(
        childRenderStyle.width ?? 0,
        childRenderStyle.height ?? 0,
      );
    }

    RenderPositionHolder childPositionHolder = RenderPositionHolder(preferredSize: preferredSize);

    RenderBoxModel childRenderBoxModel = child.renderBoxModel;

    childRenderBoxModel.renderPositionHolder = childPositionHolder;
    _setPositionedChildParentData(parentRenderLayoutBox, child);
    childPositionHolder.realDisplayedBox = childRenderBoxModel;

    parentRenderLayoutBox.add(childRenderBoxModel);

    /// Placeholder of flexbox needs to inherit size from its real display box,
    /// so it needs to layout after real box layout
    child.parent.addChild(childPositionHolder);
  }

  void _addStickyChild(Element child, RenderObject after) {
    RenderBoxModel childRenderBoxModel = child.renderBoxModel;
    RenderLayoutBox parentRenderLayoutBox = scrollingContentLayoutBox != null ?
      scrollingContentLayoutBox : renderBoxModel;
    parentRenderLayoutBox.insert(childRenderBoxModel, after: after);

    // Set sticky element offset
    Element scrollContainer = _findScrollContainer(child);
    // Flush layout first to calculate sticky offset
    if (!childRenderBoxModel.hasSize) {
      childRenderBoxModel.owner.flushLayout();
    }
    // Set sticky child offset manually
    scrollContainer.layoutStickyChild(child, 0, AxisDirection.down);
    scrollContainer.layoutStickyChild(child, 0, AxisDirection.right);

  }

  /// Cache fixed renderObject to root element
  void _addFixedChild(RenderBoxModel childRenderBoxModel) {
    Element rootEl = elementManager.getRootElement();
    RenderLayoutBox rootRenderLayoutBox = rootEl.scrollingContentLayoutBox;
    List<RenderBoxModel> fixedChildren = rootRenderLayoutBox.fixedChildren;
    if (fixedChildren.indexOf(childRenderBoxModel) == -1) {
      fixedChildren.add(childRenderBoxModel);
    }
  }

  /// Remove non fixed renderObject to root element
  void _removeFixedChild(RenderBoxModel childRenderBoxModel) {
    Element rootEl = elementManager.getRootElement();
    RenderLayoutBox rootRenderLayoutBox = rootEl.scrollingContentLayoutBox;
    List<RenderBoxModel> fixedChildren = rootRenderLayoutBox.fixedChildren;
    if (fixedChildren.indexOf(childRenderBoxModel) != -1) {
      fixedChildren.remove(childRenderBoxModel);
    }
  }

  // Inline box including inline/inline-block/inline-flex/...
  bool get isInlineBox {
    String displayValue = style[DISPLAY];
    return displayValue.startsWith(INLINE);
  }

  // Inline content means children should be inline elements.
  bool get isInlineContent {
    String displayValue = style[DISPLAY];
    return displayValue == INLINE;
  }

  void _onStyleChanged(String property, String original, String present) {
    switch (property) {
      case DISPLAY:
        _styleDisplayChangedListener(property, original, present);
        break;

      case VERTICAL_ALIGN:
        _styleVerticalAlignChangedListener(property, original, present);
        break;

      case POSITION:
        _stylePositionChangedListener(property, original, present);
        break;

      case Z_INDEX:
        _styleZIndexChangedListener(property, original, present);
        break;

      case TOP:
      case LEFT:
      case BOTTOM:
      case RIGHT:
        _styleOffsetChangedListener(property, original, present);
        break;

      case FLEX_DIRECTION:
      case FLEX_WRAP:
      case ALIGN_SELF:
      case ALIGN_CONTENT:
      case ALIGN_ITEMS:
      case JUSTIFY_CONTENT:
        _styleFlexChangedListener(property, original, present);
        break;

      case FLEX_GROW:
      case FLEX_SHRINK:
      case FLEX_BASIS:
        _styleFlexItemChangedListener(property, original, present);
        break;

      case SLIVER_DIRECTION:
        _styleSliverDirectionChangedListener(property, original, present);
        break;

      case TEXT_ALIGN:
        _styleTextAlignChangedListener(property, original, present);
        break;

      case PADDING_TOP:
      case PADDING_RIGHT:
      case PADDING_BOTTOM:
      case PADDING_LEFT:
        _stylePaddingChangedListener(property, original, present);
        break;

      case WIDTH:
      case MIN_WIDTH:
      case MAX_WIDTH:
      case HEIGHT:
      case MIN_HEIGHT:
      case MAX_HEIGHT:
        _styleSizeChangedListener(property, original, present);
        break;

      case OVERFLOW_X:
      case OVERFLOW_Y:
        _styleOverflowChangedListener(property, original, present);
        break;

      case BACKGROUND_COLOR:
      case BACKGROUND_ATTACHMENT:
      case BACKGROUND_IMAGE:
      case BACKGROUND_REPEAT:
      case BACKGROUND_POSITION:
      case BACKGROUND_SIZE:
      case BACKGROUND_CLIP:
      case BACKGROUND_ORIGIN:
      case BORDER_LEFT_WIDTH:
      case BORDER_TOP_WIDTH:
      case BORDER_RIGHT_WIDTH:
      case BORDER_BOTTOM_WIDTH:
      case BORDER_LEFT_STYLE:
      case BORDER_TOP_STYLE:
      case BORDER_RIGHT_STYLE:
      case BORDER_BOTTOM_STYLE:
      case BORDER_LEFT_COLOR:
      case BORDER_TOP_COLOR:
      case BORDER_RIGHT_COLOR:
      case BORDER_BOTTOM_COLOR:
      case BOX_SHADOW:
        _styleBoxChangedListener(property, original, present);
        break;

      case BORDER_TOP_LEFT_RADIUS:
      case BORDER_TOP_RIGHT_RADIUS:
      case BORDER_BOTTOM_LEFT_RADIUS:
      case BORDER_BOTTOM_RIGHT_RADIUS:
        _styleBorderRadiusChangedListener(property, original, present);
        break;

      case MARGIN_LEFT:
      case MARGIN_TOP:
      case MARGIN_RIGHT:
      case MARGIN_BOTTOM:
        _styleMarginChangedListener(property, original, present);
        break;

      case OPACITY:
        _styleOpacityChangedListener(property, original, present);
        break;
      case VISIBILITY:
        _styleVisibilityChangedListener(property, original, present);
        break;
      case CONTENT_VISIBILITY:
        _styleContentVisibilityChangedListener(property, original, present);
        break;
      case TRANSFORM:
        _styleTransformChangedListener(property, original, present);
        break;
      case TRANSFORM_ORIGIN:
        _styleTransformOriginChangedListener(property, original, present);
        break;
      case TRANSITION_DELAY:
      case TRANSITION_DURATION:
      case TRANSITION_TIMING_FUNCTION:
      case TRANSITION_PROPERTY:
        _styleTransitionChangedListener(property, original, present);
        break;

      case FILTER:
        _styleFilterChangedListener(property, original, present);
        break;
    }

    // Text Style
    switch (property) {
      case COLOR:
      case LINE_CLAMP:
        _updateTextChildNodesStyle(property);
        // Color change should trigger currentColor update
        _styleBoxChangedListener(property, original, present);
        break;
      case OVERFLOW_X:
      case OVERFLOW_Y:
      case TEXT_SHADOW:
      case TEXT_DECORATION_LINE:
      case TEXT_DECORATION_STYLE:
      case FONT_WEIGHT:
      case FONT_STYLE:
      case FONT_SIZE:
      case LINE_HEIGHT:
      case LETTER_SPACING:
      case WORD_SPACING:
        _updateTextChildNodesStyle(property);
        break;

      case WHITE_SPACE:
        _updateTextChildNodesStyle(property);

        // white-space affects whether lines in flow layout may wrap at unforced soft wrap opportunities
        // https://www.w3.org/TR/css-text-3/#line-breaking
        // so FlowLayout needs to relayout when its value changes
        if (renderBoxModel is RenderFlowLayout) {
          renderBoxModel.markNeedsLayout();
        }
        break;
    }
  }

  void _styleDisplayChangedListener(String property, String original, String present) {
    renderBoxModel.renderStyle.updateDisplay(present, this);
  }

  void _styleVerticalAlignChangedListener(String property, String original, String present) {
    renderBoxModel.renderStyle.updateVerticalAlign(present);
  }

  void _stylePositionChangedListener(String property, String original, String present) {
    /// Update position.
    CSSPositionType prevPosition = CSSPositionMixin.parsePositionType(original);
    CSSPositionType currentPosition = CSSPositionMixin.parsePositionType(present);

    renderBoxModel.renderStyle.updatePosition(property, present);
    // Position changed.
    if (prevPosition != currentPosition) {
      _updatePosition(prevPosition, currentPosition);
    }
  }

  void _styleZIndexChangedListener(String property, String original, String present) {
    renderBoxModel.renderStyle.updateZIndex(property, present);
  }

  void _styleOffsetChangedListener(String property, String original, String present) {
    /// Percentage size should be resolved in layout stage cause it needs to know its containing block's size
    if (CSSLength.isPercentage(present)) return;

    double presentValue = CSSLength.toDisplayPortValue(present, viewportSize);
    if (presentValue == null) return;
    renderBoxModel.renderStyle.updateOffset(property, presentValue);
  }

  void _styleTextAlignChangedListener(String property, String original, String present) {
    renderBoxModel.renderStyle.updateFlow();
  }

  void _styleFilterChangedListener(String property, String original, String present) {
    updateFilterEffects(renderBoxModel, present);
  }

  void _styleTransitionChangedListener(String property, String original, String present) {
    if (present != null) updateTransition(style);
  }

  void _styleOverflowChangedListener(String property, String original, String present) {
    updateRenderOverflow(this, _scrollListener);
  }

  void _stylePaddingChangedListener(String property, String original, String present) {
    /// Percentage size should be resolved in layout stage cause it needs to know its containing block's size
    if (CSSLength.isPercentage(present)) return;

    double presentValue = CSSLength.toDisplayPortValue(present, viewportSize) ?? 0;
    renderBoxModel.renderStyle.updatePadding(property, presentValue);
  }

  void _styleSizeChangedListener(String property, String original, String present) {
    /// Percentage size should be resolved in layout stage cause it needs to know its containing block's size
    if (CSSLength.isPercentage(present)) return;

    double presentValue = CSSLength.toDisplayPortValue(present, viewportSize);
    renderBoxModel.renderStyle.updateSizing(property, presentValue);
  }

  void _styleMarginChangedListener(String property, String original, String present) {
    /// Percentage size should be resolved in layout stage cause it needs to know its containing block's size
    if (CSSLength.isPercentage(present)) return;

    double presentValue = CSSLength.toDisplayPortValue(present, viewportSize) ?? 0;
    RenderStyle renderStyle = renderBoxModel.renderStyle;
    renderStyle.updateMargin(property, presentValue);
    // Margin change in flex layout may affect transformed display
    // https://www.w3.org/TR/css-display-3/#transformations
    renderStyle.transformedDisplay = renderStyle.getTransformedDisplay();
  }

  void _styleFlexChangedListener(String property, String original, String present) {
    RenderStyle renderStyle = renderBoxModel.renderStyle;
    renderStyle.updateFlexbox();
    // Flex properties change may affect transformed display
    // https://www.w3.org/TR/css-display-3/#transformations
    renderStyle.transformedDisplay = renderStyle.getTransformedDisplay();
  }

  void _styleFlexItemChangedListener(String property, String original, String present) {
    CSSDisplay display = renderBoxModel.renderStyle.display;
    if (display == CSSDisplay.flex || display == CSSDisplay.inlineFlex) {
      for (Element child in children) {
        if (renderBoxModel is RenderFlexLayout && child.renderBoxModel != null) {
          child.renderBoxModel.renderStyle.updateFlexItem();
          child.renderBoxModel.markNeedsLayout();
        }
      }
    }
  }

  void _styleSliverDirectionChangedListener(String property, String original, String present) {
    CSSDisplay display = renderBoxModel.renderStyle.display;
    if (display == CSSDisplay.sliver) {
      assert(renderBoxModel is RenderRecyclerLayout);
      renderBoxModel.renderStyle.updateSliver(present);
    }
  }

  void _styleBoxChangedListener(String property, String original, String present) {
    renderBoxModel.renderStyle.updateBox(property, original, present);
  }

  void _styleBorderRadiusChangedListener(String property, String original, String present) {
    /// Percentage size should be resolved in layout stage cause it needs to know its own element's size
    if (RenderStyle.isBorderRadiusPercentage(present)) return;

    renderBoxModel.renderStyle.updateBorderRadius(property, present);
  }

  void _styleOpacityChangedListener(String property, String original, String present) {
    renderBoxModel.renderStyle.updateOpacity(present);
  }

  void _styleVisibilityChangedListener(String property, String original, String present) {
    // Update visibility
    updateRenderVisibility(CSSVisibilityMixin.getVisibility(present));
  }

  void _styleContentVisibilityChangedListener(String property, String original, String present) {
    // Update content visibility.
    renderBoxModel.renderStyle.updateRenderContentVisibility(present);
  }

  void _styleTransformChangedListener(String property, String original, String present) {
    /// Percentage transform translate should be resolved in layout stage cause it needs to know its own element's size
    if (RenderStyle.isTransformTranslatePercentage(present)) return;

    Matrix4 matrix4 = CSSTransform.parseTransform(present, viewportSize);
    // @FIXME support `none` value
    renderBoxModel.renderStyle.updateTransform(matrix4);
  }

  void _styleTransformOriginChangedListener(String property, String original, String present) {
    // Update transform.
    renderBoxModel.renderStyle.updateTransformOrigin(present);
  }

  // Update textNode style when container style changed
  void _updateTextChildNodesStyle(String property) {
    /// Percentage font-size should be resolved when node attached
    /// cause it needs to know its parents style
    if (property == FONT_SIZE && CSSLength.isPercentage(style[FONT_SIZE])) {
      renderBoxModel.parseFontSize = true;
      return;
    }

    /// Percentage line-height should be resolved when node attached
    /// cause it needs to know other style in its own element
    if (property == LINE_HEIGHT && CSSLength.isPercentage(style[LINE_HEIGHT])) {
      renderBoxModel.parseLineHeight = true;
      return;
    }

    renderBoxModel.renderStyle.updateTextStyle();
    for (Node node in childNodes) {
      if (node is TextNode) {
        node.updateTextStyle();
      }
    }
  }

  // Universal style property change callback.
  @mustCallSuper
  void setStyle(String key, dynamic value) {
    // @HACK: delay transition property at next frame to make sure transition trigger after all style had been set.
    // https://github.com/WebKit/webkit/blob/master/Source/WebCore/style/StyleTreeResolver.cpp#L220
    // This it not a good solution between webkit implementation which write all new style property into an RenderStyle object
    // then trigger the animation phase.
    if (key == TRANSITION) {
      SchedulerBinding.instance.addPostFrameCallback((timestamp) {
        style.setProperty(key, value, viewportSize);
      });
      return;
    } else {
      // @NOTE: See [CSSStyleDeclaration.setProperty], value change will trigger
      // [StyleChangeListener] to be invoked in sync.
      style.setProperty(key, value, viewportSize);
    }
  }

  @mustCallSuper
  void setProperty(String key, dynamic value) {
    // Each key change will emit to `setStyle`
    if (key == STYLE) {
      assert(value is Map<String, dynamic>);
      // @TODO: Consider `{ color: red }` to `{}`, need to remove invisible keys.
      (value as Map<String, dynamic>).forEach(setStyle);
    } else {
      properties[key] = value;
    }
  }

  @mustCallSuper
  dynamic getProperty(String key) {
    switch (key) {
      default:
        return properties[key];
    }
  }

  @mustCallSuper
  void removeProperty(String key) {
    properties.remove(key);

    if (key == STYLE) {
      setProperty(STYLE, null);
    }
  }

  BoundingClientRect get boundingClientRect {
    BoundingClientRect boundingClientRect = BoundingClientRect(
        0,
        0,
        0,
        0,
        0,
        0,
        0,
        0);
    RenderBox sizedBox = renderBoxModel;
    if (isRendererAttached) {
      // need to flush layout to get correct size
      elementManager
          .getRootRenderObject()
          .owner
          .flushLayout();

      // Force flush layout.
      if (!sizedBox.hasSize) {
        sizedBox.markNeedsLayout();
        sizedBox.owner.flushLayout();
      }

      Offset offset = getOffset(sizedBox);
      Size size = sizedBox.size;
      boundingClientRect = BoundingClientRect(
          offset.dx,
          offset.dy,
          size.width,
          size.height,
          offset.dy,
          offset.dx + size.width,
          offset.dy + size.height,
          offset.dx);
    }

    return boundingClientRect;
  }

  double getOffsetX() {
    double offset = 0;
    if (renderBoxModel.attached) {
      Offset relative = getOffset(renderBoxModel);
      offset += relative.dx;
    }
    return offset;
  }

  double getOffsetY() {
    double offset = 0;
    if (renderBoxModel.attached) {
      Offset relative = getOffset(renderBoxModel);
      offset += relative.dy;
    }
    return offset;
  }

  Offset getOffset(RenderBox renderBox) {
    // need to flush layout to get correct size
    elementManager
        .getRootRenderObject()
        .owner
        .flushLayout();

    Element element = _findContainingBlock(this);
    if (element == null) {
      element = elementManager.getRootElement();
    }
    return renderBox.localToGlobal(Offset.zero, ancestor: element.renderBoxModel);
  }

  @override
  void addEvent(String eventType) {
    super.addEvent(eventType);

    if (eventHandlers.containsKey(eventType)) return; // Only listen once.

    // Only add listener once for all intersection related event
    bool isIntersectionObserverEvent = _isIntersectionObserverEvent(eventType);
    bool hasIntersectionObserverEvent = isIntersectionObserverEvent && _hasIntersectionObserverEvent(eventHandlers);

    addEventListener(eventType, _eventResponder);

    if (renderBoxModel != null) {
      // Bind pointer responder.
      addEventResponder(renderBoxModel);

      if (isIntersectionObserverEvent && !hasIntersectionObserverEvent) {
        renderBoxModel.addIntersectionChangeListener(handleIntersectionChange);
      }
    }
  }

  void removeEvent(String eventType) {
    if (!eventHandlers.containsKey(eventType)) return; // Only listen once.
    removeEventListener(eventType, _eventResponder);

    if (renderBoxModel != null) {
      // Remove pointer responder.
      removeEventResponder(renderBoxModel);

      // Remove listener when no intersection related event
      if (_isIntersectionObserverEvent(eventType) && !_hasIntersectionObserverEvent(eventHandlers)) {
        renderBoxModel.removeIntersectionChangeListener(handleIntersectionChange);
      }
    }
  }

  void _eventResponder(Event event) {
    emitUIEvent(elementManager.controller.view.contextId, nativeElementPtr.ref.nativeNode.ref.nativeEventTarget, event);
  }

  void handleMethodClick() {
    Event clickEvent = Event(EVENT_CLICK, EventInit(bubbles: true, cancelable: true));

    if (isRendererAttached) {
      final RenderBox box = renderBoxModel;
      // HitTest will test rootView's every child (including
      // child's child), so must flush rootView every times,
      // or child may miss size.
      elementManager
          .getRootRenderObject()
          .owner
          .flushLayout();

      // Position the center of element.
      Offset position = box.localToGlobal(box.size.center(Offset.zero), ancestor: elementManager.getRootRenderObject());
      final BoxHitTestResult boxHitTestResult = BoxHitTestResult();
      GestureBinding.instance.hitTest(boxHitTestResult, position);
    }

    // If element not in tree, click is fired and only response to itself.
    handleClick(clickEvent);
  }

  Future<Uint8List> toBlob({double devicePixelRatio}) {
    if (devicePixelRatio == null) {
      devicePixelRatio = window.devicePixelRatio;
    }

    Completer<Uint8List> completer = Completer();

    RenderObject parent = renderBoxModel.parent;
    if (!renderBoxModel.isRepaintBoundary) {
      RenderBoxModel renderReplacedBoxModel;
      if (renderBoxModel is RenderLayoutBox) {
        renderReplacedBoxModel = createRenderLayout(this, prevRenderLayoutBox: renderBoxModel, repaintSelf: true);
      } else {
        renderReplacedBoxModel = createRenderIntrinsic(this, prevRenderIntrinsic: renderBoxModel, repaintSelf: true);
      }

      if (parent is RenderObjectWithChildMixin<RenderBox>) {
        parent.child = null;
        parent.child = renderReplacedBoxModel;
      } else if (parent is ContainerRenderObjectMixin) {
        ContainerBoxParentData parentData = renderBoxModel.parentData;
        RenderObject previousSibling = parentData.previousSibling;
        parent.remove(renderBoxModel);
        renderBoxModel = renderReplacedBoxModel;
        this.parent.addChildRenderObject(this, after: previousSibling);
      }
      renderBoxModel = renderReplacedBoxModel;
      // Update renderBoxModel reference in renderStyle
      renderBoxModel.renderStyle.renderBoxModel = renderBoxModel;
    }

    renderBoxModel.owner.flushLayout();

    SchedulerBinding.instance.addPostFrameCallback((_) async {
      Uint8List captured;
      if (renderBoxModel.hasSize && renderBoxModel.size == Size.zero) {
        // Return a blob with zero length.
        captured = Uint8List(0);
      } else {
        Image image = await renderBoxModel.toImage(pixelRatio: devicePixelRatio);
        ByteData byteData = await image.toByteData(format: ImageByteFormat.png);
        captured = byteData.buffer.asUint8List();
      }

      completer.complete(captured);
    });
    SchedulerBinding.instance.scheduleFrame();

    return completer.future;
  }

  void debugHighlight() {
    if (isRendererAttached) {
      renderBoxModel?.debugShouldPaintOverlay = true;
    }
  }

  void debugHideHighlight() {
    if (isRendererAttached) {
      renderBoxModel?.debugShouldPaintOverlay = false;
    }
  }

  RenderBoxModel createRenderBoxModel(Element element, {RenderBoxModel prevRenderBoxModel, bool repaintSelf = false}) {
    RenderBoxModel renderBoxModel = prevRenderBoxModel ?? element.renderBoxModel;

    if (renderBoxModel is RenderIntrinsic) {
      return createRenderIntrinsic(element, prevRenderIntrinsic: prevRenderBoxModel, repaintSelf: repaintSelf);
    } else {
      return createRenderLayout(element, prevRenderLayoutBox: prevRenderBoxModel, repaintSelf: repaintSelf);
    }
  }

  RenderLayoutBox createRenderLayout(Element element, {CSSStyleDeclaration style, RenderLayoutBox prevRenderLayoutBox, bool repaintSelf = false}) {
    style = style ?? element.style;
    CSSDisplay display = CSSDisplayMixin.getDisplay(
      CSSStyleDeclaration.isNullOrEmptyValue(style[DISPLAY]) ? element.defaultDisplay : style[DISPLAY]
    );
    RenderStyle renderStyle = RenderStyle(style: style);

    if (display == CSSDisplay.flex || display == CSSDisplay.inlineFlex) {
      RenderFlexLayout flexLayout;

      if (prevRenderLayoutBox == null) {
        if (repaintSelf) {
          flexLayout = RenderSelfRepaintFlexLayout(
            renderStyle: renderStyle, targetId: element.targetId, elementManager: element.elementManager);
        } else {
          flexLayout = RenderFlexLayout(
            renderStyle: renderStyle, targetId: element.targetId, elementManager: element.elementManager);
        }
      } else if (prevRenderLayoutBox is RenderFlowLayout) {
        if (prevRenderLayoutBox is RenderSelfRepaintFlowLayout) {
          if (repaintSelf) {
            // RenderSelfRepaintFlowLayout --> RenderSelfRepaintFlexLayout
            flexLayout = prevRenderLayoutBox.toFlexLayout();
          } else {
            // RenderSelfRepaintFlowLayout --> RenderFlexLayout
            flexLayout = prevRenderLayoutBox.toParentRepaintFlexLayout();
          }
        } else {
          if (repaintSelf) {
            // RenderFlowLayout --> RenderSelfRepaintFlexLayout
            flexLayout = prevRenderLayoutBox.toSelfRepaintFlexLayout();
          } else {
            // RenderFlowLayout --> RenderFlexLayout
            flexLayout = prevRenderLayoutBox.toFlexLayout();
          }
        }
      } else if (prevRenderLayoutBox is RenderFlexLayout) {
        if (prevRenderLayoutBox is RenderSelfRepaintFlexLayout) {
          if (repaintSelf) {
            // RenderSelfRepaintFlexLayout --> RenderSelfRepaintFlexLayout
            flexLayout = prevRenderLayoutBox;
            return flexLayout;
          } else {
            // RenderSelfRepaintFlexLayout --> RenderFlexLayout
            flexLayout = prevRenderLayoutBox.toParentRepaint();
          }
        } else {
          if (repaintSelf) {
            // RenderFlexLayout --> RenderSelfRepaintFlexLayout
            flexLayout = prevRenderLayoutBox.toSelfRepaint();
          } else {
            // RenderFlexLayout --> RenderFlexLayout
            flexLayout = prevRenderLayoutBox;
            return flexLayout;
          }
        }
      } else if (prevRenderLayoutBox is RenderRecyclerLayout) {
        flexLayout = prevRenderLayoutBox.toFlexLayout();
      }

      flexLayout.renderStyle.updateFlexbox();

      /// Set display and transformedDisplay when display is not set in style
      flexLayout.renderStyle.initDisplay(element.style, element.defaultDisplay);
      return flexLayout;
    } else if (display == CSSDisplay.block ||
      display == CSSDisplay.none ||
      display == CSSDisplay.inline ||
      display == CSSDisplay.inlineBlock) {
      RenderFlowLayout flowLayout;

      if (prevRenderLayoutBox == null) {
        if (repaintSelf) {
          flowLayout = RenderSelfRepaintFlowLayout(
            renderStyle: renderStyle, targetId: element.targetId, elementManager: element.elementManager);
        } else {
          flowLayout = RenderFlowLayout(
            renderStyle: renderStyle, targetId: element.targetId, elementManager: element.elementManager);
        }
      } else if (prevRenderLayoutBox is RenderFlowLayout) {
        if (prevRenderLayoutBox is RenderSelfRepaintFlowLayout) {
          if (repaintSelf) {
            // RenderSelfRepaintFlowLayout --> RenderSelfRepaintFlowLayout
            flowLayout = prevRenderLayoutBox;
            return flowLayout;
          } else {
            // RenderSelfRepaintFlowLayout --> RenderFlowLayout
            flowLayout = prevRenderLayoutBox.toParentRepaint();
          }
        } else {
          if (repaintSelf) {
            // RenderFlowLayout --> RenderSelfRepaintFlowLayout
            flowLayout = prevRenderLayoutBox.toSelfRepaint();
          } else {
            // RenderFlowLayout --> RenderFlowLayout
            flowLayout = prevRenderLayoutBox;
            return flowLayout;
          }
        }
      } else if (prevRenderLayoutBox is RenderFlexLayout) {
        if (prevRenderLayoutBox is RenderSelfRepaintFlexLayout) {
          if (repaintSelf) {
            // RenderSelfRepaintFlexLayout --> RenderSelfRepaintFlowLayout
            flowLayout = prevRenderLayoutBox.toFlowLayout();
          } else {
            // RenderSelfRepaintFlexLayout --> RenderFlowLayout
            flowLayout = prevRenderLayoutBox.toParentRepaintFlowLayout();
          }
        } else {
          if (repaintSelf) {
            // RenderFlexLayout --> RenderSelfRepaintFlowLayout
            flowLayout = prevRenderLayoutBox.toSelfRepaintFlowLayout();
          } else {
            // RenderFlexLayout --> RenderFlowLayout
            flowLayout = prevRenderLayoutBox.toFlowLayout();
          }
        }
      } else if (prevRenderLayoutBox is RenderRecyclerLayout) {
        // RenderRecyclerLayout --> RenderFlowLayout
        flowLayout = prevRenderLayoutBox.toFlowLayout();
      }

      flowLayout.renderStyle.updateFlow();
      /// Set display and transformedDisplay when display is not set in style
      flowLayout.renderStyle.initDisplay(element.style, element.defaultDisplay);
      return flowLayout;
    } else if (display == CSSDisplay.sliver) {
      RenderRecyclerLayout renderRecyclerLayout;

      if (prevRenderLayoutBox == null) {
        renderRecyclerLayout = RenderRecyclerLayout(
            renderStyle: renderStyle, targetId: element.targetId, elementManager: element.elementManager);
      } else if (prevRenderLayoutBox is RenderFlowLayout) {
        renderRecyclerLayout = prevRenderLayoutBox.toRenderRecyclerLayout();
      } else if (prevRenderLayoutBox is RenderFlexLayout) {
        renderRecyclerLayout = prevRenderLayoutBox.toRenderRecyclerLayout();
      } else if (prevRenderLayoutBox is RenderRecyclerLayout) {
        renderRecyclerLayout = prevRenderLayoutBox;
      }

      /// Set display and transformedDisplay when display is not set in style
      renderRecyclerLayout.renderStyle.initDisplay(element.style, element.defaultDisplay);
      return renderRecyclerLayout;
    } else {
      throw FlutterError('Not supported display type $display');
    }
  }

  RenderIntrinsic createRenderIntrinsic(Element element,
    {RenderIntrinsic prevRenderIntrinsic, bool repaintSelf = false}) {
    RenderIntrinsic intrinsic;
    RenderStyle renderStyle = RenderStyle(style: style);

    if (prevRenderIntrinsic == null) {
      if (repaintSelf) {
        intrinsic = RenderSelfRepaintIntrinsic(
          element.targetId, renderStyle, element.elementManager);
      } else {
        intrinsic = RenderIntrinsic(
          element.targetId, renderStyle, element.elementManager);
      }
    } else {
      if (prevRenderIntrinsic is RenderSelfRepaintIntrinsic) {
        if (repaintSelf) {
          // RenderSelfRepaintIntrinsic --> RenderSelfRepaintIntrinsic
          intrinsic = prevRenderIntrinsic;
        } else {
          // RenderSelfRepaintIntrinsic --> RenderIntrinsic
          intrinsic = prevRenderIntrinsic.toParentRepaint();
        }
      } else {
        if (repaintSelf) {
          // RenderIntrinsic --> RenderSelfRepaintIntrinsic
          intrinsic = prevRenderIntrinsic.toSelfRepaint();
        } else {
          // RenderIntrinsic --> RenderIntrinsic
          intrinsic = prevRenderIntrinsic;
        }
      }
    }
    return intrinsic;
  }
}


Element _findContainingBlock(Element element) {
  Element _el = element?.parent;
  Element rootEl = element.elementManager.getRootElement();

  while (_el != null) {
    bool isElementNonStatic = _el.style[POSITION] != STATIC && _el.style[POSITION].isNotEmpty;
    bool hasTransform = _el.style[TRANSFORM].isNotEmpty;
    // https://www.w3.org/TR/CSS2/visudet.html#containing-block-details
    if (_el == rootEl || isElementNonStatic || hasTransform) {
      break;
    }
    _el = _el.parent;
  }
  return _el;
}

Element _findScrollContainer(Element element) {
  Element _el = element?.parent;
  Element rootEl = element.elementManager.getRootElement();

  while (_el != null) {
    List<CSSOverflowType> overflow = getOverflowTypes(_el.style);
    CSSOverflowType overflowX = overflow[0];
    CSSOverflowType overflowY = overflow[1];

    if (overflowX != CSSOverflowType.visible || overflowY != CSSOverflowType.visible || _el == rootEl) {
      break;
    }
    _el = _el.parent;
  }
  return _el;
}

bool _isIntersectionObserverEvent(String eventType) {
  return eventType == EVENT_APPEAR || eventType == EVENT_DISAPPEAR || eventType == EVENT_INTERSECTION_CHANGE;
}

bool _hasIntersectionObserverEvent(Map eventHandlers) {
  return eventHandlers.containsKey('appear') ||
      eventHandlers.containsKey('disappear') ||
      eventHandlers.containsKey('intersectionchange');
}

class BoundingClientRect {
  final double x;
  final double y;
  final double width;
  final double height;
  final double top;
  final double right;
  final double bottom;
  final double left;

  BoundingClientRect(this.x, this.y, this.width, this.height, this.top, this.right, this.bottom, this.left);

  Pointer<NativeBoundingClientRect> toNative() {
    Pointer<NativeBoundingClientRect> nativeBoundingClientRect = allocate<NativeBoundingClientRect>();
    nativeBoundingClientRect.ref.width = width;
    nativeBoundingClientRect.ref.height = height;
    nativeBoundingClientRect.ref.x = x;
    nativeBoundingClientRect.ref.y = y;
    nativeBoundingClientRect.ref.top = top;
    nativeBoundingClientRect.ref.right = right;
    nativeBoundingClientRect.ref.left = left;
    nativeBoundingClientRect.ref.bottom = bottom;
    return nativeBoundingClientRect;
  }

  Map<String, dynamic> toJSON() {
    return {
      'x': x,
      'y': y,
      'width': width,
      'height': height,
      'left': left,
      'top': top,
      'right': right,
      'bottom': bottom
    };
  }
}

void _setPositionedChildParentData(RenderLayoutBox parentRenderLayoutBox, Element child) {
  RenderLayoutParentData parentData = RenderLayoutParentData();
  RenderBoxModel childRenderBoxModel = child.renderBoxModel;
  childRenderBoxModel.parentData = CSSPositionedLayout.getPositionParentData(childRenderBoxModel, parentData);
}<|MERGE_RESOLUTION|>--- conflicted
+++ resolved
@@ -463,8 +463,13 @@
 
     // Move element according to position when it's already attached to render tree.
     if (isRendererAttached) {
-<<<<<<< HEAD
-      RenderObject prev = previousSibling?.renderer;
+      RenderObject prev = (renderer.parentData as ContainerBoxParentData).previousSibling;
+      // It needs to find the previous sibling of the previous sibling if the placeholder of
+      // positioned element exists and follows renderObject at the same time, eg.
+      // <div style="position: relative"><div style="postion: absolute" /></div>
+      if (prev == renderBoxModel) {
+        prev = (renderBoxModel.parentData as ContainerBoxParentData).previousSibling;
+      }
 
       // Remove placeholder of positioned element.
       RenderPositionHolder renderPositionHolder = renderBoxModel.renderPositionHolder;
@@ -483,17 +488,6 @@
         parentRenderBoxModel.child = null;
       }
       parent.addChildRenderObject(this, after: prev);
-=======
-      RenderObject prev = (renderer.parentData as ContainerBoxParentData).previousSibling;
-      // It needs to find the previous sibling of the previous sibling if the placeholder of
-      // positioned element exists and follows renderObject at the same time, eg.
-      // <div style="position: relative"><div style="postion: absolute" /></div>
-      if (prev == renderBoxModel) {
-        prev = (renderBoxModel.parentData as ContainerBoxParentData).previousSibling;
-      }
-      detach();
-      attachTo(parent, after: prev);
->>>>>>> 2162003a
     }
 
     if (shouldConvertToRepaintBoundary) {
