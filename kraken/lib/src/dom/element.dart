/*
 * Copyright (C) 2019-present Alibaba Inc. All rights reserved.
 * Author: Kraken Team.
 */

import 'dart:typed_data';
import 'dart:ui';
import 'dart:ffi';
import 'dart:async';
import 'dart:collection';

import 'package:flutter/foundation.dart';
import 'package:flutter/gestures.dart';
import 'package:flutter/painting.dart';
import 'package:flutter/rendering.dart';
import 'package:flutter/scheduler.dart';
import 'package:kraken/bridge.dart';
import 'package:kraken/dom.dart';
import 'package:kraken/rendering.dart';
import 'package:kraken/css.dart';
import 'package:meta/meta.dart';
import 'package:ffi/ffi.dart';

import 'element_native_methods.dart';

const String STYLE = 'style';

/// Defined by W3C Standard,
/// Most element's default width is 300 in pixel,
/// height is 150 in pixel.
const String ELEMENT_DEFAULT_WIDTH = '300px';
const String ELEMENT_DEFAULT_HEIGHT = '150px';

typedef TestElement = bool Function(Element element);

enum StickyPositionType {
  relative,
  fixed,
}

enum BoxSizeType {
  // Element which have intrinsic before layout. Such as <img /> and <video />
  intrinsic,

  // Element which have width or min-width properties defined.
  specified,

  // Element which neither have intrinsic or predefined size.
  automatic,
}

mixin ElementBase on Node {
  RenderLayoutBox? _renderLayoutBox;
  RenderIntrinsic? _renderIntrinsic;

  RenderBoxModel? get renderBoxModel => _renderLayoutBox ?? _renderIntrinsic ?? null;
  set renderBoxModel(RenderBoxModel? value) {
    if (value == null) {
      _renderIntrinsic = null;
      _renderLayoutBox = null;
    } else if (value is RenderIntrinsic) {
      _renderIntrinsic = value;
    } else if (value is RenderLayoutBox) {
      _renderLayoutBox = value;
    } else {
      if (!kReleaseMode) throw FlutterError('Unknown RenderBoxModel value.');
    }
  }
}

/// Mark the renderer of element as needs layout.
typedef void MarkRendererNeedsLayout();
/// Toggle the renderer of element between repaint boundary and non repaint boundary.
typedef void ToggleRendererRepaintBoundary();
/// Detach the renderer from its owner element.
typedef void DetachRenderer();
/// Do the preparation work before the renderer is attached.
typedef RenderObject BeforeRendererAttach();
/// Do the clean work after the renderer has attached.
typedef void AfterRendererAttach();
/// Return the targetId of current element.
typedef int GetTargetId();

/// Delegate methods passed to renderBoxModel for actions involved with element
/// (eg. convert renderBoxModel to repaint boundary then attach to element).
class ElementDelegate {
  MarkRendererNeedsLayout markRendererNeedsLayout;
  ToggleRendererRepaintBoundary toggleRendererRepaintBoundary;
  DetachRenderer detachRenderer;
  BeforeRendererAttach beforeRendererAttach;
  AfterRendererAttach afterRendererAttach;
  GetTargetId getTargetId;

  ElementDelegate(
    this.markRendererNeedsLayout,
    this.toggleRendererRepaintBoundary,
    this.detachRenderer,
    this.beforeRendererAttach,
    this.afterRendererAttach,
    this.getTargetId
  );
}

class Element extends Node
    with
        ElementBase,
        ElementNativeMethods,
        EventHandlerMixin,
        CSSOverflowMixin,
        CSSVisibilityMixin,
        CSSTransitionMixin,
        CSSFilterEffectsMixin {

  final Map<String, dynamic> properties = Map<String, dynamic>();

  /// Should create repaintBoundary for this element to repaint separately from parent.
  bool repaintSelf;

  final String tagName;

  final Map<String, dynamic> defaultStyle;

  /// The default display type.
  final String defaultDisplay;

  /// Is element an intrinsic box.
  final bool _isIntrinsicBox;

  /// Style declaration from user input.
  late CSSStyleDeclaration style;

  Size get viewportSize => elementManager.viewport.viewportSize;

  /// Whether should create repaintBoundary for this element when style changed
  bool get shouldConvertToRepaintBoundary {
    // Following cases should always convert to repaint boundary for performance consideration
    // Multiframe image
    bool isMultiframeImage = this is ImageElement && (this as ImageElement).isMultiframe;
    // Intrinsic element such as Canvas
    bool isSetRepaintSelf = repaintSelf;
    // Scrolling box
    bool isScrollingBox = scrollingContentLayoutBox != null;
    // Transform element
    bool hasTransform = renderBoxModel?.renderStyle.transform != null;
    // Fixed element
    bool isPositionedFixed = renderBoxModel?.renderStyle.position == CSSPositionType.fixed;

    return isMultiframeImage || isScrollingBox ||
      isSetRepaintSelf || hasTransform || isPositionedFixed;
  }

  Element(int targetId, Pointer<NativeEventTarget> nativeEventTarget, ElementManager elementManager,
      {required this.tagName,
        this.defaultStyle = const <String, dynamic>{},
        // Whether element allows children.
        bool isIntrinsicBox = false,
        this.repaintSelf = false,
        // @HACK: overflow scroll needs to create an shadow element to create an scrolling renderBox for better scrolling performance.
        // we needs to prevent this shadow element override real element in nativeMap.
        bool isHiddenElement = false})
      : _isIntrinsicBox = isIntrinsicBox,
        defaultDisplay = defaultStyle.containsKey(DISPLAY) ? defaultStyle[DISPLAY] : INLINE,
        super(NodeType.ELEMENT_NODE, targetId, nativeEventTarget, elementManager, tagName) {
    style = CSSStyleDeclaration(this);

    // if (!isHiddenElement) {
    //   _nativeMap[nativeElementPtr.address] = this;
    // }

    // bindNativeMethods(nativeElementPtr);
    _setDefaultStyle();
  }

  ElementDelegate get elementDelegate {
    return ElementDelegate(
      _markRendererNeedsLayout,
      _toggleRendererRepaintBoundary,
      _detachRenderer,
      _beforeRendererAttach,
      _afterRendererAttach,
      _getTargetId,
    );
  }

  void _markRendererNeedsLayout() {
    renderBoxModel!.markNeedsLayout();
  }

  void _toggleRendererRepaintBoundary() {
    if (shouldConvertToRepaintBoundary) {
      convertToRepaintBoundary();
    } else {
      convertToNonRepaintBoundary();
    }
  }

  void _detachRenderer() {
    detach();
  }

  RenderObject _beforeRendererAttach() {
    willAttachRenderer();
    style.applyTargetProperties();
    return renderer!;
  }

  void _afterRendererAttach() {
    didAttachRenderer();
    ensureChildAttached();
  }

  int _getTargetId() {
    return targetId;
  }

  @override
  RenderObject? get renderer => renderBoxModel?.renderPositionHolder ?? renderBoxModel;

  @override
  RenderObject createRenderer() {
    if (renderer != null) {
      return renderer!;
    }

    RenderStyle? renderStyle;
    // Content children layout, BoxModel content.
    if (_isIntrinsicBox) {
      RenderIntrinsic renderIntrinsic = _renderIntrinsic = createRenderIntrinsic(
        this,
        repaintSelf: repaintSelf,
      );
      renderStyle = renderIntrinsic.renderStyle;
    } else {
      RenderLayoutBox renderLayoutBox = _renderLayoutBox = createRenderLayout(
        this,
        repaintSelf: repaintSelf,
      );
      renderStyle = renderLayoutBox.renderStyle;
    }

    /// Set display and transformedDisplay when display is not set in style
    renderStyle.initDisplay(style, defaultDisplay);

    return renderer!;
  }

  @override
  void willAttachRenderer() {
    createRenderer();
    style.addStyleChangeListener(_onStyleChanged);
  }

  @override
  void didAttachRenderer() {
    RenderBoxModel _renderBoxModel = renderBoxModel!;

    // Bind pointer responder.
    addEventResponder(_renderBoxModel);

    if (_hasIntersectionObserverEvent(eventHandlers)) {
      _renderBoxModel.addIntersectionChangeListener(handleIntersectionChange);
    }
  }

  @override
  void willDetachRenderer() {
    RenderBoxModel _renderBoxModel = renderBoxModel!;

    // Remove all intersection change listeners.
    _renderBoxModel.clearIntersectionChangeListeners();

    // Remove placeholder of positioned element.
    RenderPositionHolder? renderPositionHolder = _renderBoxModel.renderPositionHolder;
    if (renderPositionHolder != null) {
      RenderLayoutBox? parent = renderPositionHolder.parent as RenderLayoutBox?;
      if (parent != null) {
        parent.remove(renderPositionHolder);
      }
    }
  }

  @override
  void didDetachRenderer() {
    style.removeStyleChangeListener(_onStyleChanged);
  }

  void _setDefaultStyle() {
    if (defaultStyle.isNotEmpty) {
      defaultStyle.forEach((property, dynamic value) {
        style.setProperty(property, value, viewportSize);
      });
    }
  }

  // TODO: debounce scroll listener
  void _scrollListener(double scrollOffset, AxisDirection axisDirection) {
    applyStickyChildrenOffset();
    paintFixedChildren(scrollOffset, axisDirection);

    if (eventHandlers.containsKey(EVENT_SCROLL)) {
      _fireScrollEvent();
    }
  }

  /// https://drafts.csswg.org/cssom-view/#scrolling-events
  void _fireScrollEvent() {
    dispatchEvent(Event(EVENT_SCROLL));
  }

  /// Normally element in scroll box will not repaint on scroll because of repaint boundary optimization
  /// So it needs to manually mark element needs paint and add scroll offset in paint stage
  void paintFixedChildren(double scrollOffset, AxisDirection axisDirection) {
    RenderLayoutBox? _scrollingContentLayoutBox = scrollingContentLayoutBox;
    // Only root element has fixed children
    if (tagName == 'HTML' && _scrollingContentLayoutBox != null) {
      for (RenderBoxModel child in _scrollingContentLayoutBox.fixedChildren) {
        // Save scrolling offset for paint
        if (axisDirection == AxisDirection.down) {
          child.scrollingOffsetY = scrollOffset;
        } else if (axisDirection == AxisDirection.right) {
          child.scrollingOffsetX = scrollOffset;
        }
      }
    }
  }

  // Calculate sticky status according to scroll offset and scroll direction
  void applyStickyChildrenOffset() {
    RenderLayoutBox? scrollContainer = (renderBoxModel as RenderLayoutBox?)!;
    for (RenderBoxModel stickyChild in scrollContainer.stickyChildren) {
      CSSPositionedLayout.applyStickyChildOffset(scrollContainer, stickyChild);
    }
  }

  /// Convert renderBoxModel to non repaint boundary
  void convertToNonRepaintBoundary() {
    RenderBoxModel? _renderBoxModel = renderBoxModel;
    if (_renderBoxModel != null && _renderBoxModel.isRepaintBoundary) {
      _toggleRepaintSelf(repaintSelf: false);
    }
  }

  /// Convert renderBoxModel to repaint boundary
  void convertToRepaintBoundary() {
    RenderBoxModel? _renderBoxModel = renderBoxModel;
    if (_renderBoxModel != null && !_renderBoxModel.isRepaintBoundary) {
      _toggleRepaintSelf(repaintSelf: true);
    }
  }

  /// Toggle renderBoxModel between repaint boundary and non repaint boundary
  void _toggleRepaintSelf({ required bool repaintSelf }) {
    RenderBoxModel _renderBoxModel = renderBoxModel!;
    Element _parentElement = parentElement!;

    RenderObject? parentRenderObject = _renderBoxModel.parent as RenderObject?;
    RenderBox? previousSibling;
    // Remove old renderObject
    if (parentRenderObject is ContainerRenderObjectMixin) {
      ContainerParentDataMixin<RenderBox>? _parentData = _renderBoxModel.parentData as ContainerParentDataMixin<RenderBox>?;
      if (_parentData != null) {
        previousSibling = _parentData.previousSibling;
        parentRenderObject.remove(_renderBoxModel);
      }
    }
    RenderBoxModel targetRenderBox = createRenderBoxModel(
      this,
      prevRenderBoxModel: _renderBoxModel,
      repaintSelf: repaintSelf
    );
    // Append new renderObject
    if (parentRenderObject is ContainerRenderObjectMixin) {
      renderBoxModel = _renderBoxModel = targetRenderBox;
      _parentElement.addChildRenderObject(this, after: previousSibling);
    } else if (parentRenderObject is RenderObjectWithChildMixin) {
      parentRenderObject.child = targetRenderBox;
    }

    renderBoxModel = _renderBoxModel = targetRenderBox;
    // Update renderBoxModel reference in renderStyle
    _renderBoxModel.renderStyle.renderBoxModel = targetRenderBox;
  }

  void _updatePosition(CSSPositionType prevPosition, CSSPositionType currentPosition) {
    RenderBoxModel _renderBoxModel = renderBoxModel!;
    Element _parentElement = parentElement!;

    if (_renderBoxModel.parent is RenderLayoutBox) {
      _renderBoxModel.renderStyle.position = currentPosition;
    }

    // Remove fixed children before convert to non repaint boundary renderObject
    if (currentPosition != CSSPositionType.fixed) {
      _removeFixedChild(_renderBoxModel);
    }

    // Move element according to position when it's already attached to render tree.
    if (isRendererAttached) {
      RenderObject _renderer = renderer!;

      RenderBox? prev = (_renderer.parentData as ContainerBoxParentData<RenderBox>).previousSibling;
      // It needs to find the previous sibling of the previous sibling if the placeholder of
      // positioned element exists and follows renderObject at the same time, eg.
      // <div style="position: relative"><div style="postion: absolute" /></div>
      if (prev == _renderBoxModel) {
        prev = (_renderBoxModel.parentData as ContainerBoxParentData<RenderBox>).previousSibling;
      }

      // Remove placeholder of positioned element.
      RenderPositionHolder? renderPositionHolder = _renderBoxModel.renderPositionHolder;
      if (renderPositionHolder != null) {
        ContainerRenderObjectMixin<RenderBox, ContainerParentDataMixin<RenderBox>>? parent = renderPositionHolder.parent as ContainerRenderObjectMixin<RenderBox, ContainerParentDataMixin<RenderBox>>?;
        if (parent != null) {
          parent.remove(renderPositionHolder);
          _renderBoxModel.renderPositionHolder = null;
        }
      }
      // Remove renderBoxModel from original parent and append to its containing block
      RenderObject? parentRenderBoxModel = _renderBoxModel.parent as RenderBox?;
      if (parentRenderBoxModel is ContainerRenderObjectMixin) {
        parentRenderBoxModel.remove(_renderBoxModel);
      } else if (parentRenderBoxModel is RenderProxyBox) {
        parentRenderBoxModel.child = null;
      }
      _parentElement.addChildRenderObject(this, after: prev);
    }

    if (shouldConvertToRepaintBoundary) {
      convertToRepaintBoundary();
    } else {
      convertToNonRepaintBoundary();
    }

    _renderBoxModel = renderBoxModel!;

    // Add fixed children after convert to repaint boundary renderObject
    if (currentPosition == CSSPositionType.fixed) {
      _addFixedChild(_renderBoxModel);
    }
  }

  Element? getElementById(Element parentElement, int targetId) {
    Element? result;
    List childNodes = parentElement.childNodes;

    for (int i = 0; i < childNodes.length; i++) {
      Element element = childNodes[i];
      if (element.targetId == targetId) {
        result = element;
        break;
      }
    }
    return result;
  }

  void addChild(RenderBox child) {
    if (_renderLayoutBox != null) {
      if (scrollingContentLayoutBox != null) {
        scrollingContentLayoutBox!.add(child);
      } else {
        _renderLayoutBox!.add(child);
      }
    } else if (_renderIntrinsic != null) {
      _renderIntrinsic!.child = child;
    }
  }

  @override
  void dispose() {
    super.dispose();

    if (isRendererAttached) {
      detach();
    }

    RenderBoxModel? _renderBoxModel = renderBoxModel;
    Element? _parentElement = parentElement;

    // Call dispose method of renderBoxModel when GC auto dispose element
    if (_renderBoxModel != null) {
      _renderBoxModel.dispose();
    }

    if (_parentElement != null) {
      _parentElement.removeChild(this);
    }

    style.dispose();
    properties.clear();

<<<<<<< HEAD
    if (_scrollingElement != null) {
      _scrollingElement.dispose();
      scrollingElement = null;
    }
=======
    // Remove native reference.
    _nativeMap.remove(nativeElementPtr.address);
>>>>>>> 7d18c3a9
  }

  // Used for force update layout.
  void flushLayout() {
    if (isRendererAttached) {
      renderer!.owner!.flushLayout();
    }
  }

  void addChildRenderObject(Element child, {RenderBox? after}) {
    CSSPositionType positionType = child.renderBoxModel!.renderStyle.position;
    RenderLayoutBox? _scrollingContentLayoutBox = scrollingContentLayoutBox;
    switch (positionType) {
      case CSSPositionType.absolute:
      case CSSPositionType.fixed:
        _addPositionedChild(child, positionType);
        break;
      case CSSPositionType.sticky:
      case CSSPositionType.relative:
      case CSSPositionType.static:
        RenderLayoutBox? parentRenderLayoutBox = _scrollingContentLayoutBox != null ?
        _scrollingContentLayoutBox : _renderLayoutBox;

        if (parentRenderLayoutBox != null) {
          parentRenderLayoutBox.insert(child.renderBoxModel!, after: after);

          if (positionType == CSSPositionType.sticky) {
            _addPositionHolder(parentRenderLayoutBox, child);
          }
        }
        break;
    }
  }

  // Attach renderObject of current node to parent
  @override
  void attachTo(Element parent, {RenderBox? after}) {
    CSSDisplay display = CSSDisplayMixin.getDisplay(style[DISPLAY] ?? defaultDisplay);
    if (display != CSSDisplay.none) {
      willAttachRenderer();
      style.applyTargetProperties();

      CSSDisplay? parentDisplayValue = parent.renderBoxModel!.renderStyle.display;
      // InlineFlex or Flex
      bool isParentFlexDisplayType = parentDisplayValue == CSSDisplay.flex ||
          parentDisplayValue == CSSDisplay.inlineFlex;

      parent.addChildRenderObject(this, after: after);

      ensureChildAttached();

      /// Update flex siblings.
      if (isParentFlexDisplayType) {
        for (Element child in parent.children) {
          RenderBoxModel? childRenderBoxModel = child.renderBoxModel;
          if (parent.renderBoxModel is RenderFlexLayout && childRenderBoxModel != null) {
            childRenderBoxModel.renderStyle.updateFlexItem();
            childRenderBoxModel.markNeedsLayout();
          }
        }
      }

      RenderBoxModel selfRenderBoxModel = renderBoxModel!;

      /// Recalculate gradient after node attached when gradient length cannot be obtained from style
      if (selfRenderBoxModel.shouldRecalGradient) {
        String backgroundImage = style[BACKGROUND_IMAGE];
        int contextId = elementManager.contextId;
        selfRenderBoxModel.renderStyle.updateBox(BACKGROUND_IMAGE, backgroundImage, backgroundImage, contextId);
        selfRenderBoxModel.shouldRecalGradient = false;
      }

      /// Calculate font-size which is percentage when node attached
      /// where it can access the font-size of its parent element
      if (selfRenderBoxModel.shouldLazyCalFontSize) {
        _updatePercentageFontSize();
        selfRenderBoxModel.shouldLazyCalFontSize = false;
      }

      /// Calculate line-height which is percentage when node attached
      /// where it can access the font-size of its own element
      if (selfRenderBoxModel.shouldLazyCalLineHeight) {
        _updatePercentageLineHeight();
        selfRenderBoxModel.shouldLazyCalLineHeight = false;
      }

      RenderStyle renderStyle = selfRenderBoxModel.renderStyle;

      /// Set display and transformedDisplay when display is not set in style
      renderStyle.initDisplay(style, defaultDisplay);
      didAttachRenderer();
    }
  }

  // Detach renderObject of current node from parent
  @override
  void detach() {
    RenderBoxModel? selfRenderBoxModel = renderBoxModel;
    if (selfRenderBoxModel == null) return;

    willDetachRenderer();

    // Remove fixed children from root when dispose
    _removeFixedChild(selfRenderBoxModel);

    RenderObject? parent = selfRenderBoxModel.parent as RenderObject?;
    if (parent is ContainerRenderObjectMixin) {
      parent.remove(selfRenderBoxModel);
    } else if (parent is RenderProxyBox) {
      parent.child = null;
    }

    for (Node child in childNodes) {
      child.detach();
    }

    didDetachRenderer();

    // Call dispose method of renderBoxModel when it is detached from tree
    selfRenderBoxModel.dispose();
    renderBoxModel = null;
  }

  @override
  void ensureChildAttached() {
    if (isRendererAttached) {
      for (Node child in childNodes) {
        if (_renderLayoutBox != null && !child.isRendererAttached) {
          RenderBox? after;
          if (scrollingContentLayoutBox != null) {
            after = scrollingContentLayoutBox!.lastChild;
          } else {
            after = _renderLayoutBox!.lastChild;
          }

          child.attachTo(this, after: after);

          child.ensureChildAttached();
        }
      }
    }
  }

  @override
  @mustCallSuper
  Node appendChild(Node child) {
    super.appendChild(child);

    _debugCheckNestedInline(child);
    if (isRendererAttached) {
      // Only append child renderer when which is not attached.
      if (!child.isRendererAttached) {
        if (scrollingContentLayoutBox != null) {
          child.attachTo(this, after: scrollingContentLayoutBox!.lastChild);
        } else {
          child.attachTo(this, after: _renderLayoutBox!.lastChild);
        }
      }
    }

    return child;
  }

  @override
  @mustCallSuper
  Node removeChild(Node child) {
    // Not remove node type which is not present in RenderObject tree such as Comment
    // Only append node types which is visible in RenderObject tree
    // Only remove childNode when it has parent
    if (child.isRendererAttached) {
      child.detach();
    }

    super.removeChild(child);
    return child;
  }

  void _debugCheckNestedInline(Node child) {
    // @NOTE: Make sure inline-box only have inline children, or print warning.
    if ((child is Element) && !child.isInlineBox && isInlineContent) {
      print('[WARN]: Can not nest non-inline element into non-inline parent element.');
    }
  }

  @override
  @mustCallSuper
  Node insertBefore(Node child, Node referenceNode) {
    _debugCheckNestedInline(child);

    int referenceIndex = childNodes.indexOf(referenceNode);
    // Node.insertBefore will change element tree structure,
    // so get the referenceIndex before calling it.
    Node node = super.insertBefore(child, referenceNode);
    if (isRendererAttached) {
      // Only append child renderer when which is not attached.
      if (!child.isRendererAttached) {
        RenderBox? afterRenderObject;
        // `referenceNode` should not be null, or `referenceIndex` can only be -1.
        if (referenceIndex != -1 && referenceNode.isRendererAttached) {
          afterRenderObject = (referenceNode.renderer!.parentData as ContainerBoxParentData<RenderBox>).previousSibling;
        }
        child.attachTo(this, after: afterRenderObject);
      }
    }

    return node;
  }

  void _addPositionedChild(Element child, CSSPositionType position) {
    Element? containingBlockElement;
    switch (position) {
      case CSSPositionType.absolute:
        containingBlockElement = _findContainingBlock(child);
        break;
      case CSSPositionType.fixed:
        containingBlockElement = elementManager.viewportElement;
        break;
      default:
        return;
    }

    RenderLayoutBox parentRenderLayoutBox = containingBlockElement!.scrollingContentLayoutBox != null ?
      containingBlockElement.scrollingContentLayoutBox! : containingBlockElement._renderLayoutBox!;
    RenderBoxModel childRenderBoxModel = child.renderBoxModel!;
    _setPositionedChildParentData(parentRenderLayoutBox, child);
    parentRenderLayoutBox.add(childRenderBoxModel);

    _addPositionHolder(parentRenderLayoutBox, child);
  }

  void _addPositionHolder(RenderLayoutBox parentRenderLayoutBox, Element child) {
    Size preferredSize = Size.zero;
    RenderBoxModel childRenderBoxModel = child.renderBoxModel!;
    RenderStyle childRenderStyle = childRenderBoxModel.renderStyle;
    if (childRenderStyle.position == CSSPositionType.sticky) {
      preferredSize = Size(0, 0);
    } else if (childRenderStyle.display != CSSDisplay.inline) {
      preferredSize = Size(
        childRenderStyle.width ?? 0,
        childRenderStyle.height ?? 0,
      );
    }
    RenderPositionHolder childPositionHolder = RenderPositionHolder(preferredSize: preferredSize);
    childRenderBoxModel.renderPositionHolder = childPositionHolder;
    childPositionHolder.realDisplayedBox = childRenderBoxModel;

    if (childRenderStyle.position == CSSPositionType.sticky) {
      // Placeholder of sticky renderBox need to inherit offset from original renderBox,
      // so it needs to layout before original renderBox
      RenderBox? preSibling = parentRenderLayoutBox.childBefore(childRenderBoxModel);
      parentRenderLayoutBox.insert(childPositionHolder, after: preSibling);
    } else {
      // Placeholder of flexbox needs to inherit size from its real display box,
      // so it needs to layout after real box layout
      child.parentElement!.addChild(childPositionHolder);
    }
  }

  /// Cache fixed renderObject to root element
  void _addFixedChild(RenderBoxModel childRenderBoxModel) {
    Element rootEl = elementManager.viewportElement;
    RenderLayoutBox rootRenderLayoutBox = rootEl.scrollingContentLayoutBox!;
    List<RenderBoxModel> fixedChildren = rootRenderLayoutBox.fixedChildren;
    if (fixedChildren.indexOf(childRenderBoxModel) == -1) {
      fixedChildren.add(childRenderBoxModel);
    }
  }

  /// Remove non fixed renderObject to root element
  void _removeFixedChild(RenderBoxModel childRenderBoxModel) {
    Element rootEl = elementManager.viewportElement;
    RenderLayoutBox? rootRenderLayoutBox = rootEl.scrollingContentLayoutBox!;
    List<RenderBoxModel> fixedChildren = rootRenderLayoutBox.fixedChildren;
    if (fixedChildren.indexOf(childRenderBoxModel) != -1) {
      fixedChildren.remove(childRenderBoxModel);
    }
  }

  // Inline box including inline/inline-block/inline-flex/...
  bool get isInlineBox {
    String displayValue = style[DISPLAY];
    return displayValue.startsWith(INLINE);
  }

  // Inline content means children should be inline elements.
  bool get isInlineContent {
    String displayValue = style[DISPLAY];
    return displayValue == INLINE;
  }

  void _onStyleChanged(String property, String? original, String present) {
    switch (property) {
      case DISPLAY:
        _styleDisplayChangedListener(property, original, present);
        break;

      case VERTICAL_ALIGN:
        _styleVerticalAlignChangedListener(property, original, present);
        break;

      case POSITION:
        _stylePositionChangedListener(property, original, present);
        break;

      case Z_INDEX:
        _styleZIndexChangedListener(property, original, present);
        break;

      case TOP:
      case LEFT:
      case BOTTOM:
      case RIGHT:
        _styleOffsetChangedListener(property, original, present);
        break;

      case FLEX_DIRECTION:
      case FLEX_WRAP:
      case ALIGN_CONTENT:
      case ALIGN_ITEMS:
      case JUSTIFY_CONTENT:
        _styleFlexChangedListener(property, original, present);
        break;

      case ALIGN_SELF:
      case FLEX_GROW:
      case FLEX_SHRINK:
      case FLEX_BASIS:
        _styleFlexItemChangedListener(property, original, present);
        break;

      case SLIVER_DIRECTION:
        _styleSliverDirectionChangedListener(property, original, present);
        break;

      case TEXT_ALIGN:
        _styleTextAlignChangedListener(property, original, present);
        break;

      case PADDING_TOP:
      case PADDING_RIGHT:
      case PADDING_BOTTOM:
      case PADDING_LEFT:
        _stylePaddingChangedListener(property, original, present);
        break;

      case WIDTH:
      case MIN_WIDTH:
      case MAX_WIDTH:
      case HEIGHT:
      case MIN_HEIGHT:
      case MAX_HEIGHT:
        _styleSizeChangedListener(property, original, present);
        break;

      case OVERFLOW_X:
      case OVERFLOW_Y:
        _styleOverflowChangedListener(property, original, present);
        break;

      case BACKGROUND_COLOR:
      case BACKGROUND_ATTACHMENT:
      case BACKGROUND_IMAGE:
      case BACKGROUND_REPEAT:
      case BACKGROUND_POSITION_X:
      case BACKGROUND_POSITION_Y:
      case BACKGROUND_SIZE:
      case BACKGROUND_CLIP:
      case BACKGROUND_ORIGIN:
      case BORDER_LEFT_WIDTH:
      case BORDER_TOP_WIDTH:
      case BORDER_RIGHT_WIDTH:
      case BORDER_BOTTOM_WIDTH:
      case BORDER_LEFT_STYLE:
      case BORDER_TOP_STYLE:
      case BORDER_RIGHT_STYLE:
      case BORDER_BOTTOM_STYLE:
      case BORDER_LEFT_COLOR:
      case BORDER_TOP_COLOR:
      case BORDER_RIGHT_COLOR:
      case BORDER_BOTTOM_COLOR:
      case BOX_SHADOW:
        _styleBoxChangedListener(property, original, present);
        break;

      case BORDER_TOP_LEFT_RADIUS:
      case BORDER_TOP_RIGHT_RADIUS:
      case BORDER_BOTTOM_LEFT_RADIUS:
      case BORDER_BOTTOM_RIGHT_RADIUS:
        _styleBorderRadiusChangedListener(property, original, present);
        break;

      case MARGIN_LEFT:
      case MARGIN_TOP:
      case MARGIN_RIGHT:
      case MARGIN_BOTTOM:
        _styleMarginChangedListener(property, original, present);
        break;

      case OPACITY:
        _styleOpacityChangedListener(property, original, present);
        break;
      case VISIBILITY:
        _styleVisibilityChangedListener(property, original, present);
        break;
      case CONTENT_VISIBILITY:
        _styleContentVisibilityChangedListener(property, original, present);
        break;
      case TRANSFORM:
        _styleTransformChangedListener(property, original, present);
        break;
      case TRANSFORM_ORIGIN:
        _styleTransformOriginChangedListener(property, original, present);
        break;
      case TRANSITION_DELAY:
      case TRANSITION_DURATION:
      case TRANSITION_TIMING_FUNCTION:
      case TRANSITION_PROPERTY:
        _styleTransitionChangedListener(property, original, present);
        break;

      case OBJECT_FIT:
        _styleObjectFitChangedListener(property, original, present);
        break;
      case OBJECT_POSITION:
        _styleObjectPositionChangedListener(property, original, present);
        break;

      case FILTER:
        _styleFilterChangedListener(property, original, present);
        break;
    }

    // Text Style
    switch (property) {
      case COLOR:
        _updateTextStyle(property);
        // Color change should trigger currentColor update
        _styleBoxChangedListener(property, original, present);
        break;
      case TEXT_SHADOW:
      case TEXT_DECORATION_LINE:
      case TEXT_DECORATION_STYLE:
      case TEXT_DECORATION_COLOR:
      case FONT_WEIGHT:
      case FONT_STYLE:
      case FONT_FAMILY:
      case FONT_SIZE:
      case LINE_HEIGHT:
      case LETTER_SPACING:
      case WORD_SPACING:
      case WHITE_SPACE:
      case TEXT_OVERFLOW:
      // Overflow will affect text-overflow ellipsis taking effect
      case OVERFLOW_X:
      case OVERFLOW_Y:
      case LINE_CLAMP:
        _updateTextStyle(property);
        break;
    }
  }

  void _styleDisplayChangedListener(String property, String? original, String present) {
    renderBoxModel!.renderStyle.updateDisplay(present, this);
  }

  void _styleVerticalAlignChangedListener(String property, String? original, String present) {
    renderBoxModel!.renderStyle.updateVerticalAlign(present);
  }

  void _stylePositionChangedListener(String property, String? original, String present) {
    /// Update position.
    CSSPositionType prevPosition = CSSPositionMixin.parsePositionType(original);
    CSSPositionType currentPosition = CSSPositionMixin.parsePositionType(present);

    renderBoxModel!.renderStyle.updatePosition(property, present);
    // Position changed.
    if (prevPosition != currentPosition) {
      _updatePosition(prevPosition, currentPosition);
    }
  }

  void _styleZIndexChangedListener(String property, String? original, String present) {
    renderBoxModel!.renderStyle.updateZIndex(property, present);
  }

  void _styleOffsetChangedListener(String property, String? original, String present) {
    /// Percentage size should be resolved in layout stage cause it needs to know its containing block's size
    if (CSSLength.isPercentage(present)) {
      // Should mark positioned element's containing block needs layout directly
      // cause RelayoutBoundary of positioned element will prevent the needsLayout flag
      // to bubble up in the RenderObject tree.
      RenderBoxModel? selfRenderBoxModel = renderBoxModel;
      if (selfRenderBoxModel == null) return;

      if (selfRenderBoxModel.parentData is RenderLayoutParentData) {
        RenderStyle renderStyle = selfRenderBoxModel.renderStyle;
        if (renderStyle.position != CSSPositionType.static) {
          RenderBoxModel? parent = selfRenderBoxModel.parent as RenderBoxModel?;
          parent!.markNeedsLayout();
        }
      }
      return;
    }

    double? presentValue = CSSLength.toDisplayPortValue(present, viewportSize);
    if (presentValue == null) return;
    renderBoxModel!.renderStyle.updateOffset(property, presentValue);
  }

  void _styleTextAlignChangedListener(String property, String? original, String present) {
    renderBoxModel!.renderStyle.updateFlow();
  }

  void _styleObjectFitChangedListener(String property, String? original, String present) {
    renderBoxModel!.renderStyle.updateObjectFit(property, present);
  }

  void _styleObjectPositionChangedListener(String property, String? original, String present) {
    renderBoxModel!.renderStyle.updateObjectPosition(property, present);
  }

  void _styleFilterChangedListener(String property, String? original, String present) {
    updateFilterEffects(renderBoxModel!, present);
  }

  void _styleTransitionChangedListener(String property, String? original, String present) {
    updateTransition(style);
  }

  void _styleOverflowChangedListener(String property, String? original, String present) {
    updateRenderOverflow(this, _scrollListener);
  }

  void _stylePaddingChangedListener(String property, String? original, String present) {
    /// Percentage size should be resolved in layout stage cause it needs to know its containing block's size
    RenderBoxModel selfRenderBoxModel = renderBoxModel!;
    if (CSSLength.isPercentage(present)) {
      // Mark parent needs layout to resolve percentage of child
      if (selfRenderBoxModel.parent is RenderBoxModel) {
        (selfRenderBoxModel.parent as RenderBoxModel).markNeedsLayout();
      }
      return;
    }

    double presentValue = CSSLength.toDisplayPortValue(present, viewportSize) ?? 0;
    selfRenderBoxModel.renderStyle.updatePadding(property, presentValue);
  }

  void _styleSizeChangedListener(String property, String? original, String present) {
    RenderBoxModel selfRenderBoxModel = renderBoxModel!;
    /// Percentage size should be resolved in layout stage cause it needs to know its containing block's size
    if (CSSLength.isPercentage(present)) {
      // Mark parent needs layout to resolve percentage of child
      if (selfRenderBoxModel.parent is RenderBoxModel) {
        (selfRenderBoxModel.parent as RenderBoxModel).markNeedsLayout();
      }
      return;
    }

    double? presentValue = CSSLength.toDisplayPortValue(present, viewportSize);
    selfRenderBoxModel.renderStyle.updateSizing(property, presentValue);
  }

  void _styleMarginChangedListener(String property, String? original, String present) {
    RenderBoxModel selfRenderBoxModel = renderBoxModel!;
    /// Percentage size should be resolved in layout stage cause it needs to know its containing block's size
    if (CSSLength.isPercentage(present)) {
      // Mark parent needs layout to resolve percentage of child
      if (selfRenderBoxModel.parent is RenderBoxModel) {
        (selfRenderBoxModel.parent as RenderBoxModel).markNeedsLayout();
      }
      return;
    }

    double presentValue = CSSLength.toDisplayPortValue(present, viewportSize) ?? 0;
    RenderStyle renderStyle = selfRenderBoxModel.renderStyle;
    renderStyle.updateMargin(property, presentValue);
    // Margin change in flex layout may affect transformed display
    // https://www.w3.org/TR/css-display-3/#transformations
    renderStyle.transformedDisplay = renderStyle.getTransformedDisplay();
  }

  void _styleFlexChangedListener(String property, String? original, String present) {
    RenderStyle renderStyle = renderBoxModel!.renderStyle;
    renderStyle.updateFlexbox();
    // Flex properties change may affect transformed display
    // https://www.w3.org/TR/css-display-3/#transformations
    renderStyle.transformedDisplay = renderStyle.getTransformedDisplay();
  }

  void _styleFlexItemChangedListener(String property, String? original, String present) {
    Element selfParentElement = parentElement!;
    CSSDisplay? parentDisplayValue = selfParentElement.renderBoxModel!.renderStyle.display;
    bool isParentFlexDisplayType = parentDisplayValue == CSSDisplay.flex || parentDisplayValue == CSSDisplay.inlineFlex;

    // Flex factor change will cause flex item self and its siblings relayout.
    if (isParentFlexDisplayType) {
      for (Element child in parent!.children) {
        if (selfParentElement.renderBoxModel is RenderFlexLayout && child.renderBoxModel != null) {
          child.renderBoxModel!.renderStyle.updateFlexItem();
          child.renderBoxModel!.markNeedsLayout();
        }
      }
    }
  }

  void _styleSliverDirectionChangedListener(String property, String? original, String present) {
    RenderBoxModel selfRenderBoxModel = renderBoxModel!;
    CSSDisplay? display = selfRenderBoxModel.renderStyle.display;
    if (display == CSSDisplay.sliver) {
      assert(renderBoxModel is RenderRecyclerLayout);
      selfRenderBoxModel.renderStyle.updateSliver(present);
    }
  }

  void _styleBoxChangedListener(String property, String? original, String present) {
    int contextId = elementManager.contextId;
    renderBoxModel!.renderStyle.updateBox(property, original, present, contextId);
  }

  void _styleBorderRadiusChangedListener(String property, String? original, String present) {
    RenderBoxModel selfRenderBoxModel = renderBoxModel!;
    /// Percentage size should be resolved in layout stage cause it needs to know its own element's size
    if (RenderStyle.isBorderRadiusPercentage(present)) {
      // Mark parent needs layout to resolve percentage of child
      if (selfRenderBoxModel.parent is RenderBoxModel) {
        (selfRenderBoxModel.parent as RenderBoxModel).markNeedsLayout();
      }
      return;
    }

    selfRenderBoxModel.renderStyle.updateBorderRadius(property, present);
  }

  void _styleOpacityChangedListener(String property, String? original, String present) {
    renderBoxModel!.renderStyle.updateOpacity(present);
  }

  void _styleVisibilityChangedListener(String property, String? original, String present) {
    // Update visibility
    updateRenderVisibility(CSSVisibilityMixin.getVisibility(present));
  }

  void _styleContentVisibilityChangedListener(String property, String? original, String present) {
    // Update content visibility.
    renderBoxModel!.renderStyle.updateRenderContentVisibility(present);
  }

  void _styleTransformChangedListener(String property, String? original, String present) {
    RenderBoxModel selfRenderBoxModel = renderBoxModel!;
    /// Percentage transform translate should be resolved in layout stage cause it needs to know its own element's size
    if (RenderStyle.isTransformTranslatePercentage(present)) {
      // Mark parent needs layout to resolve percentage of child
      if (selfRenderBoxModel.parent is RenderBoxModel) {
        (selfRenderBoxModel.parent as RenderBoxModel).markNeedsLayout();
      }
      return;
    }

    Matrix4? matrix4 = CSSTransform.parseTransform(present, viewportSize);
    selfRenderBoxModel.renderStyle.updateTransform(matrix4);
  }

  void _styleTransformOriginChangedListener(String property, String? original, String present) {
    // Update transform.
    renderBoxModel!.renderStyle.updateTransformOrigin(present);
  }

  // Update text related style
  void _updateTextStyle(String property) {
    RenderBoxModel selfRenderBoxModel = renderBoxModel!;
    /// Percentage font-size should be resolved when node attached
    /// cause it needs to know its parents style
    if (property == FONT_SIZE && CSSLength.isPercentage(style[FONT_SIZE])) {
      if (selfRenderBoxModel.attached) {
        _updatePercentageFontSize();
      } else {
        selfRenderBoxModel.shouldLazyCalFontSize = true;
      }
      return;
    }

    /// Percentage line-height should be resolved when node attached
    /// cause it needs to know other style in its own element
    if (property == LINE_HEIGHT && CSSLength.isPercentage(style[LINE_HEIGHT])) {
      if (selfRenderBoxModel.attached) {
        _updatePercentageLineHeight();
      } else {
        selfRenderBoxModel.shouldLazyCalLineHeight = true;
      }
      return;
    }
    renderBoxModel!.renderStyle.updateTextStyle(property);
  }

  /// Percentage font size is set relative to parent's font size.
  void _updatePercentageFontSize() {
    RenderBoxModel selfRenderBoxModel = renderBoxModel!;
    RenderStyle parentRenderStyle = parentElement!.renderBoxModel!.renderStyle;
    double parentFontSize = parentRenderStyle.fontSize;
    double parsedFontSize = parentFontSize * CSSLength.parsePercentage(style[FONT_SIZE]);
    selfRenderBoxModel.renderStyle.fontSize = parsedFontSize;
  }

  /// Percentage line height is set relative to its own font size.
  void _updatePercentageLineHeight() {
    RenderBoxModel selfRenderBoxModel = renderBoxModel!;
    RenderStyle renderStyle = selfRenderBoxModel.renderStyle;
    double fontSize = renderStyle.fontSize;
    double parsedLineHeight = fontSize * CSSLength.parsePercentage(style[LINE_HEIGHT]);
    selfRenderBoxModel.renderStyle.lineHeight = parsedLineHeight;
  }

  // Universal style property change callback.
  @mustCallSuper
  void setStyle(String key, dynamic value) {
    // @HACK: delay transition property at next frame to make sure transition trigger after all style had been set.
    // https://github.com/WebKit/webkit/blob/master/Source/WebCore/style/StyleTreeResolver.cpp#L220
    // This it not a good solution between webkit implementation which write all new style property into an RenderStyle object
    // then trigger the animation phase.
    if (key == TRANSITION) {
      SchedulerBinding.instance!.addPostFrameCallback((timestamp) {
        style.setProperty(key, value, viewportSize);
      });
      return;
    } else {
      CSSDisplay originalDisplay = CSSDisplayMixin.getDisplay(style[DISPLAY] ?? defaultDisplay);
      // @NOTE: See [CSSStyleDeclaration.setProperty], value change will trigger
      // [StyleChangeListener] to be invoked in sync.
      style.setProperty(key, value, viewportSize);

      // When renderer and style listener is not created when original display is none,
      // thus it needs to create renderer when style changed.
      if (originalDisplay == CSSDisplay.none && key == DISPLAY && value != NONE) {
        RenderBox? after;
        Element parent = this.parent as Element;
        if (parent.scrollingContentLayoutBox != null) {
          after = parent.scrollingContentLayoutBox!.lastChild;
        } else {
          after = (parent.renderBoxModel as RenderLayoutBox).lastChild;
        }
        attachTo(parent, after: after);
      }
    }
  }

  @mustCallSuper
  void setProperty(String key, dynamic value) {
    // Each key change will emit to `setStyle`
    if (key == STYLE) {
      assert(value is Map<String, dynamic>);
      // @TODO: Consider `{ color: red }` to `{}`, need to remove invisible keys.
      (value as Map<String, dynamic>).forEach(setStyle);
    } else {
      properties[key] = value;
    }
  }

  @mustCallSuper
  dynamic getProperty(String key) {
    switch (key) {
      default:
        return properties[key];
    }
  }

  @mustCallSuper
  void removeProperty(String key) {
    properties.remove(key);

    if (key == STYLE) {
      setProperty(STYLE, null);
    }
  }

  BoundingClientRect get boundingClientRect {
    BoundingClientRect boundingClientRect = BoundingClientRect(0, 0, 0, 0, 0, 0, 0, 0);
    if (isRendererAttached) {
      RenderBox sizedBox = renderBoxModel!;
      // Force flush layout.
      if (!sizedBox.hasSize) {
        sizedBox.markNeedsLayout();
        sizedBox.owner!.flushLayout();
      }

      if (sizedBox.hasSize) {
        Offset offset = getOffset(sizedBox);
        Size size = sizedBox.size;
        boundingClientRect = BoundingClientRect(
          offset.dx,
          offset.dy,
          size.width,
          size.height,
          offset.dy,
          offset.dx + size.width,
          offset.dy + size.height,
          offset.dx);
      }
    }

    return boundingClientRect;
  }

  double getOffsetX() {
    double offset = 0;
    RenderBoxModel selfRenderBoxModel = renderBoxModel!;
    if (selfRenderBoxModel.attached) {
      Offset relative = getOffset(selfRenderBoxModel);
      offset += relative.dx;
    }
    return offset;
  }

  double getOffsetY() {
    double offset = 0;
    RenderBoxModel selfRenderBoxModel = renderBoxModel!;
    if (selfRenderBoxModel.attached) {
      Offset relative = getOffset(selfRenderBoxModel);
      offset += relative.dy;
    }
    return offset;
  }

  Offset getOffset(RenderBox renderBox) {
    // need to flush layout to get correct size
    elementManager
        .getRootRenderBox()
        .owner!
        .flushLayout();

    Element? element = _findContainingBlock(this);
    if (element == null) {
      element = elementManager.viewportElement;
    }
    return renderBox.localToGlobal(Offset.zero, ancestor: element.renderBoxModel);
  }

  @override
  void addEvent(String eventType) {
    super.addEvent(eventType);

    if (eventHandlers.containsKey(eventType)) return; // Only listen once.

    // Only add listener once for all intersection related event
    bool isIntersectionObserverEvent = _isIntersectionObserverEvent(eventType);
    bool hasIntersectionObserverEvent = isIntersectionObserverEvent && _hasIntersectionObserverEvent(eventHandlers);

    addEventListener(eventType, eventResponder);

    RenderBoxModel? selfRenderBoxModel = renderBoxModel;
    if (selfRenderBoxModel != null) {
      // Bind pointer responder.
      addEventResponder(selfRenderBoxModel);

      if (isIntersectionObserverEvent && !hasIntersectionObserverEvent) {
        selfRenderBoxModel.addIntersectionChangeListener(handleIntersectionChange);
      }
    }
  }

  void removeEvent(String eventType) {
    if (!eventHandlers.containsKey(eventType)) return; // Only listen once.
    removeEventListener(eventType, eventResponder);

    RenderBoxModel? selfRenderBoxModel = renderBoxModel;
    if (selfRenderBoxModel != null) {
      // Remove pointer responder.
      removeEventResponder(selfRenderBoxModel);

      // Remove listener when no intersection related event
      if (_isIntersectionObserverEvent(eventType) && !_hasIntersectionObserverEvent(eventHandlers)) {
        selfRenderBoxModel.removeIntersectionChangeListener(handleIntersectionChange);
      }
    }
  }

  void eventResponder(Event event) {
    emitUIEvent(elementManager.controller.view.contextId, nativeEventTargetPtr, event);
  }

  void handleMethodClick() {
    Event clickEvent = MouseEvent(EVENT_CLICK, MouseEventInit(bubbles: true, cancelable: true));

    // If element not in tree, click is fired and only response to itself.
    dispatchEvent(clickEvent);
  }

  Future<Uint8List> toBlob({double? devicePixelRatio}) {
    if (devicePixelRatio == null) {
      devicePixelRatio = window.devicePixelRatio;
    }

    Completer<Uint8List> completer = Completer();
    if (nodeName != 'HTML') {
      convertToRepaintBoundary();
    }
    renderBoxModel!.owner!.flushLayout();

    SchedulerBinding.instance!.addPostFrameCallback((_) async {
      Uint8List captured;
      RenderBoxModel? renderObject = nodeName == 'HTML' ? elementManager.viewportElement.renderBoxModel : renderBoxModel;
      if (renderObject!.hasSize && renderObject.size == Size.zero) {
        // Return a blob with zero length.
        captured = Uint8List(0);
      } else {
        Image image = await renderObject.toImage(pixelRatio: devicePixelRatio!);
        ByteData? byteData = await image.toByteData(format: ImageByteFormat.png);
        captured = byteData!.buffer.asUint8List();
      }

      completer.complete(captured);
    });
    SchedulerBinding.instance!.scheduleFrame();

    return completer.future;
  }

  void debugHighlight() {
    if (isRendererAttached) {
      renderBoxModel?.debugShouldPaintOverlay = true;
    }
  }

  void debugHideHighlight() {
    if (isRendererAttached) {
      renderBoxModel?.debugShouldPaintOverlay = false;
    }
  }

  static RenderBoxModel createRenderBoxModel(
    Element element,
    {
      RenderBoxModel? prevRenderBoxModel,
      bool repaintSelf = false
    }
  ) {
    RenderBoxModel? renderBoxModel = prevRenderBoxModel ?? element.renderBoxModel;

    if (renderBoxModel is RenderIntrinsic) {
      return createRenderIntrinsic(
        element,
        prevRenderIntrinsic: prevRenderBoxModel as RenderIntrinsic?,
        repaintSelf: repaintSelf
      );
    } else {
      return createRenderLayout(
        element,
        prevRenderLayoutBox: prevRenderBoxModel as RenderLayoutBox?,
        repaintSelf: repaintSelf
      );
    }
  }

  static RenderLayoutBox createRenderLayout(
    Element element,
    {
      CSSStyleDeclaration? style,
      RenderLayoutBox? prevRenderLayoutBox,
      bool repaintSelf = false
    }
  ) {
    style = style ?? element.style;
    CSSDisplay display = CSSDisplayMixin.getDisplay(
      CSSStyleDeclaration.isNullOrEmptyValue(style[DISPLAY]) ? element.defaultDisplay : style[DISPLAY]
    );
    RenderStyle renderStyle = RenderStyle(style: style, viewportSize: element.viewportSize);
    ElementDelegate elementDelegate = element.elementDelegate;

    if (display == CSSDisplay.flex || display == CSSDisplay.inlineFlex) {
      RenderFlexLayout? flexLayout;

      if (prevRenderLayoutBox == null) {
        if (repaintSelf) {
          flexLayout = RenderSelfRepaintFlexLayout(
            renderStyle: renderStyle,
            elementDelegate: elementDelegate,
          );
        } else {
          flexLayout = RenderFlexLayout(
            renderStyle: renderStyle,
            elementDelegate: elementDelegate,
          );
        }
      } else if (prevRenderLayoutBox is RenderFlowLayout) {
        if (prevRenderLayoutBox is RenderSelfRepaintFlowLayout) {
          if (repaintSelf) {
            // RenderSelfRepaintFlowLayout --> RenderSelfRepaintFlexLayout
            flexLayout = prevRenderLayoutBox.toFlexLayout();
          } else {
            // RenderSelfRepaintFlowLayout --> RenderFlexLayout
            flexLayout = prevRenderLayoutBox.toParentRepaintFlexLayout();
          }
        } else {
          if (repaintSelf) {
            // RenderFlowLayout --> RenderSelfRepaintFlexLayout
            flexLayout = prevRenderLayoutBox.toSelfRepaintFlexLayout();
          } else {
            // RenderFlowLayout --> RenderFlexLayout
            flexLayout = prevRenderLayoutBox.toFlexLayout();
          }
        }
      } else if (prevRenderLayoutBox is RenderFlexLayout) {
        if (prevRenderLayoutBox is RenderSelfRepaintFlexLayout) {
          if (repaintSelf) {
            // RenderSelfRepaintFlexLayout --> RenderSelfRepaintFlexLayout
            flexLayout = prevRenderLayoutBox;
            return flexLayout;
          } else {
            // RenderSelfRepaintFlexLayout --> RenderFlexLayout
            flexLayout = prevRenderLayoutBox.toParentRepaint();
          }
        } else {
          if (repaintSelf) {
            // RenderFlexLayout --> RenderSelfRepaintFlexLayout
            flexLayout = prevRenderLayoutBox.toSelfRepaint();
          } else {
            // RenderFlexLayout --> RenderFlexLayout
            flexLayout = prevRenderLayoutBox;
            return flexLayout;
          }
        }
      } else if (prevRenderLayoutBox is RenderRecyclerLayout) {
        flexLayout = prevRenderLayoutBox.toFlexLayout();
      }

      flexLayout!.renderStyle.updateFlexbox();

      /// Set display and transformedDisplay when display is not set in style
      flexLayout.renderStyle.initDisplay(element.style, element.defaultDisplay);
      return flexLayout;
    } else if (display == CSSDisplay.block ||
      display == CSSDisplay.none ||
      display == CSSDisplay.inline ||
      display == CSSDisplay.inlineBlock) {
      RenderFlowLayout? flowLayout;

      if (prevRenderLayoutBox == null) {
        if (repaintSelf) {
          flowLayout = RenderSelfRepaintFlowLayout(
            renderStyle: renderStyle,
            elementDelegate: elementDelegate,
          );
        } else {
          flowLayout = RenderFlowLayout(
            renderStyle: renderStyle,
            elementDelegate: elementDelegate,
          );
        }
      } else if (prevRenderLayoutBox is RenderFlowLayout) {
        if (prevRenderLayoutBox is RenderSelfRepaintFlowLayout) {
          if (repaintSelf) {
            // RenderSelfRepaintFlowLayout --> RenderSelfRepaintFlowLayout
            flowLayout = prevRenderLayoutBox;
            return flowLayout;
          } else {
            // RenderSelfRepaintFlowLayout --> RenderFlowLayout
            flowLayout = prevRenderLayoutBox.toParentRepaint();
          }
        } else {
          if (repaintSelf) {
            // RenderFlowLayout --> RenderSelfRepaintFlowLayout
            flowLayout = prevRenderLayoutBox.toSelfRepaint();
          } else {
            // RenderFlowLayout --> RenderFlowLayout
            flowLayout = prevRenderLayoutBox;
            return flowLayout;
          }
        }
      } else if (prevRenderLayoutBox is RenderFlexLayout) {
        if (prevRenderLayoutBox is RenderSelfRepaintFlexLayout) {
          if (repaintSelf) {
            // RenderSelfRepaintFlexLayout --> RenderSelfRepaintFlowLayout
            flowLayout = prevRenderLayoutBox.toFlowLayout();
          } else {
            // RenderSelfRepaintFlexLayout --> RenderFlowLayout
            flowLayout = prevRenderLayoutBox.toParentRepaintFlowLayout();
          }
        } else {
          if (repaintSelf) {
            // RenderFlexLayout --> RenderSelfRepaintFlowLayout
            flowLayout = prevRenderLayoutBox.toSelfRepaintFlowLayout();
          } else {
            // RenderFlexLayout --> RenderFlowLayout
            flowLayout = prevRenderLayoutBox.toFlowLayout();
          }
        }
      } else if (prevRenderLayoutBox is RenderRecyclerLayout) {
        // RenderRecyclerLayout --> RenderFlowLayout
        flowLayout = prevRenderLayoutBox.toFlowLayout();
      }

      flowLayout!.renderStyle.updateFlow();
      /// Set display and transformedDisplay when display is not set in style
      flowLayout.renderStyle.initDisplay(element.style, element.defaultDisplay);
      return flowLayout;
    } else if (display == CSSDisplay.sliver) {
      RenderRecyclerLayout? renderRecyclerLayout;

      if (prevRenderLayoutBox == null) {
        renderRecyclerLayout = RenderRecyclerLayout(
          renderStyle: renderStyle,
          elementDelegate: elementDelegate,
        );
      } else if (prevRenderLayoutBox is RenderFlowLayout) {
        renderRecyclerLayout = prevRenderLayoutBox.toRenderRecyclerLayout();
      } else if (prevRenderLayoutBox is RenderFlexLayout) {
        renderRecyclerLayout = prevRenderLayoutBox.toRenderRecyclerLayout();
      } else if (prevRenderLayoutBox is RenderRecyclerLayout) {
        renderRecyclerLayout = prevRenderLayoutBox;
      }

      /// Set display and transformedDisplay when display is not set in style
      renderRecyclerLayout!.renderStyle.initDisplay(element.style, element.defaultDisplay);
      return renderRecyclerLayout;
    } else {
      throw FlutterError('Not supported display type $display');
    }
  }

  static RenderIntrinsic createRenderIntrinsic(
    Element element,
    {
      RenderIntrinsic? prevRenderIntrinsic,
      bool repaintSelf = false
    }
  ) {
    RenderIntrinsic intrinsic;
    RenderStyle renderStyle = RenderStyle(style: element.style, viewportSize: element.viewportSize);
    ElementDelegate elementDelegate = element.elementDelegate;

    if (prevRenderIntrinsic == null) {
      if (repaintSelf) {
        intrinsic = RenderSelfRepaintIntrinsic(
          renderStyle,
          elementDelegate
        );
      } else {
        intrinsic = RenderIntrinsic(
          renderStyle,
          elementDelegate
        );
      }
    } else {
      if (prevRenderIntrinsic is RenderSelfRepaintIntrinsic) {
        if (repaintSelf) {
          // RenderSelfRepaintIntrinsic --> RenderSelfRepaintIntrinsic
          intrinsic = prevRenderIntrinsic;
        } else {
          // RenderSelfRepaintIntrinsic --> RenderIntrinsic
          intrinsic = prevRenderIntrinsic.toParentRepaint();
        }
      } else {
        if (repaintSelf) {
          // RenderIntrinsic --> RenderSelfRepaintIntrinsic
          intrinsic = prevRenderIntrinsic.toSelfRepaint();
        } else {
          // RenderIntrinsic --> RenderIntrinsic
          intrinsic = prevRenderIntrinsic;
        }
      }
    }
    return intrinsic;
  }
}


Element? _findContainingBlock(Element element) {
  Element? _el = element.parentElement;
  Element rootEl = element.elementManager.viewportElement;

  while (_el != null) {
    bool isElementNonStatic = _el.style[POSITION] != STATIC && _el.style[POSITION].isNotEmpty;
    bool hasTransform = _el.style[TRANSFORM].isNotEmpty;
    // https://www.w3.org/TR/CSS2/visudet.html#containing-block-details
    if (_el == rootEl || isElementNonStatic || hasTransform) {
      break;
    }
    _el = _el.parent as Element?;
  }
  return _el;
}

bool _isIntersectionObserverEvent(String eventType) {
  return eventType == EVENT_APPEAR || eventType == EVENT_DISAPPEAR || eventType == EVENT_INTERSECTION_CHANGE;
}

bool _hasIntersectionObserverEvent(Map eventHandlers) {
  return eventHandlers.containsKey('appear') ||
      eventHandlers.containsKey('disappear') ||
      eventHandlers.containsKey('intersectionchange');
}

class BoundingClientRect {
  final double x;
  final double y;
  final double width;
  final double height;
  final double top;
  final double right;
  final double bottom;
  final double left;

  BoundingClientRect(this.x, this.y, this.width, this.height, this.top, this.right, this.bottom, this.left);

  Pointer<NativeBoundingClientRect> toNative() {
    Pointer<NativeBoundingClientRect> nativeBoundingClientRect = malloc.allocate<NativeBoundingClientRect>(sizeOf<NativeBoundingClientRect>());
    nativeBoundingClientRect.ref.width = width;
    nativeBoundingClientRect.ref.height = height;
    nativeBoundingClientRect.ref.x = x;
    nativeBoundingClientRect.ref.y = y;
    nativeBoundingClientRect.ref.top = top;
    nativeBoundingClientRect.ref.right = right;
    nativeBoundingClientRect.ref.left = left;
    nativeBoundingClientRect.ref.bottom = bottom;
    return nativeBoundingClientRect;
  }

  Map<String, dynamic> toJSON() {
    return {
      'x': x,
      'y': y,
      'width': width,
      'height': height,
      'left': left,
      'top': top,
      'right': right,
      'bottom': bottom
    };
  }
}

void _setPositionedChildParentData(RenderLayoutBox parentRenderLayoutBox, Element child) {
  RenderLayoutParentData parentData = RenderLayoutParentData();
  RenderBoxModel childRenderBoxModel = child.renderBoxModel!;
  childRenderBoxModel.parentData = CSSPositionedLayout.getPositionParentData(childRenderBoxModel, parentData);
}<|MERGE_RESOLUTION|>--- conflicted
+++ resolved
@@ -162,12 +162,6 @@
         defaultDisplay = defaultStyle.containsKey(DISPLAY) ? defaultStyle[DISPLAY] : INLINE,
         super(NodeType.ELEMENT_NODE, targetId, nativeEventTarget, elementManager, tagName) {
     style = CSSStyleDeclaration(this);
-
-    // if (!isHiddenElement) {
-    //   _nativeMap[nativeElementPtr.address] = this;
-    // }
-
-    // bindNativeMethods(nativeElementPtr);
     _setDefaultStyle();
   }
 
@@ -487,16 +481,6 @@
 
     style.dispose();
     properties.clear();
-
-<<<<<<< HEAD
-    if (_scrollingElement != null) {
-      _scrollingElement.dispose();
-      scrollingElement = null;
-    }
-=======
-    // Remove native reference.
-    _nativeMap.remove(nativeElementPtr.address);
->>>>>>> 7d18c3a9
   }
 
   // Used for force update layout.
