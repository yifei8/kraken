/*
 * Copyright (C) 2019-present Alibaba Inc. All rights reserved.
 * Author: Kraken Team.
 */
import 'dart:ffi';

import 'package:flutter/rendering.dart';
import 'package:kraken/bridge.dart';
import 'package:kraken/dom.dart';
import 'package:meta/meta.dart';

enum NodeType {
  ELEMENT_NODE,
  TEXT_NODE,
  COMMENT_NODE,
  DOCUMENT_NODE,
  DOCUMENT_FRAGMENT_NODE,
}

class Comment extends Node {
  Comment(int targetId, Pointer<NativeEventTarget> nativeEventTarget, ElementManager elementManager)
      : super(NodeType.COMMENT_NODE, targetId, nativeEventTarget, elementManager);

  @override
  String get nodeName => '#comment';

  @override
  RenderBox? get renderer => null;

  // @TODO: Get data from bridge side.
  String get data => '';

  int get length => data.length;
}

/// [RenderObjectNode] provide the renderObject related abstract life cycle for
/// [Node] or [Element]s, which wrap [RenderObject]s, which provide the actual
/// rendering of the application.
abstract class RenderObjectNode {
  RenderBox? get renderer => throw FlutterError('This node has no render object implemented.');

  /// Creates an instance of the [RenderObject] class that this
  /// [RenderObjectNode] represents, using the configuration described by this
  /// [RenderObjectNode].
  ///
  /// This method should not do anything with the children of the render object.
  /// That should instead be handled by the method that overrides
  /// [Node.attachTo] in the object rendered by this object.
  RenderBox createRenderer();

  /// The renderObject will be / has been insert into parent. You can apply properties
  /// to renderObject.
  ///
  /// This method should not do anything to update the children of the render
  /// object.
  @protected
  void willAttachRenderer();

  @protected
  void didAttachRenderer();

  /// A render object previously associated with this Node will be / has been removed
  /// from the tree. The given [RenderObject] will be of the same type as
  /// returned by this object's [createRenderer].
  @protected
  void willDetachRenderer();

  @protected
  void didDetachRenderer();
}

/// Lifecycles that triggered when NodeTree changes.
/// Ref: https://html.spec.whatwg.org/multipage/custom-elements.html#concept-custom-element-definition-lifecycle-callbacks
abstract class LifecycleCallbacks {
  // Invoked each time the custom element is appended into a document-connected element.
  // This will happen each time the node is moved, and may happen before the element's
  // contents have been fully parsed.
  void connectedCallback();

  // Invoked each time the custom element is disconnected from the document's DOM.
  void disconnectedCallback();

// Invoked each time the custom element is moved to a new document.
// @TODO: Currently only single document exists, this callback will never be triggered.
// void adoptedCallback();

// @TODO: [attributeChangedCallback] works with static getter [observedAttributes].
// void attributeChangedCallback();
}

abstract class Node extends EventTarget implements RenderObjectNode, LifecycleCallbacks {
  List<Node> childNodes = [];
  Node? parentNode;
  NodeType nodeType;
  String get nodeName;

  /// The Node.parentNode read-only property returns the parent of the specified node in the DOM tree.
  Node? get parent => parentNode;

  /// The Node.parentElement read-only property returns the DOM node's parent Element,
  /// or null if the node either has no parent, or its parent isn't a DOM Element.
  Element? get parentElement {
    if (parentNode != null && parentNode!.nodeType == NodeType.ELEMENT_NODE) {
      return parentNode as Element;
    }
    return null;
  }

  List<Element> get children {
    List<Element> _children = [];
    for (var child in childNodes) {
      if (child is Element) _children.add(child);
    }
    return _children;
  }

  Node(this.nodeType, int targetId, Pointer<NativeEventTarget> nativeEventTarget, ElementManager elementManager)
      : super(targetId, nativeEventTarget, elementManager);

  // If node is on the tree, the root parent is body.
  bool get isConnected {
    Node parent = this;
    while (parent.parentNode != null) {
      parent = parent.parentNode!;
    }
    Document document = elementManager.document;
    return this == document || parent == document;
  }

  Node get firstChild => childNodes.first;

  Node get lastChild => childNodes.last;

  Node? get previousSibling {
    if (parentNode == null) return null;
    int index = parentNode!.childNodes.indexOf(this);
    if (index - 1 < 0) return null;
    return parentNode!.childNodes[index - 1];
  }

  Node? get nextSibling {
    if (parentNode == null) return null;
    int index = parentNode!.childNodes.indexOf(this);
    if (index + 1 > parentNode!.childNodes.length - 1) return null;
    return parentNode!.childNodes[index + 1];
  }
  // Is child renderObject attached.
  bool get isRendererAttached => renderer != null && renderer!.attached;

  /// Attach a renderObject to parent.
  void attachTo(Element parent, {RenderBox? after}) {}

  /// Release any resources held by referenced render object.
  void disposeRenderObject() {}

  /// Release any resources held by this node.
  @override
  void dispose() {
    super.dispose();

    parentNode = null;
    for (int i = 0; i < childNodes.length; i ++) {
      childNodes[i].parentNode = null;
    }
    childNodes.clear();
  }

  @override
<<<<<<< HEAD
  handleJSCall(String method, List<dynamic> argv) {}

  @override
  RenderBox createRenderer() => throw FlutterError('[createRenderer] is not implemented.');
=======
  RenderObject createRenderer() => throw FlutterError('createRenderer function is not implemented.');
>>>>>>> 4932b29e

  @override
  void willAttachRenderer() {}

  @override
  void didAttachRenderer() {}

  @override
  void willDetachRenderer() {}

  @override
  void didDetachRenderer() {}

  @mustCallSuper
  Node appendChild(Node child) {
    child._ensureOrphan();
    child.parentNode = this;
    childNodes.add(child);

    if (child.isConnected) {
      child.connectedCallback();
    }

    return child;
  }

  bool contains(Node child) {
    return childNodes.contains(child);
  }

  Node getRootNode() {
    Node root = this;
    while (root.parentNode != null) {
      root = root.parentNode as Node;
    }
    return root;
  }

  @mustCallSuper
  Node insertBefore(Node newNode, Node referenceNode) {
    newNode._ensureOrphan();
    int referenceIndex = childNodes.indexOf(referenceNode);
    if (referenceIndex == -1) {
      return appendChild(newNode);
    } else {
      newNode.parentNode = this;
      childNodes.insert(referenceIndex, newNode);
      if (newNode.isConnected) newNode.connectedCallback();
      return newNode;
    }
  }

  @mustCallSuper
  Node removeChild(Node child) {
    if (childNodes.contains(child)) {
      childNodes.remove(child);
      child.parentNode = null;
      child.disconnectedCallback();
    }
    return child;
  }

  @mustCallSuper
  Node? replaceChild(Node newNode, Node oldNode) {
    Node? replacedNode;
    if (childNodes.contains(oldNode)) {
      int referenceIndex = childNodes.indexOf(oldNode);
      oldNode.parentNode = null;
      replacedNode = oldNode;
      childNodes[referenceIndex] = newNode;
      if (newNode.isConnected) {
        newNode.disconnectedCallback();
        newNode.connectedCallback();
      }
    } else {
      appendChild(newNode);
    }
    return replacedNode;
  }

  /// Ensure node is not connected to a parent element.
  void _ensureOrphan() {
    Node? _parent = parent;
    if (_parent != null) {
      _parent.removeChild(this);
    }
  }

  /// Ensure child and child's child render object is attached.
  void ensureChildAttached() { }

  @override
  void connectedCallback() {
    for (var child in childNodes) {
      child.connectedCallback();
    }
  }

  @override
  void disconnectedCallback() {
    for (var child in childNodes) {
      child.disconnectedCallback();
    }
  }
}

/// https://dom.spec.whatwg.org/#dom-node-nodetype
int getNodeTypeValue(NodeType nodeType) {
  switch (nodeType) {
    case NodeType.ELEMENT_NODE:
      return 1;
    case NodeType.TEXT_NODE:
      return 3;
    case NodeType.COMMENT_NODE:
      return 8;
    case NodeType.DOCUMENT_NODE:
      return 9;
    case NodeType.DOCUMENT_FRAGMENT_NODE:
      return 11;
  }
}<|MERGE_RESOLUTION|>--- conflicted
+++ resolved
@@ -166,14 +166,7 @@
   }
 
   @override
-<<<<<<< HEAD
-  handleJSCall(String method, List<dynamic> argv) {}
-
-  @override
   RenderBox createRenderer() => throw FlutterError('[createRenderer] is not implemented.');
-=======
-  RenderObject createRenderer() => throw FlutterError('createRenderer function is not implemented.');
->>>>>>> 4932b29e
 
   @override
   void willAttachRenderer() {}
