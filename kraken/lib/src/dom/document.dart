--- conflicted
+++ resolved
@@ -19,13 +19,10 @@
     emitUIEvent(elementManager.controller.view.contextId, nativeEventTargetPtr, event);
   }
 
-<<<<<<< HEAD
-=======
   @override
   String get nodeName => '#document';
 
   @override
->>>>>>> 2b1c4cda
   void addEvent(String eventType) {
     documentElement.addEventListener(eventType, _handleEvent);
   }
