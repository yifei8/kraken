--- conflicted
+++ resolved
@@ -20,13 +20,8 @@
     };
   }
 
-<<<<<<< HEAD
-  static void _open(ElementManager elementManager, String url) {
-    KrakenController rootController = elementManager.controller.view.rootController;
-=======
   void _open(String url) {
     KrakenController rootController = document.controller.view.rootController;
->>>>>>> 53df9fb4
     String? sourceUrl = rootController.href;
 
     document.controller.view.handleNavigationAction(sourceUrl, url, KrakenNavigationType.navigate);
