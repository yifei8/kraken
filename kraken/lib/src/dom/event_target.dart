/*
 * Copyright (C) 2019-present Alibaba Inc. All rights reserved.
 * Author: Kraken Team.
 */

import 'dart:collection';
import 'dart:ffi';

import 'package:ffi/ffi.dart';
import 'package:flutter/foundation.dart';
import 'package:kraken/bridge.dart';
import 'package:kraken/dom.dart';
import 'package:kraken/module.dart';
import 'package:meta/meta.dart';

typedef EventHandler = void Function(Event event);

typedef NativeAsyncAnonymousFunctionCallback = Void Function(
    Pointer<Void> callbackContext, Pointer<NativeValue> nativeValue, Int32 contextId, Pointer<Utf8> errmsg);
typedef DartAsyncAnonymousFunctionCallback = void Function(Pointer<Void> callbackContext, Pointer<NativeValue> nativeValue, int contextId, Pointer<Utf8> errmsg);

// We have some integrated built-in behavior starting with string prefix reuse the callNativeMethod implements.
final String AnonymousFunctionCallPreFix = '_anonymous_fn_';
final String AsyncAnonymousFunctionCallPreFix = '_anonymous_async_fn_';
final String GetPropertyCallPreFix = '_getProperty_';

void _callNativeMethods(Pointer<Void> nativeEventTarget, Pointer<NativeValue> returnedValue, Pointer<NativeString> nativeMethod, int argc, Pointer<NativeValue> argv) {
  String method = nativeStringToString(nativeMethod);
  List<dynamic> values = List.generate(argc, (i) {
    Pointer<NativeValue> nativeValue = argv.elementAt(i);
    return fromNativeValue(nativeValue);
  });

  if (method.startsWith(AnonymousFunctionCallPreFix)) {
    int id = int.parse(method.substring(AnonymousFunctionCallPreFix.length));
    AnonymousNativeFunction fn = getAnonymousNativeFunctionFromId(id)!;
    try {
      dynamic result = fn(values);
      toNativeValue(returnedValue, result);
    } catch (e, stack) {
      print('$e\n$stack');
      toNativeValue(returnedValue, null);
    }
    removeAnonymousNativeFunctionFromId(id);
  } else if (method.startsWith(AsyncAnonymousFunctionCallPreFix)) {
    int id = int.parse(method.substring(AsyncAnonymousFunctionCallPreFix.length));
    AsyncAnonymousNativeFunction fn = getAsyncAnonymousNativeFunctionFromId(id)!;
    int contextId = values[0];
    Pointer<Void> callbackContext = (values[1] as Pointer).cast<Void>();
    DartAsyncAnonymousFunctionCallback callback = (values[2] as Pointer).cast<NativeFunction<NativeAsyncAnonymousFunctionCallback>>().asFunction();
    Future<dynamic> p = fn(values.sublist(3));
    p.then((result) {
      Pointer<NativeValue> nativeValue = malloc.allocate(sizeOf<NativeValue>());
      toNativeValue(nativeValue, result);
      callback(callbackContext, nativeValue, contextId, nullptr);
      removeAsyncAnonymousNativeFunctionFromId(id);
    }).catchError((e, stack) {
      String errorMessage = '$e';
      callback(callbackContext, nullptr, contextId, errorMessage.toNativeUtf8());
      removeAsyncAnonymousNativeFunctionFromId(id);
    });

    toNativeValue(returnedValue, null);
  } else {
    EventTarget eventTarget = EventTarget.getEventTargetOfNativePtr(nativeEventTarget.cast<NativeEventTarget>());
    try {
      if (method.startsWith(GetPropertyCallPreFix) && values.isEmpty) {
        String key = method.substring(GetPropertyCallPreFix.length);
        dynamic result = (eventTarget as Element).getProperty(key);
        toNativeValue(returnedValue, result);
      } else {
        dynamic result = eventTarget.handleJSCall(method, values);
        toNativeValue(returnedValue, result);
      }
    } catch (e, stack) {
      print('$e\n$stack');
      toNativeValue(returnedValue, null);
    }
  }
}

String jsMethodToKey(String method) {
  return method[3].toLowerCase() + method.substring(4);
}

Pointer<NativeFunction<NativeCallNativeMethods>> _nativeCallNativeMethods = Pointer.fromFunction(_callNativeMethods);

abstract class EventTarget {
  static final SplayTreeMap<int, EventTarget> _nativeMap = SplayTreeMap();
  static EventTarget getEventTargetOfNativePtr(Pointer<NativeEventTarget> nativePtr) {
    EventTarget? target = _nativeMap[nativePtr.address];
    if (target == null) throw FlutterError('Can not get eventTarget of nativePtr: $nativePtr');
    return target;
  }

  // A unique target identifier.
  final int targetId;

  bool _disposed = false;
  bool get disposed => _disposed;

  // The Add
  final Pointer<NativeEventTarget> nativeEventTargetPtr;

  // the self reference the ElementManager
  ElementManager elementManager;

  @protected
  Map<String, List<EventHandler>> eventHandlers = {};

  EventTarget(this.targetId, this.nativeEventTargetPtr, this.elementManager) {
    nativeEventTargetPtr.ref.callNativeMethods = _nativeCallNativeMethods;
    _nativeMap[nativeEventTargetPtr.address] = this;
  }

  void addEventListener(String eventType, EventHandler eventHandler) {
    List<EventHandler>? existHandler = eventHandlers[eventType];
    if (existHandler == null) {
      eventHandlers[eventType] = existHandler = [];
    }
    existHandler.add(eventHandler);
  }

  void removeEventListener(String eventType, EventHandler eventHandler) {
    List<EventHandler>? currentHandlers = eventHandlers[eventType];
    if (currentHandlers == null) {
      return;
    }
    currentHandlers.remove(eventHandler);
  }

  void dispatchEvent(Event event) {
    if (disposed) return;

    event.target = this;

    emitUIEvent(elementManager.controller.view.contextId, nativeEventTargetPtr, event);
    // Dispatch listener for widget.
    if (elementManager.gestureListener != null) {
      if (elementManager.gestureListener?.onTouchStart != null && event.type == EVENT_TOUCH_START) {
        elementManager.gestureListener?.onTouchStart!(event as TouchEvent);
      }

      if (elementManager.gestureListener?.onTouchMove != null && event.type == EVENT_TOUCH_MOVE) {
        elementManager.gestureListener?.onTouchMove!(event as TouchEvent);
      }

      if (elementManager.gestureListener?.onTouchEnd != null && event.type == EVENT_TOUCH_END) {
        elementManager.gestureListener?.onTouchEnd!(event as TouchEvent);
      }
    }
  }

  Map<String, List<EventHandler>> getEventHandlers() {
    return eventHandlers;
  }

<<<<<<< HEAD
  @mustCallSuper
  dynamic handleJSCall(String method, List<dynamic> argv) {
    if (method == 'dispose') dispose();
=======
  dynamic handleJSCall(String method, List<dynamic> argv) {
>>>>>>> 3f045be0
  }

  @mustCallSuper
  void dispose() {
    if (kProfileMode) {
      PerformanceTiming.instance().mark(PERF_DISPOSE_EVENT_TARGET_START, uniqueId: targetId);
    }

    elementManager.removeTarget(this);
    eventHandlers.clear();
    _nativeMap.remove(nativeEventTargetPtr.address);
    _disposed = true;
    malloc.free(nativeEventTargetPtr);

    if (kProfileMode) {
      PerformanceTiming.instance().mark(PERF_DISPOSE_EVENT_TARGET_END, uniqueId: targetId);
    }
  }

  // void addEvent(String eventType) {}
}<|MERGE_RESOLUTION|>--- conflicted
+++ resolved
@@ -155,13 +155,7 @@
     return eventHandlers;
   }
 
-<<<<<<< HEAD
-  @mustCallSuper
   dynamic handleJSCall(String method, List<dynamic> argv) {
-    if (method == 'dispose') dispose();
-=======
-  dynamic handleJSCall(String method, List<dynamic> argv) {
->>>>>>> 3f045be0
   }
 
   @mustCallSuper
