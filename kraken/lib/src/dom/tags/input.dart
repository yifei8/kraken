/*
 * Copyright (C) 2019-present Alibaba Inc. All rights reserved.
 * Author: Kraken Team.
 */

import 'dart:async';
import 'dart:ui';
import 'dart:ffi';

import 'package:kraken/bridge.dart';
import 'package:flutter/animation.dart';
import 'package:flutter/foundation.dart';
import 'package:flutter/rendering.dart' hide RenderEditable;
import 'package:flutter/scheduler.dart';
import 'package:flutter/services.dart';
import 'package:kraken/dom.dart';
import 'package:kraken/css.dart';
import 'package:kraken/rendering.dart';

const String INPUT = 'INPUT';

const TextInputType TEXT_INPUT_TYPE_NUMBER = TextInputType.numberWithOptions(signed: true);

/// https://www.w3.org/TR/css-sizing-3/#intrinsic-sizes
/// For boxes without a preferred aspect ratio:
/// If the available space is definite in the appropriate dimension, use the stretch fit into that size in that dimension.
///
/// Otherwise, if the box has a <length> as its computed minimum size (min-width/min-height) in that dimension, use that size.
//
/// Otherwise, use 300px for the width and/or 150px for the height as needed.
const Map<String, dynamic> _defaultStyle = {
  DISPLAY: INLINE_BLOCK,
  WIDTH: '150px',
  BORDER: '1px solid #767676',
};

typedef ValueChanged<T> = void Function(T value);
// The time it takes for the cursor to fade from fully opaque to fully
// transparent and vice versa. A full cursor blink, from transparent to opaque
// to transparent, is twice this duration.
const Duration _kCursorBlinkHalfPeriod = Duration(milliseconds: 500);

// The time the cursor is static in opacity before animating to become
// transparent.
const Duration _kCursorBlinkWaitForStart = Duration(milliseconds: 150);

const TextSelection blurSelection = TextSelection.collapsed(offset: -1);

class EditableTextDelegate implements TextSelectionDelegate {
  @override
  TextEditingValue textEditingValue;

  @override
  void bringIntoView(TextPosition position) {
    // TODO: implement bringIntoView
    print('call bringIntoView $position');
  }

  @override
  void hideToolbar() {
    // TODO: implement hideToolbar
    print('call hideToolbar');
  }

  @override
  bool get copyEnabled => true;

  @override
  bool get cutEnabled => true;

  @override
  bool get pasteEnabled => true;

  @override
  bool get selectAllEnabled => true;
}

class InputElement extends Element implements TextInputClient, TickerProvider {
  static InputElement focusInputElement;

  static void clearFocus() {
    if (InputElement.focusInputElement != null) {
      InputElement.focusInputElement.blur();
    }

    InputElement.focusInputElement = null;
  }

  static void setFocus(InputElement inputElement) {
    assert(inputElement != null);
    clearFocus();
    InputElement.focusInputElement = inputElement;
    inputElement.focus();
  }

  Timer _cursorTimer;
  bool _targetCursorVisibility = false;
  final ValueNotifier<bool> _cursorVisibilityNotifier = ValueNotifier<bool>(false);
  AnimationController _cursorBlinkOpacityController;
  int _obscureShowCharTicksPending = 0;

  TextAlign textAlign;
  TextDirection textDirection;
  int minLines;
  int maxLines;

  bool _autoFocus = false;

  ViewportOffset offset = ViewportOffset.zero();
  bool obscureText = false;
  bool autoCorrect = false;
  TextSelectionDelegate textSelectionDelegate = EditableTextDelegate();
  TextSpan textSpan;
  RenderEditable renderEditable;
  RenderOffsetBox _renderOffsetBox;
  TextInputConnection textInputConnection;

  // This value is an eyeball estimation of the time it takes for the iOS cursor
  // to ease in and out.
  static const Duration _fadeDuration = Duration(milliseconds: 250);

  // Input text-overflow not follow text rules.
  TextOverflow get textOverflow {
    assert(style != null);

    switch(style[TEXT_OVERFLOW]) {
      case 'ellipsis':
        return TextOverflow.ellipsis;
      case 'fade':
        return TextOverflow.fade;
      case 'clip':
      default:
        return TextOverflow.clip;
    }
  }

  String get placeholderText => properties['placeholder'] ?? '';

  TextStyle get placeholderTextStyle {
    return TextStyle(color: CSSColor.parseColor('grey'));
  }

  TextSpan get placeholderTextSpan {
    return TextSpan(
      text: placeholderText,
      style: placeholderTextStyle,
    );
  }

  TextInputConfiguration textInputConfiguration;

  InputElement(
    int targetId,
    Pointer<NativeElement> nativePtr,
    ElementManager elementManager, {
    this.textAlign = TextAlign.left,
    this.textDirection = TextDirection.ltr,
    this.minLines = 1,
    this.maxLines = 1,
<<<<<<< HEAD
  }) : super(targetId, nativePtr, elementManager, tagName: INPUT, defaultStyle: _defaultStyle, isIntrinsicBox: true) {
    textInputConfiguration = TextInputConfiguration(
      inputType: inputType,
      obscureText: false,
      autocorrect: false,
      inputAction: TextInputAction.done, // newline to multilines
      textCapitalization: TextCapitalization.none,
      keyboardAppearance: Brightness.light,
    );
=======
  }) : super(targetId, elementManager, tagName: INPUT, defaultStyle: _defaultStyle, isIntrinsicBox: true);

  @override
  void didAttachRenderer() {
    super.didAttachRenderer();
>>>>>>> 832de2db

    // Make element listen to click event to trigger focus.
    addEvent(EVENT_CLICK);

    _cursorBlinkOpacityController = AnimationController(vsync: this, duration: _fadeDuration);
    _cursorBlinkOpacityController.addListener(_onCursorColorTick);

    addChild(createRenderObject());

    SchedulerBinding.instance.addPostFrameCallback((_) {
      if (_autoFocus) {
        InputElement.setFocus(this);
      }
    });
  }

  @override
  void willDetachRenderer() {
    super.willDetachRenderer();
    InputElement.clearFocus();
  }

  @override
  void didDetachRenderer() {
    super.didDetachRenderer();
    _cursorBlinkOpacityController.removeListener(_onCursorColorTick);
    _cursorBlinkOpacityController = null;
    renderEditable = null;
  }

  @override
  void setStyle(String key, value) {
    super.setStyle(key, value);

    // @TODO: Filter style properties that used by text span.
    updateTextSpan();
  }

  void updateTextSpan() {
    // Rebuilt text span, for style has changed.
    textSpan = buildTextSpan();
    textSelectionDelegate.textEditingValue = TextEditingValue(text: textSpan.text);

    if (renderEditable != null) {
      renderEditable.text = textSpan.text.length == 0 ? placeholderTextSpan : textSpan;
      renderEditable.textOverflow = textOverflow;
    }
  }

  TextSpan buildTextSpan({String text = ''}) {
    text ??= properties['value'];
    return createTextSpan(text, style);
  }

  get cursorColor => CSSColor.initial;

  @override
  void handlePointDown(PointerDownEvent pointEvent) {
    super.handlePointDown(pointEvent);
    InputElement.setFocus(this);
    // @TODO: selection.
  }

  @override
  void handlePointMove(PointerMoveEvent pointEvent) {
    super.handlePointMove(pointEvent);

    // @TODO: selection.
  }

  @override
  void handlePointUp(PointerUpEvent pointEvent) {
    super.handlePointUp(pointEvent);
    // @TODO: selection.
  }

  void focus() {
    activeTextInput();
    dispatchEvent(Event('focus'));
  }

  void blur() {
    deactiveTextInput();
    dispatchEvent(Event('blur'));
  }

  void activeTextInput() {
    if (textInputConfiguration == null) {
      textInputConfiguration = TextInputConfiguration(
        inputType: _textInputType,
        obscureText: obscureText,
        autocorrect: autoCorrect,
        inputAction: TextInputAction.done, // newline to multilines
        textCapitalization: TextCapitalization.none,
        keyboardAppearance: Brightness.light,
      );
    }

    if (textInputConnection == null || !textInputConnection.attached) {
      final TextEditingValue localValue = textSelectionDelegate.textEditingValue;
      _lastKnownRemoteTextEditingValue = localValue;

      textInputConnection = TextInput.attach(this, textInputConfiguration);
      textInputConnection.setEditingState(localValue);
    }
    textInputConnection.show();
    _startCursorTimer();
    renderEditable.markNeedsTextLayout();
  }

  void deactiveTextInput() {
    _cursorVisibilityNotifier.value = false;
    if (textInputConnection != null && textInputConnection.attached) {
      textInputConnection.close();
    }
    _stopCursorTimer();
    renderEditable.markNeedsTextLayout();
  }

  void onSelectionChanged(TextSelection selection, RenderEditable renderObject, SelectionChangedCause cause) {
    TextEditingValue value = textSelectionDelegate.textEditingValue.copyWith(
        selection: renderObject.text == placeholderTextSpan ? blurSelection : selection, composing: TextRange.empty);
    updateEditingValue(value);
  }

  bool get multiLine => maxLines > 1;

  bool get _hasFocus => InputElement.focusInputElement == this;

  RenderEditable createRenderEditable() {
    TextSpan text = textSpan.toPlainText().length > 0 ? textSpan : placeholderTextSpan;

    renderEditable = RenderEditable(
      text: text,
      cursorColor: cursorColor,
      showCursor: _cursorVisibilityNotifier,
      hasFocus: _hasFocus,
      maxLines: maxLines,
      minLines: minLines,
      expands: false,
      textScaleFactor: 1.0,
      textAlign: textAlign,
      textDirection: textDirection,
      selection: blurSelection, // Default to blur
      offset: offset,
      readOnly: false,
      forceLine: true,
      onSelectionChanged: onSelectionChanged,
      onCaretChanged: _handleCaretChanged,
      obscureText: obscureText,
      cursorWidth: 1.0,
      cursorRadius: Radius.zero,
      cursorOffset: Offset.zero,
      enableInteractiveSelection: true,
      textSelectionDelegate: textSelectionDelegate,
      devicePixelRatio: window.devicePixelRatio,
      startHandleLayerLink: LayerLink(),
      endHandleLayerLink: LayerLink(),
      textOverflow: textOverflow,
    );
    return renderEditable;
  }

  RenderObject createRenderObject() {
    assert(renderBoxModel is RenderIntrinsic);
    RenderEditable renderEditable = createRenderEditable();
    RenderIntrinsic renderIntrinsic = renderBoxModel;
    // Make render editable vertically center.
    double dy = renderIntrinsic.height == null
        ? 0
        : (renderIntrinsic.height
            - renderEditable.preferredLineHeight
            - renderIntrinsic.borderTop
            - renderIntrinsic.borderBottom) / 2;
    _renderOffsetBox = RenderOffsetBox(
      offset: Offset(0, dy),
      child: renderEditable,
    );
    return _renderOffsetBox;
  }

  @override
  void performAction(TextInputAction action) {
    switch (action) {
      case TextInputAction.done:
        _triggerChangeEvent();
        blur();
        break;
      case TextInputAction.none:
        // TODO: Handle this case.
        break;
      case TextInputAction.unspecified:
        // TODO: Handle this case.
        break;
      case TextInputAction.go:
        // TODO: Handle this case.
        break;
      case TextInputAction.search:
        // TODO: Handle this case.
        break;
      case TextInputAction.send:
        // TODO: Handle this case.
        break;
      case TextInputAction.next:
        // TODO: Handle this case.
        break;
      case TextInputAction.previous:
        // TODO: Handle this case.
        break;
      case TextInputAction.continueAction:
        // TODO: Handle this case.
        break;
      case TextInputAction.join:
        // TODO: Handle this case.
        break;
      case TextInputAction.route:
        // TODO: Handle this case.
        break;
      case TextInputAction.emergencyCall:
        // TODO: Handle this case.
        break;
      case TextInputAction.newline:
        // TODO: Handle this case.
        break;
    }
  }

  void _hideSelectionOverlayIfNeeded() {
    // todo: selection overlay.
  }

  bool get _hasInputConnection => textInputConnection != null && textInputConnection.attached;
  TextEditingValue _lastKnownRemoteTextEditingValue;

  void _updateRemoteEditingValueIfNeeded() {
    if (!_hasInputConnection) return;
    final TextEditingValue localValue = textSelectionDelegate.textEditingValue;
    if (localValue == _lastKnownRemoteTextEditingValue) return;
    _lastKnownRemoteTextEditingValue = localValue;
    textInputConnection.setEditingState(localValue);
  }

  void _formatAndSetValue(TextEditingValue value) {
    final bool textChanged = textSelectionDelegate.textEditingValue?.text != value?.text;
    textSelectionDelegate.textEditingValue = value;

    if (textChanged) {
      _updateRemoteEditingValueIfNeeded();
      textSpan = buildTextSpan(text: value.text);
      if (renderEditable != null) {
        if (value.text.length == 0) {
          renderEditable.text = placeholderTextSpan;
        } else {
          renderEditable.text = textSpan;
        }
      }
    }

    if (renderEditable != null) {
      renderEditable.selection = value.selection;
    }
  }

  @override
  void updateEditingValue(TextEditingValue value) {
    if (value.text != textSelectionDelegate.textEditingValue.text) {
      _hideSelectionOverlayIfNeeded();
      _showCaretOnScreen();
      _triggerInputEvent(value.text);
    }
    _lastKnownRemoteTextEditingValue = value;
    _formatAndSetValue(value);
    // To keep the cursor from blinking while typing, we want to restart the
    // cursor timer every time a new character is typed.
    _stopCursorTimer(resetCharTicks: false);
    _startCursorTimer();
  }

  void _triggerInputEvent(String text) {
    InputEvent inputEvent = InputEvent(text);
    dispatchEvent(inputEvent);
  }

  String _lastChangedTextString;
  void _triggerChangeEvent() {
    String currentText = textSelectionDelegate.textEditingValue?.text;
    if (_lastChangedTextString != currentText) {
      Event changeEvent = Event(EVENT_CHANGE);
      dispatchEvent(changeEvent);
      _lastChangedTextString = currentText;
    }
  }

  @override
  void setProperty(String key, value) {
    super.setProperty(key, value);

    if (key == 'value') {
      String text = value?.toString() ?? '';
      TextRange composing = textSelectionDelegate.textEditingValue?.composing ?? TextRange.empty;
      TextSelection selection = TextSelection.collapsed(offset: text.length);
      TextEditingValue newTextEditingValue = TextEditingValue(
        text: text,
        selection: selection,
        composing: composing,
      );
      _formatAndSetValue(newTextEditingValue);
    } else if (key == 'placeholder') {
      // Update placeholder text.
      updateTextSpan();
    } else if (key == 'autofocus') {
      _autoFocus = value != null;
    } else if (key == 'type') {
      _setType(value);
    }
  }

  TextInputType _textInputType = TextInputType.text;
  TextInputType get textInputType => _textInputType;
  set textInputType(TextInputType value) {
    if (value != _textInputType) {
      _textInputType = value;
      if (textInputConnection != null && textInputConnection.attached) {
        deactiveTextInput();
        activeTextInput();
      }
    }
  }

  void _setType(String value) {
    switch (value) {
      case 'text':
        textInputType = TextInputType.text;
        break;
      case 'number':
        textInputType = TEXT_INPUT_TYPE_NUMBER;
        break;
      case 'tel':
        textInputType = TextInputType.number;
        break;
      // @TODO: more types.
    }
  }

  @override
  dynamic method(String name, List args) {
    super.method(name, args);
    switch (name) {
      case 'focus':
        if (isRendererAttached) {
          focus();
        }
        break;
      case 'blur':
        if (isRendererAttached) {
          blur();
        }
        break;
    }
  }

  bool _showCaretOnScreenScheduled = false;
  Rect _currentCaretRect;
  void _showCaretOnScreen() {
    if (_showCaretOnScreenScheduled) {
      return;
    }

    _showCaretOnScreenScheduled = true;
    SchedulerBinding.instance.addPostFrameCallback((Duration _) {
      _showCaretOnScreenScheduled = false;
      if (_currentCaretRect == null) {
        return;
      }

      final Rect newCaretRect = _currentCaretRect;
      // Enlarge newCaretRect by scrollPadding to ensure that caret
      // is not positioned directly at the edge after scrolling.
      final Rect inflatedRect = Rect.fromLTRB(
        newCaretRect.left,
        newCaretRect.top,
        newCaretRect.right,
        newCaretRect.bottom,
      );

      renderEditable.showOnScreen(
        rect: inflatedRect,
        duration: _caretAnimationDuration,
        curve: _caretAnimationCurve,
      );
    });
  }

  // Animation configuration for scrolling the caret back on screen.
  static const Duration _caretAnimationDuration = Duration(milliseconds: 100);
  static const Curve _caretAnimationCurve = Curves.fastOutSlowIn;

  bool _textChangedSinceLastCaretUpdate = false;
  void _handleCaretChanged(Rect caretRect) {
    _currentCaretRect = caretRect;
    // If the caret location has changed due to an update to the text or
    // selection, then scroll the caret into view.
    if (_textChangedSinceLastCaretUpdate) {
      _textChangedSinceLastCaretUpdate = false;
      _showCaretOnScreen();
    }
  }

  void _stopCursorTimer({bool resetCharTicks = true}) {
    _cursorTimer?.cancel();
    _cursorTimer = null;
    _targetCursorVisibility = false;
    _cursorBlinkOpacityController.value = 0.0;
    if (resetCharTicks) _obscureShowCharTicksPending = 0;
    _cursorBlinkOpacityController.stop();
    _cursorBlinkOpacityController.value = 0.0;
  }

  void _startCursorTimer() {
    _targetCursorVisibility = true;
    _cursorBlinkOpacityController.value = 1.0;
    _cursorTimer = Timer.periodic(_kCursorBlinkWaitForStart, _cursorWaitForStart);
  }

  void _cursorWaitForStart(Timer timer) {
    assert(_kCursorBlinkHalfPeriod > _fadeDuration);
    _cursorTimer?.cancel();
    _cursorTimer = Timer.periodic(_kCursorBlinkHalfPeriod, _cursorTick);
  }

  void _cursorTick(Timer timer) {
    _targetCursorVisibility = !_targetCursorVisibility;
    final double targetOpacity = _targetCursorVisibility ? 1.0 : 0.0;
    // If we want to show the cursor, we will animate the opacity to the value
    // of 1.0, and likewise if we want to make it disappear, to 0.0. An easing
    // curve is used for the animation to mimic the aesthetics of the native
    // iOS cursor.
    //
    // These values and curves have been obtained through eyeballing, so are
    // likely not exactly the same as the values for native iOS.
    _cursorBlinkOpacityController.animateTo(targetOpacity, curve: Curves.easeOut);

    if (_obscureShowCharTicksPending > 0) {
      _obscureShowCharTicksPending--;
    }
  }

  @override
  void updateFloatingCursor(RawFloatingCursorPoint point) {
    final TextPosition currentTextPosition = TextPosition(offset: 1);
    Rect _startCaretRect = renderEditable.getLocalRectForCaret(currentTextPosition);
    renderEditable.setFloatingCursor(point.state, _startCaretRect.center, currentTextPosition);
  }

  void _onCursorColorTick() {
    renderEditable.cursorColor = cursorColor.withOpacity(_cursorBlinkOpacityController.value);
    _cursorVisibilityNotifier.value = _cursorBlinkOpacityController.value > 0;
  }

  Set<Ticker> _tickers;

  @override
  Ticker createTicker(onTick) {
    _tickers ??= <Ticker>{};
    final Ticker result = Ticker(onTick, debugLabel: 'created by $this');
    _tickers.add(result);
    return result;
  }

  @override
  void connectionClosed() {
    // TODO: implement connectionClosed
    print('TODO: impl connection closed.');
  }

  // Abstract class method added after flutter@1.15
  @override
  TextEditingValue get currentTextEditingValue => textSelectionDelegate.textEditingValue;

  @override
  // TODO: implement currentAutofillScope
  AutofillScope get currentAutofillScope => throw UnimplementedError();

  @override
  void performPrivateCommand(String action, Map<String, dynamic> data) {
    // TODO: implement performPrivateCommand
    print('PerformPrivateCommand $action $data');
  }

  @override
  void showAutocorrectionPromptRect(int start, int end) {
    // TODO: implement showAutocorrectionPromptRect
    print('ShowAutocorrectionPromptRect start: $start, end: $end');
  }
}

class RenderOffsetBox extends RenderProxyBox {
  RenderOffsetBox({
    RenderBox child,
    Offset offset
  }) : assert(offset != null),
        _offset = offset,
        super(child);

  Offset _offset;
  Offset get offset => _offset;
  set(Offset value) {
    if (value != null && value != _offset) {
      _offset = value;
      markNeedsLayout();
    }
  }

  @override
  void paint(PaintingContext context, Offset offset) {
    if (_offset == null) {
      super.paint(context, offset);
    } else {
      final Offset transformedOffset = offset.translate(_offset.dx, _offset.dy);
      if (child != null) {
        context.paintChild(child, transformedOffset);
      }
    }
  }
}<|MERGE_RESOLUTION|>--- conflicted
+++ resolved
@@ -157,23 +157,11 @@
     this.textDirection = TextDirection.ltr,
     this.minLines = 1,
     this.maxLines = 1,
-<<<<<<< HEAD
-  }) : super(targetId, nativePtr, elementManager, tagName: INPUT, defaultStyle: _defaultStyle, isIntrinsicBox: true) {
-    textInputConfiguration = TextInputConfiguration(
-      inputType: inputType,
-      obscureText: false,
-      autocorrect: false,
-      inputAction: TextInputAction.done, // newline to multilines
-      textCapitalization: TextCapitalization.none,
-      keyboardAppearance: Brightness.light,
-    );
-=======
-  }) : super(targetId, elementManager, tagName: INPUT, defaultStyle: _defaultStyle, isIntrinsicBox: true);
+  }) : super(targetId, nativePtr, elementManager, tagName: INPUT, defaultStyle: _defaultStyle, isIntrinsicBox: true);
 
   @override
   void didAttachRenderer() {
     super.didAttachRenderer();
->>>>>>> 832de2db
 
     // Make element listen to click event to trigger focus.
     addEvent(EVENT_CLICK);
@@ -518,22 +506,22 @@
     }
   }
 
-  @override
-  dynamic method(String name, List args) {
-    super.method(name, args);
-    switch (name) {
-      case 'focus':
-        if (isRendererAttached) {
-          focus();
-        }
-        break;
-      case 'blur':
-        if (isRendererAttached) {
-          blur();
-        }
-        break;
-    }
-  }
+  // @override
+  // dynamic method(String name, List args) {
+  //   super.method(name, args);
+  //   switch (name) {
+  //     case 'focus':
+  //       if (isRendererAttached) {
+  //         focus();
+  //       }
+  //       break;
+  //     case 'blur':
+  //       if (isRendererAttached) {
+  //         blur();
+  //       }
+  //       break;
+  //   }
+  // }
 
   bool _showCaretOnScreenScheduled = false;
   Rect _currentCaretRect;
