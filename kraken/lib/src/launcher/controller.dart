--- conflicted
+++ resolved
@@ -64,21 +64,16 @@
     if (_contextId == null) {
       _contextId = initBridge();
     }
-<<<<<<< HEAD
-    _elementManager = ElementManager(viewportWidth, viewportHeight,
-        contextId: _contextId,
-        showPerformanceOverlayOverride: showPerformanceOverlay, controller: rootController);
-=======
 
     createViewport();
     _elementManager = ElementManager(
       viewportWidth,
       viewportHeight,
+      contextId: _contextId,
       viewport: viewport,
       showPerformanceOverlayOverride: showPerformanceOverlay,
       controller: rootController,
     );
->>>>>>> 832de2db
 
     // Enable DevTool in debug/profile mode, but disable in release.
     if ((kDebugMode || kProfileMode) && rootController.debugEnableInspector != false) {
@@ -111,8 +106,6 @@
 
   bool get disposed => _disposed;
 
-<<<<<<< HEAD
-=======
   RenderViewportBox viewport;
 
   void createViewport() {
@@ -122,22 +115,6 @@
     );
   }
 
-  // regenerate generate renderObject created by kraken but not affect jsBridge context.
-  // test used only.
-  void testRefreshPaint() {
-    RenderObject root = _elementManager.getRootRenderObject();
-    RenderObject parent = root.parent;
-    RenderObject previousSibling;
-    if (parent is ContainerRenderObjectMixin) {
-      previousSibling = (root.parentData as ContainerParentDataMixin).previousSibling;
-    }
-    detachView();
-    _elementManager = ElementManager(_elementManager.viewportWidth, _elementManager.viewportHeight,
-        showPerformanceOverlayOverride: showPerformanceOverlay, controller: rootController);
-    attachView(parent, previousSibling);
-  }
-
->>>>>>> 832de2db
   void evaluateJavaScripts(String code, [String source = 'kraken://']) {
     assert(!_disposed, "Kraken have already disposed");
     evaluateScripts(_contextId, code, source, 0);
