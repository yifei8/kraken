--- conflicted
+++ resolved
@@ -872,12 +872,8 @@
     _module = KrakenModuleController(this, contextId);
 
     if (bundle != null) {
-<<<<<<< HEAD
-      HistoryModule historyModule = module.moduleManager.getModule<HistoryModule>('History')!;
-=======
       HistoryModule historyModule =
           module.moduleManager.getModule<HistoryModule>('History')!;
->>>>>>> 53df9fb4
       historyModule.bundle = bundle!;
     }
 
@@ -977,21 +973,13 @@
   }
 
   _addHistory(KrakenBundle bundle) {
-<<<<<<< HEAD
-    HistoryModule historyModule = module.moduleManager.getModule<HistoryModule>('History')!;
-=======
     HistoryModule historyModule =
         module.moduleManager.getModule<HistoryModule>('History')!;
->>>>>>> 53df9fb4
     historyModule.bundle = bundle;
   }
 
   // reload current kraken view.
-<<<<<<< HEAD
-  Future<void> reload({ String? url }) async {
-=======
   Future<void> reload({String? url}) async {
->>>>>>> 53df9fb4
     assert(!_view._disposed, 'Kraken have already disposed');
 
     if (devToolsService != null) {
@@ -1007,8 +995,6 @@
     }
   }
 
-<<<<<<< HEAD
-=======
   bool _paused = false;
   bool get paused => _paused;
 
@@ -1038,7 +1024,6 @@
     module.resumeInterval();
   }
 
->>>>>>> 53df9fb4
   void dispose() {
     _view.dispose();
     _module.dispose();
@@ -1074,13 +1059,7 @@
   String get origin => Uri.parse(href).origin;
 
   // preload javascript source and cache it.
-<<<<<<< HEAD
-  Future<void> loadBundle({
-    KrakenBundle? bundle
-  }) async {
-=======
   Future<void> loadBundle({KrakenBundle? bundle}) async {
->>>>>>> 53df9fb4
     assert(!_view._disposed, 'Kraken have already disposed');
 
     if (kProfileMode) {
@@ -1089,13 +1068,9 @@
 
     // Load bundle need push curret href to history.
     if (bundle != null) {
-<<<<<<< HEAD
-      String? url = bundle.uri.toString().isEmpty ? (getBundleURLFromEnv() ?? getBundlePathFromEnv()) : href;
-=======
       String? url = bundle.uri.toString().isEmpty
           ? (getBundleURLFromEnv() ?? getBundlePathFromEnv())
           : href;
->>>>>>> 53df9fb4
       if (url == null && methodChannel is KrakenNativeChannel) {
         url = await (methodChannel as KrakenNativeChannel).getUrl();
       }
