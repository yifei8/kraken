/*
 * Copyright (C) 2020-present The Kraken authors. All rights reserved.
 */

import 'dart:async';
import 'dart:collection';
import 'dart:convert';
import 'dart:ffi';
import 'dart:io';
import 'dart:typed_data';
import 'dart:ui' as ui;

import 'package:flutter/animation.dart';
import 'package:flutter/widgets.dart' show RenderObjectElement;
import 'package:flutter/foundation.dart';
import 'package:flutter/rendering.dart';
import 'package:flutter/scheduler.dart';
import 'package:flutter/widgets.dart'
    show RouteInformation, WidgetsBinding, WidgetsBindingObserver, AnimationController;
import 'package:kraken/bridge.dart';
import 'package:kraken/dom.dart';
import 'package:kraken/foundation.dart';
import 'package:kraken/gesture.dart';
import 'package:kraken/module.dart';
import 'package:kraken/rendering.dart';
import 'package:kraken/widget.dart';

const int WINDOW_ID = -1;
const int DOCUMENT_ID = -2;

// Error handler when load bundle failed.
typedef LoadHandler = void Function(KrakenController controller);
typedef LoadErrorHandler = void Function(FlutterError error, StackTrace stack);
typedef JSErrorHandler = void Function(String message);
typedef PendingCallback = void Function();

typedef TraverseElementCallback = void Function(Element element);

// Traverse DOM element.
void traverseElement(Element element, TraverseElementCallback callback) {
  callback(element);
  for (Element el in element.children) {
    traverseElement(el, callback);
  }
}

// See http://github.com/flutter/flutter/wiki/Desktop-shells
/// If the current platform is a desktop platform that isn't yet supported by
/// TargetPlatform, override the default platform to one that is.
/// Otherwise, do nothing.
/// No need to handle macOS, as it has now been added to TargetPlatform.
void setTargetPlatformForDesktop() {
  if (Platform.isLinux || Platform.isWindows) {
    debugDefaultTargetPlatformOverride = TargetPlatform.fuchsia;
  }
}

abstract class DevToolsService {
  void init(KrakenController controller);
  void willReload();
  void didReload();
  void dispose();
}

// An kraken View Controller designed for multiple kraken view control.
class KrakenViewController
    implements WidgetsBindingObserver, ElementsBindingObserver {
  static Map<int, Pointer<NativeBindingObject>> documentNativePtrMap = {};
  static Map<int, Pointer<NativeBindingObject>> windowNativePtrMap = {};

  KrakenController rootController;

  // The methods of the KrakenNavigateDelegation help you implement custom behaviors that are triggered
  // during a kraken view's process of loading, and completing a navigation request.
  KrakenNavigationDelegate? navigationDelegate;

  GestureListener? gestureListener;

  double _viewportWidth;
  double get viewportWidth => _viewportWidth;
  set viewportWidth(double value) {
    if (value != _viewportWidth) {
      _viewportWidth = value;
      viewport.viewportSize = Size(_viewportWidth, _viewportHeight);
    }
  }

  double _viewportHeight;
  double get viewportHeight => _viewportHeight;
  set viewportHeight(double value) {
    if (value != _viewportHeight) {
      _viewportHeight = value;
      viewport.viewportSize = Size(_viewportWidth, _viewportHeight);
    }
  }

  Color? background;

  WidgetDelegate? widgetDelegate;

  KrakenViewController(
    this._viewportWidth,
    this._viewportHeight, {
    this.background,
    this.enableDebug = false,
    int? contextId,
    required this.rootController,
    this.navigationDelegate,
    this.gestureListener,
    this.widgetDelegate,
    // Viewport won't change when kraken page reload, should reuse previous page's viewportBox.
    RenderViewportBox? originalViewport
  }) {
    if (enableDebug) {
      debugDefaultTargetPlatformOverride = TargetPlatform.fuchsia;
      debugPaintSizeEnabled = true;
    }
    if (kProfileMode) {
      PerformanceTiming.instance().mark(PERF_VIEW_CONTROLLER_PROPERTY_INIT);
      PerformanceTiming.instance().mark(PERF_BRIDGE_INIT_START);
    }
    BindingBridge.setup();
    _contextId = contextId ?? initBridge();

    if (kProfileMode) {
      PerformanceTiming.instance().mark(PERF_BRIDGE_INIT_END);
      PerformanceTiming.instance().mark(PERF_CREATE_VIEWPORT_START);
    }

    if (originalViewport != null) {
      // Should update to new controller.
      originalViewport.controller = rootController;
      viewport = originalViewport;
    } else {
      viewport = RenderViewportBox(
        background: background,
        viewportSize: Size(viewportWidth, viewportHeight),
        controller: rootController
      );
    }

    if (kProfileMode) {
      PerformanceTiming.instance().mark(PERF_CREATE_VIEWPORT_END);
      PerformanceTiming.instance().mark(PERF_ELEMENT_MANAGER_INIT_START);
    }

    _setupObserver();

    defineBuiltInElements();

    document = Document(
      BindingContext(_contextId, documentNativePtrMap[_contextId]!),
      viewport: viewport,
      controller: rootController,
      gestureListener: gestureListener,
      widgetDelegate: widgetDelegate,
    );
    _setEventTarget(DOCUMENT_ID, document);

    window = Window(
        BindingContext(_contextId, windowNativePtrMap[_contextId]!),
        document);
    _registerPlatformBrightnessChange();
    _setEventTarget(WINDOW_ID, window);

    // Listeners need to be registered to window in order to dispatch events on demand.
    if (gestureListener != null) {
      GestureListener listener = gestureListener!;
      if (listener.onTouchStart != null) {
        document.addEventListener(EVENT_TOUCH_START, (Event event) => listener.onTouchStart!(event as TouchEvent));
      }

      if (listener.onTouchMove != null) {
        document.addEventListener(EVENT_TOUCH_MOVE, (Event event) => listener.onTouchMove!(event as TouchEvent));
      }

      if (listener.onTouchEnd != null) {
        document.addEventListener(EVENT_TOUCH_END, (Event event) => listener.onTouchEnd!(event as TouchEvent));
      }

      if (listener.onDrag != null) {
        document.addEventListener(EVENT_DRAG, (Event event) => listener.onDrag!(event as GestureEvent));
      }
    }

    // Blur input element when new input focused.
    window.addEventListener(EVENT_CLICK, (event) {
      if (event.target is Element) {
        Element? focusedElement = document.focusedElement;
        if (focusedElement != null && focusedElement != event.target) {
          document.focusedElement!.blur();
        }
        (event.target as Element).focus();
      }
    });

    if (kProfileMode) {
      PerformanceTiming.instance().mark(PERF_ELEMENT_MANAGER_INIT_END);
    }
  }

  // Index value which identify javascript runtime context.
  late int _contextId;
  int get contextId => _contextId;

  // Enable print debug message when rendering.
  bool enableDebug;

  // Kraken have already disposed.
  bool _disposed = false;

  bool get disposed => _disposed;

  late RenderViewportBox viewport;
  late Document document;
  late Window window;

  void evaluateJavaScripts(String code) {
    assert(!_disposed, 'Kraken have already disposed');
    evaluateScripts(_contextId, code);
  }

  void _setupObserver() {
    if (ElementsBinding.instance != null) {
      ElementsBinding.instance!.addObserver(this);
    } else if (WidgetsBinding.instance != null) {
      WidgetsBinding.instance!.addObserver(this);
    }
  }

  void _teardownObserver() {
    if (ElementsBinding.instance != null) {
      ElementsBinding.instance!.removeObserver(this);
    } else if (WidgetsBinding.instance != null) {
      WidgetsBinding.instance!.removeObserver(this);
    }
  }

  // Attach kraken's renderObject to an renderObject.
  void attachTo(RenderObject parent, [RenderObject? previousSibling]) {
    if (parent is ContainerRenderObjectMixin) {
      parent.insert(document.renderer!, after: previousSibling);
    } else if (parent is RenderObjectWithChildMixin) {
      parent.child = document.renderer;
    }
  }

  // Dispose controller and recycle all resources.
  void dispose() {
    // FIXME: for break circle reference
    viewport.controller = null;

    debugDOMTreeChanged = null;

    _teardownObserver();
    _unregisterPlatformBrightnessChange();

    // Should clear previous page cached ui commands
    clearUICommand(_contextId);

    disposePage(_contextId);

    _clearTargets();

    document.dispose();
    window.dispose();
    _disposed = true;
  }

  VoidCallback? _originalOnPlatformBrightnessChanged;

  void _registerPlatformBrightnessChange() {
    _originalOnPlatformBrightnessChanged = ui.window.onPlatformBrightnessChanged;
    ui.window.onPlatformBrightnessChanged = _onPlatformBrightnessChanged;
  }

  void _unregisterPlatformBrightnessChange() {
    ui.window.onPlatformBrightnessChanged = _originalOnPlatformBrightnessChanged;
    _originalOnPlatformBrightnessChanged = null;
  }

  void _onPlatformBrightnessChanged() {
    if (_originalOnPlatformBrightnessChanged != null) {
      _originalOnPlatformBrightnessChanged!();
    }
    window.dispatchEvent(ColorSchemeChangeEvent(window.colorScheme));
  }

  Map<int, EventTarget> _eventTargets = <int, EventTarget>{};

  T? getEventTargetById<T>(int targetId) {
    return _getEventTargetById(targetId);
  }

  int? getTargetIdByEventTarget(EventTarget eventTarget) {
    if (_eventTargets.containsValue(eventTarget)) {
      for (var entry in _eventTargets.entries) {
        if (entry.value == eventTarget) {
          return entry.key;
        }
      }
    }
    return null;
  }

  // Save all WidgetElement to manager life cycle.
  final List<WidgetElement> _widgetElements = [];

  void deactivateWidgetElements() {
    _widgetElements.forEach((element) {
      element.deactivate();
    });
  }

  void addWidgetElement(WidgetElement widgetElement) {
    _widgetElements.add(widgetElement);
  }

  void _removeWidgetElement(WidgetElement widgetElement) {
    _widgetElements.remove(widgetElement);
  }

  T? _getEventTargetById<T>(int targetId) {
    EventTarget? target = _eventTargets[targetId];
    if (target is T)
      return target as T;
    else
      return null;
  }

  bool _existsTarget(int id) {
    return _eventTargets.containsKey(id);
  }

  void _removeTarget(int targetId) {
    if (_eventTargets.containsKey(targetId)) {
      EventTarget? target = _eventTargets.remove(targetId);

      if (target is WidgetElement) {
        _removeWidgetElement(target);
      }
    }
  }

  void _setEventTarget(int targetId, EventTarget target) {
    _eventTargets[targetId] = target;
  }

  void _clearTargets() {
    // Set current eventTargets to a new object, clean old targets by gc.
    _eventTargets = <int, EventTarget>{};
    _widgetElements.clear();
  }

  // export Uint8List bytes from rendered result.
  Future<Uint8List> toImage(double devicePixelRatio, [int? eventTargetId]) {
    assert(!_disposed, 'Kraken have already disposed');
    Completer<Uint8List> completer = Completer();
    try {
      if (eventTargetId != null && !_existsTarget(eventTargetId)) {
        String msg = 'toImage: unknown node id: $eventTargetId';
        completer.completeError(Exception(msg));
        return completer.future;
      }
      var node = eventTargetId == null
          ? document.documentElement
          : _getEventTargetById<EventTarget>(eventTargetId);
      if (node is Element) {
        if (!node.isRendererAttached) {
          String msg = 'toImage: the element is not attached to document tree.';
          completer.completeError(Exception(msg));
          return completer.future;
        }

        node.toBlob(devicePixelRatio: devicePixelRatio).then((Uint8List bytes) {
          completer.complete(bytes);
        }).catchError((e, stack) {
          String msg =
              'toBlob: failed to export image data from element id: $eventTargetId. error: $e}.\n$stack';
          completer.completeError(Exception(msg));
        });
      } else {
        String msg = 'toBlob: node is not an element, id: $eventTargetId';
        completer.completeError(Exception(msg));
      }
    } catch (e, stack) {
      completer.completeError(e, stack);
    }
    return completer.future;
  }

  void createElement(
      int targetId, Pointer<NativeBindingObject> nativePtr, String tagName) {
    if (kProfileMode) {
      PerformanceTiming.instance()
          .mark(PERF_CREATE_ELEMENT_START, uniqueId: targetId);
    }
    assert(!_existsTarget(targetId),
        'ERROR: Can not create element with same id "$targetId"');
    Element element = document.createElement(
        tagName.toUpperCase(), BindingContext(_contextId, nativePtr));
    _setEventTarget(targetId, element);
    if (kProfileMode) {
      PerformanceTiming.instance()
          .mark(PERF_CREATE_ELEMENT_END, uniqueId: targetId);
    }
  }

  void createTextNode(
      int targetId, Pointer<NativeBindingObject> nativePtr, String data) {
    if (kProfileMode) {
      PerformanceTiming.instance()
          .mark(PERF_CREATE_TEXT_NODE_START, uniqueId: targetId);
    }
    TextNode textNode = document.createTextNode(
        data, BindingContext(_contextId, nativePtr));
    _setEventTarget(targetId, textNode);
    if (kProfileMode) {
      PerformanceTiming.instance()
          .mark(PERF_CREATE_TEXT_NODE_END, uniqueId: targetId);
    }
  }

  void createComment(int targetId, Pointer<NativeBindingObject> nativePtr) {
    if (kProfileMode) {
      PerformanceTiming.instance()
          .mark(PERF_CREATE_COMMENT_START, uniqueId: targetId);
    }
    Comment comment =
        document.createComment(BindingContext(_contextId, nativePtr));
    _setEventTarget(targetId, comment);
    if (kProfileMode) {
      PerformanceTiming.instance()
          .mark(PERF_CREATE_COMMENT_END, uniqueId: targetId);
    }
  }

  void createDocumentFragment(
      int targetId, Pointer<NativeBindingObject> nativePtr) {
    if (kProfileMode) {
      PerformanceTiming.instance()
          .mark(PERF_CREATE_DOCUMENT_FRAGMENT_START, uniqueId: targetId);
    }
    DocumentFragment fragment = document
        .createDocumentFragment(BindingContext(_contextId, nativePtr));
    _setEventTarget(targetId, fragment);
    if (kProfileMode) {
      PerformanceTiming.instance()
          .mark(PERF_CREATE_DOCUMENT_FRAGMENT_END, uniqueId: targetId);
    }
  }

  void addEvent(int targetId, String eventType) {
    if (kProfileMode) {
      PerformanceTiming.instance()
          .mark(PERF_ADD_EVENT_START, uniqueId: targetId);
    }
    if (!_existsTarget(targetId)) return;
    EventTarget? target = _getEventTargetById<EventTarget>(targetId);
    if (target != null) {
      BindingBridge.listenEvent(target, eventType);
    }

    if (kProfileMode) {
      PerformanceTiming.instance().mark(PERF_ADD_EVENT_END, uniqueId: targetId);
    }
  }

  void removeEvent(int targetId, String eventType) {
    if (kProfileMode) {
      PerformanceTiming.instance()
          .mark(PERF_REMOVE_EVENT_START, uniqueId: targetId);
    }
    assert(_existsTarget(targetId), 'targetId: $targetId event: $eventType');

    EventTarget? target = _getEventTargetById<EventTarget>(targetId);
    if (target != null) {
      BindingBridge.unlistenEvent(target, eventType);
    }

    if (kProfileMode) {
      PerformanceTiming.instance()
          .mark(PERF_REMOVE_EVENT_END, uniqueId: targetId);
    }
  }

  void cloneNode(int originalId, int newId) {
    EventTarget originalTarget = _getEventTargetById(originalId)!;
    EventTarget newTarget = _getEventTargetById(newId)!;

    // Current only element clone will process in dart.
    if (originalTarget is Element) {
      Element newElement = newTarget as Element;
      // Copy inline style.
      originalTarget.inlineStyle.forEach((key, value) {
        newElement.setInlineStyle(key, value);
      });
      // Copy element attributes.
      originalTarget.attributes.forEach((key, value) {
        newElement.setAttribute(key, value);
      });
    }
  }

  void removeNode(int targetId) {
    if (kProfileMode) {
      PerformanceTiming.instance()
          .mark(PERF_REMOVE_NODE_START, uniqueId: targetId);
    }

    assert(_existsTarget(targetId), 'targetId: $targetId');

    Node target = _getEventTargetById<Node>(targetId)!;
    target.parentNode?.removeChild(target);

    _debugDOMTreeChanged();

    if (kProfileMode) {
      PerformanceTiming.instance()
          .mark(PERF_REMOVE_NODE_END, uniqueId: targetId);
    }
  }

  /// <!-- beforebegin -->
  /// <p>
  ///   <!-- afterbegin -->
  ///   foo
  ///   <!-- beforeend -->
  /// </p>
  /// <!-- afterend -->
  void insertAdjacentNode(int targetId, String position, int newTargetId) {
    if (kProfileMode) {
      PerformanceTiming.instance()
          .mark(PERF_INSERT_ADJACENT_NODE_START, uniqueId: targetId);
    }

    assert(_existsTarget(targetId),
        'targetId: $targetId position: $position newTargetId: $newTargetId');
    assert(_existsTarget(newTargetId),
        'newTargetId: $newTargetId position: $position');

    Node target = _getEventTargetById<Node>(targetId)!;
    Node newNode = _getEventTargetById<Node>(newTargetId)!;
    Node? targetParentNode = target.parentNode;

    switch (position) {
      case 'beforebegin':
        targetParentNode!.insertBefore(newNode, target);
        break;
      case 'afterbegin':
        target.insertBefore(newNode, target.firstChild);
        break;
      case 'beforeend':
        target.appendChild(newNode);
        break;
      case 'afterend':
        if (targetParentNode!.lastChild == target) {
          targetParentNode.appendChild(newNode);
        } else {
          targetParentNode.insertBefore(
            newNode,
            targetParentNode
                .childNodes[targetParentNode.childNodes.indexOf(target) + 1],
          );
        }
        break;
    }

    _debugDOMTreeChanged();

    if (kProfileMode) {
      PerformanceTiming.instance()
          .mark(PERF_INSERT_ADJACENT_NODE_END, uniqueId: targetId);
    }
  }

  void setAttribute(int targetId, String key, String value) {
    if (kProfileMode) {
      PerformanceTiming.instance().mark(PERF_SET_PROPERTIES_START, uniqueId: targetId);
    }

    assert(_existsTarget(targetId), 'targetId: $targetId key: $key value: $value');
    Node target = _getEventTargetById<Node>(targetId)!;

    if (target is Element) {
      // Only element has properties.
      target.setAttribute(key, value);
    } else if (target is TextNode && (key == 'data' || key == 'nodeValue')) {
      target.data = value;
    } else {
      debugPrint('Only element has properties, try setting $key to Node(#$targetId).');
    }

    if (kProfileMode) {
      PerformanceTiming.instance().mark(PERF_SET_PROPERTIES_END, uniqueId: targetId);
    }
  }

  @deprecated
  getProperty(int targetId, String key) {
    return getAttribute(targetId, key);
  }

  String? getAttribute(int targetId, String key) {
    assert(_existsTarget(targetId), 'targetId: $targetId key: $key');
    Node target = _getEventTargetById<Node>(targetId)!;

    if (target is Element) {
      // Only element has attributes.
      return target.getAttribute(key);
    } else if (target is TextNode && (key == 'data' || key == 'nodeValue')) {
      // @TODO: property is not attribute.
      return target.data;
    } else {
      return null;
    }
  }

  @deprecated
  void removeProperty(int targetId, String key) {
    removeAttribute(targetId, key);
  }

  void removeAttribute(int targetId, String key) {
    if (kProfileMode) {
      PerformanceTiming.instance()
          .mark(PERF_SET_PROPERTIES_START, uniqueId: targetId);
    }
    assert(_existsTarget(targetId), 'targetId: $targetId key: $key');
    Node target = _getEventTargetById<Node>(targetId)!;

    if (target is Element) {
      target.removeAttribute(key);
    } else if (target is TextNode && (key == 'data' || key == 'nodeValue')) {
      // @TODO: property is not attribute.
      target.data = '';
    } else {
      debugPrint(
          'Only element has attributes, try removing $key from Node(#$targetId).');
    }
    if (kProfileMode) {
      PerformanceTiming.instance()
          .mark(PERF_SET_PROPERTIES_END, uniqueId: targetId);
    }
  }

  void setInlineStyle(int targetId, String key, String value) {
    if (kProfileMode) {
      PerformanceTiming.instance()
          .mark(PERF_SET_STYLE_START, uniqueId: targetId);
    }
    assert(_existsTarget(targetId), 'id: $targetId key: $key value: $value');
    Node? target = _getEventTargetById<Node>(targetId);
    if (target == null) return;

    if (target is Element) {
      target.setInlineStyle(key, value);
    } else {
      debugPrint(
          'Only element has style, try setting style.$key from Node(#$targetId).');
    }
    if (kProfileMode) {
      PerformanceTiming.instance().mark(PERF_SET_STYLE_END, uniqueId: targetId);
    }
  }

  void flushPendingStyleProperties(int targetId) {
    if (!_existsTarget(targetId)) return;
    Node? target = _getEventTargetById<Node>(targetId);
    if (target == null) return;

    if (target is Element) {
      target.style.flushPendingProperties();
    } else {
      debugPrint(
          'Only element has style, try flushPendingStyleProperties from Node(#$targetId).');
    }
  }

  // Hooks for DevTools.
  VoidCallback? debugDOMTreeChanged;
  void _debugDOMTreeChanged() {
    VoidCallback? f = debugDOMTreeChanged;
    if (f != null) {
      f();
    }
  }

  Future<void> handleNavigationAction(String? sourceUrl, String targetUrl,
      KrakenNavigationType navigationType) async {
    KrakenNavigationAction action =
        KrakenNavigationAction(sourceUrl, targetUrl, navigationType);

    KrakenNavigationDelegate _delegate = navigationDelegate!;

    try {
      KrakenNavigationActionPolicy policy =
          await _delegate.dispatchDecisionHandler(action);
      if (policy == KrakenNavigationActionPolicy.cancel) return;

      switch (action.navigationType) {
        case KrakenNavigationType.navigate:
          await rootController.load(KrakenBundle.fromUrl(action.target));
          break;
        case KrakenNavigationType.reload:
          await rootController.reload();
          break;
        default:
        // Navigate and other type, do nothing.
      }
    } catch (e, stack) {
      if (_delegate.errorHandler != null) {
        _delegate.errorHandler!(e, stack);
      } else {
        print('Kraken navigation failed: $e\n$stack');
      }
    }
  }

  // Call from JS Bridge before JS side eventTarget object been Garbage collected.
  void disposeEventTarget(int targetId) {
    Node? target = _getEventTargetById<Node>(targetId);
    if (target == null) return;

    _removeTarget(targetId);
    target.dispose();
  }

  RenderObject getRootRenderObject() {
    return viewport;
  }

  @override
  void didChangeAccessibilityFeatures() {
    // TODO: implement didChangeAccessibilityFeatures
  }

  @override
  void didChangeAppLifecycleState(AppLifecycleState state) {
    // TODO: implement didChangeAppLifecycleState
  }

  @override
  void didChangeLocales(List<Locale>? locales) {
    // TODO: implement didChangeLocales
  }

  ui.WindowPadding _prevViewInsets = ui.window.viewInsets;
  static double FOCUS_VIEWINSET_BOTTOM_OVERALL = 32;

  @override
  void didChangeMetrics() {
    double bottomInset =
        ui.window.viewInsets.bottom / ui.window.devicePixelRatio;
    if (_prevViewInsets.bottom > ui.window.viewInsets.bottom) {
      // Hide keyboard
      viewport.bottomInset = bottomInset;
    } else {
      bool shouldScrollByToCenter = false;
      Element? focusedElement = document.focusedElement;
      if (focusedElement != null) {
        RenderBox? renderer = focusedElement.renderer;
        if (renderer != null && renderer.hasSize) {
          Offset focusOffset = renderer.localToGlobal(Offset.zero);
          // FOCUS_VIEWINSET_BOTTOM_OVERALL to meet border case.
          if (focusOffset.dy >
              viewportHeight - bottomInset - FOCUS_VIEWINSET_BOTTOM_OVERALL) {
            shouldScrollByToCenter = true;
          }
        }
      }
      // Show keyboard
      viewport.bottomInset = bottomInset;
      if (shouldScrollByToCenter) {
        SchedulerBinding.instance!.addPostFrameCallback((_) {
          window.scrollBy(0, bottomInset);
        });
      }
    }
    _prevViewInsets = ui.window.viewInsets;
  }

  @override
  void didChangePlatformBrightness() {
    // TODO: implement didChangePlatformBrightness
  }

  @override
  void didChangeTextScaleFactor() {
    // TODO: implement didChangeTextScaleFactor
  }

  @override
  void didHaveMemoryPressure() {
    // TODO: implement didHaveMemoryPressure
  }

  @override
  Future<bool> didPopRoute() async {
    // TODO: implement didPopRoute
    return false;
  }

  @override
  Future<bool> didPushRoute(String route) async {
    // TODO: implement didPushRoute
    return false;
  }

  @override
  Future<bool> didPushRouteInformation(
      RouteInformation routeInformation) async {
    // TODO: implement didPushRouteInformation
    return false;
  }
}

// An controller designed to control kraken's functional modules.
class KrakenModuleController with TimerMixin, ScheduleFrameMixin {
  late ModuleManager _moduleManager;
  ModuleManager get moduleManager => _moduleManager;

  KrakenModuleController(KrakenController controller, int contextId) {
    _moduleManager = ModuleManager(controller, contextId);
  }

  void dispose() {
    disposeTimer();
    disposeScheduleFrame();
    _moduleManager.dispose();
  }
}

class KrakenController {
  static final SplayTreeMap<int, KrakenController?> _controllerMap =
      SplayTreeMap();
  static final Map<String, int> _nameIdMap = {};

  UriParser? uriParser;

  late RenderObjectElement rootFlutterElement;

  static KrakenController? getControllerOfJSContextId(int? contextId) {
    if (!_controllerMap.containsKey(contextId)) {
      return null;
    }

    return _controllerMap[contextId];
  }

  static SplayTreeMap<int, KrakenController?> getControllerMap() {
    return _controllerMap;
  }

  static KrakenController? getControllerOfName(String name) {
    if (!_nameIdMap.containsKey(name)) return null;
    int? contextId = _nameIdMap[name];
    return getControllerOfJSContextId(contextId);
  }

  WidgetDelegate? widgetDelegate;

  LoadHandler? onLoad;

  // Error handler when load bundle failed.
  LoadErrorHandler? onLoadError;

  // Error handler when got javascript error when evaluate javascript codes.
  JSErrorHandler? onJSError;

  final DevToolsService? devToolsService;
  final HttpClientInterceptor? httpClientInterceptor;

  KrakenMethodChannel? _methodChannel;

  KrakenMethodChannel? get methodChannel => _methodChannel;

  String? _name;
  String? get name => _name;
  set name(String? value) {
    if (value == null) return;
    if (_name != null) {
      int? contextId = _nameIdMap[_name];
      _nameIdMap.remove(_name);
      _nameIdMap[value] = contextId!;
    }
    _name = value;
  }

  final GestureListener? _gestureListener;

  // The kraken view entrypoint bundle.
  KrakenBundle? _entrypoint;

  KrakenController(
    String? name,
    double viewportWidth,
    double viewportHeight, {
    bool showPerformanceOverlay = false,
    bool enableDebug = false,
    bool autoExecuteEntrypoint = true,
    Color? background,
    GestureListener? gestureListener,
    KrakenNavigationDelegate? navigationDelegate,
    KrakenMethodChannel? methodChannel,
    KrakenBundle? entrypoint,
    this.widgetDelegate,
    this.onLoad,
    this.onLoadError,
    this.onJSError,
    this.httpClientInterceptor,
    this.devToolsService,
    this.uriParser,
  })  : _name = name,
        _entrypoint = entrypoint,
        _gestureListener = gestureListener {
    if (kProfileMode) {
      PerformanceTiming.instance().mark(PERF_CONTROLLER_PROPERTY_INIT);
      PerformanceTiming.instance().mark(PERF_VIEW_CONTROLLER_INIT_START);
    }

    _methodChannel = methodChannel;
    KrakenMethodChannel.setJSMethodCallCallback(this);

    _view = KrakenViewController(
      viewportWidth,
      viewportHeight,
      background: background,
      enableDebug: enableDebug,
      rootController: this,
      navigationDelegate: navigationDelegate ?? KrakenNavigationDelegate(),
      gestureListener: _gestureListener,
      widgetDelegate: widgetDelegate,
    );

    if (kProfileMode) {
      PerformanceTiming.instance().mark(PERF_VIEW_CONTROLLER_INIT_END);
    }

    final int contextId = _view.contextId;

    _module = KrakenModuleController(this, contextId);

    if (entrypoint != null) {
      HistoryModule historyModule =
          module.moduleManager.getModule<HistoryModule>('History')!;
      historyModule.add(entrypoint);
    }

    assert(!_controllerMap.containsKey(contextId),
        'found exist contextId of KrakenController, contextId: $contextId');
    _controllerMap[contextId] = this;
    assert(!_nameIdMap.containsKey(name),
        'found exist name of KrakenController, name: $name');
    if (name != null) {
      _nameIdMap[name] = contextId;
    }

    setupHttpOverrides(httpClientInterceptor, contextId: contextId);

    uriParser ??= UriParser();

    if (devToolsService != null) {
      devToolsService!.init(this);
    }

    if (autoExecuteEntrypoint) {
      executeEntrypoint();
    }
  }

  late KrakenViewController _view;

  KrakenViewController get view {
    return _view;
  }

  late KrakenModuleController _module;

  KrakenModuleController get module {
    return _module;
  }

  final Queue<HistoryItem> previousHistoryStack = Queue();
  final Queue<HistoryItem> nextHistoryStack = Queue();

  static Uri fallbackBundleUri([int? id]) {
    // The fallback origin uri, like `vm://bundle/0`
    return Uri(scheme: 'vm', host: 'bundle', path: id != null ? '$id' : null);
  }

  void setNavigationDelegate(KrakenNavigationDelegate delegate) {
    _view.navigationDelegate = delegate;
  }

  Future<void> unload() async {
    assert(!_view._disposed, 'Kraken have already disposed');
    // Should clear previous page cached ui commands
    clearUICommand(_view.contextId);

    // Wait for next microtask to make sure C++ native Elements are GC collected.
    Completer completer = Completer();
    Future.microtask(() {
      _module.dispose();
      _view.dispose();

      allocateNewPage(_view.contextId);

      _view = KrakenViewController(view.viewportWidth, view.viewportHeight,
        background: _view.background,
        enableDebug: _view.enableDebug,
        contextId: _view.contextId,
        rootController: this,
        navigationDelegate: _view.navigationDelegate,
        gestureListener: _view.gestureListener,
        widgetDelegate: _view.widgetDelegate,
        originalViewport: _view.viewport
      );

      _module = KrakenModuleController(this, _view.contextId);

      completer.complete();
    });

    return completer.future;
  }

  Uri? get _uri {
    HistoryModule historyModule = module.moduleManager.getModule<HistoryModule>('History')!;
    return historyModule.stackTop?.resolvedUri;
  }

  String get url => _uri?.toString() ?? '';

  _addHistory(KrakenBundle bundle) {
    HistoryModule historyModule =
        module.moduleManager.getModule<HistoryModule>('History')!;
    historyModule.add(bundle);
  }

  Future<void> reload() async {
    assert(!_view._disposed, 'Kraken have already disposed');

    if (devToolsService != null) {
      devToolsService!.willReload();
    }

    await unload();
    await executeEntrypoint();

    if (devToolsService != null) {
      devToolsService!.didReload();
    }
  }

  Future<void> load(KrakenBundle bundle) async {
    assert(!_view._disposed, 'Kraken have already disposed');

    if (devToolsService != null) {
      devToolsService!.willReload();
    }

    await unload();

    // Update entrypoint.
    _entrypoint = bundle;
    _addHistory(bundle);

    await executeEntrypoint();

    if (devToolsService != null) {
      devToolsService!.didReload();
    }
  }

  String? getResourceContent(String? url) {
    KrakenBundle? entrypoint = _entrypoint;
    if (url == this.url && entrypoint != null && entrypoint.isResolved) {
      return utf8.decode(entrypoint.data!);
    }
  }

  bool _paused = false;
  bool get paused => _paused;

  final List<PendingCallback> _pendingCallbacks = [];

  void pushPendingCallbacks(PendingCallback callback) {
    _pendingCallbacks.add(callback);
  }

  void flushPendingCallbacks() {
    for (int i = 0; i < _pendingCallbacks.length; i++) {
      _pendingCallbacks[i]();
    }
    _pendingCallbacks.clear();
  }

  // Pause all timers and callbacks if kraken page are invisible.
  void pause() {
    _paused = true;
    module.pauseInterval();
  }

  // Resume all timers and callbacks if kraken page now visible.
  void resume() {
    _paused = false;
    flushPendingCallbacks();
    module.resumeInterval();
  }

  void dispose() {
    _view.dispose();
    _module.dispose();
    _controllerMap[_view.contextId] = null;
    _controllerMap.remove(_view.contextId);
    _nameIdMap.remove(name);

    if (devToolsService != null) {
      devToolsService!.dispose();
    }
  }

  String get origin => Uri.parse(url).origin;

  Future<void> executeEntrypoint({
    bool shouldResolve = true,
    bool shouldEvaluate = true,
    AnimationController? animationController
  }) async {
    if (_entrypoint != null && shouldResolve) {
      await _resolveEntrypoint();
      if (_entrypoint!.isResolved && shouldEvaluate) {
        _evaluateEntrypoint(animationController: animationController);
      } else {
        throw FlutterError('Unable to resolve $_entrypoint');
      }
    } else {
      throw FlutterError('Entrypoint is empty.');
    }
  }

  // Resolve the entrypoint bundle.
  // In general you should use executeEntrypoint, which including resolving and evaluating.
  Future<void> _resolveEntrypoint() async {
    assert(!_view._disposed, 'Kraken have already disposed');

    if (kProfileMode) {
      PerformanceTiming.instance().mark(PERF_JS_BUNDLE_LOAD_START);
    }

    KrakenBundle? bundleToLoad = _entrypoint;
    if (bundleToLoad == null) {
      // Do nothing if bundle is null.
      return;
    }

    // Resolve the bundle, including network download or other fetching ways.
    try {
      await bundleToLoad.resolve(view.contextId);
    } catch (e, stack) {
      if (onLoadError != null) {
        onLoadError!(FlutterError(e.toString()), stack);
      }
      // Not to dismiss this error.
      rethrow;
    }

    if (kProfileMode) {
      PerformanceTiming.instance().mark(PERF_JS_BUNDLE_LOAD_END);
    }
  }

  // Execute the content from entrypoint bundle.
  void _evaluateEntrypoint({ AnimationController? animationController }) async {
    // @HACK: Execute JavaScript scripts will block the Flutter UI Threads.
    // Listen for animationController listener to make sure to execute Javascript after route transition had completed.
    if (animationController != null) {
      animationController.addStatusListener((AnimationStatus status) {
        if (status == AnimationStatus.completed) {
          _evaluateEntrypoint();
        }
      });
      return;
    }

    assert(!_view._disposed, 'Kraken have already disposed');
    if (_entrypoint != null) {
<<<<<<< HEAD
      if (onLoad != null) {
        // DOM element are created at next frame, so we should trigger onload callback in the next frame.
        // module.requestAnimationFrame((_) {
          onLoad!(this);
        // });
      }

      _entrypoint!.eval(_view.contextId);
=======
      KrakenBundle entrypoint = _entrypoint!;
      int contextId = _view.contextId;
      assert(entrypoint.isResolved, 'The kraken bundle $entrypoint is not resolved to evaluate.');

      if (kProfileMode) {
        PerformanceTiming.instance().mark(PERF_JS_BUNDLE_EVAL_START);
      }

      Uint8List data = entrypoint.data!;
      if (entrypoint.isHTML) {
        parseHTML(contextId, await resolveStringFromData(data));
      } else if (entrypoint.isJavascript) {
        evaluateScripts(contextId, await resolveStringFromData(data), url: url);
      } else if (entrypoint.isBytecode) {
        evaluateQuickjsByteCode(contextId, data);
      } else {
        // The resource type can not be evaluated.
        throw FlutterError('Can\'t evaluate content of $url');
      }

      if (kProfileMode) {
        PerformanceTiming.instance().mark(PERF_JS_BUNDLE_EVAL_END);
      }

      // To release entrypoint bundle memory.
      entrypoint.dispose();

>>>>>>> 1df57025
      // trigger DOMContentLoaded event
      module.requestAnimationFrame((_) {
        Event event = Event(EVENT_DOM_CONTENT_LOADED);
        EventTarget window = view.window;
        window.dispatchEvent(event);
        // @HACK: window.load should trigger after all image had loaded.
        // Someone needs to fix this in the future.
        module.requestAnimationFrame((_) {
          Event event = Event(EVENT_LOAD);
          window.dispatchEvent(event);
        });
      });

      // if (onLoad != null) {
      //   // DOM element are created at next frame, so we should trigger onload callback in the next frame.
      //   module.requestAnimationFrame((_) {
      //     onLoad!(this);
      //   });
      // }
    }
  }
}

mixin RenderObjectWithControllerMixin {
  // Kraken controller reference which control all kraken created renderObjects.
  KrakenController? controller;
}<|MERGE_RESOLUTION|>--- conflicted
+++ resolved
@@ -1186,22 +1186,19 @@
 
     assert(!_view._disposed, 'Kraken have already disposed');
     if (_entrypoint != null) {
-<<<<<<< HEAD
+      KrakenBundle entrypoint = _entrypoint!;
+      int contextId = _view.contextId;
+      assert(entrypoint.isResolved, 'The kraken bundle $entrypoint is not resolved to evaluate.');
+
+      if (kProfileMode) {
+        PerformanceTiming.instance().mark(PERF_JS_BUNDLE_EVAL_START);
+      }
+
       if (onLoad != null) {
         // DOM element are created at next frame, so we should trigger onload callback in the next frame.
         // module.requestAnimationFrame((_) {
           onLoad!(this);
         // });
-      }
-
-      _entrypoint!.eval(_view.contextId);
-=======
-      KrakenBundle entrypoint = _entrypoint!;
-      int contextId = _view.contextId;
-      assert(entrypoint.isResolved, 'The kraken bundle $entrypoint is not resolved to evaluate.');
-
-      if (kProfileMode) {
-        PerformanceTiming.instance().mark(PERF_JS_BUNDLE_EVAL_START);
       }
 
       Uint8List data = entrypoint.data!;
@@ -1223,7 +1220,6 @@
       // To release entrypoint bundle memory.
       entrypoint.dispose();
 
->>>>>>> 1df57025
       // trigger DOMContentLoaded event
       module.requestAnimationFrame((_) {
         Event event = Event(EVENT_DOM_CONTENT_LOADED);
@@ -1236,13 +1232,6 @@
           window.dispatchEvent(event);
         });
       });
-
-      // if (onLoad != null) {
-      //   // DOM element are created at next frame, so we should trigger onload callback in the next frame.
-      //   module.requestAnimationFrame((_) {
-      //     onLoad!(this);
-      //   });
-      // }
     }
   }
 }
