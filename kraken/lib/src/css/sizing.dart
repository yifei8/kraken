/*
 * Copyright (C) 2019-present Alibaba Inc. All rights reserved.
 * Author: Kraken Team.
 */

import 'package:flutter/rendering.dart';
import 'package:kraken/rendering.dart';
import 'package:kraken/css.dart';
import 'package:kraken/src/css/style_property.dart';

// CSS Box Sizing: https://drafts.csswg.org/css-sizing-3/

/// - width
/// - height
/// - max-width
/// - max-height
/// - min-width
/// - min-height
mixin CSSSizingMixin {

  KrakenRenderConstrainedBox renderConstrainedBox;
  RenderMargin renderMargin;
<<<<<<< HEAD
  KrakenRenderPadding renderPadding;
  CSSPadding oldPadding;
  CSSPadding oldMargin;
=======
  CSSInset oldPadding;
  CSSInset oldMargin;
>>>>>>> 1201893f
  CSSSizedConstraints oldConstraints;

  static EdgeInsets _getBorderEdgeFromStyle(CSSStyleDeclaration style) {
    TransitionBorderSide leftSide = CSSDecoratedBoxMixin.getBorderSideByStyle(style, 'Left');
    TransitionBorderSide topSide = CSSDecoratedBoxMixin.getBorderSideByStyle(style, 'Top');
    TransitionBorderSide rightSide = CSSDecoratedBoxMixin.getBorderSideByStyle(style, 'Right');
    TransitionBorderSide bottomSide = CSSDecoratedBoxMixin.getBorderSideByStyle(style, 'Bottom');

    return EdgeInsets.fromLTRB(
        leftSide.borderWidth, topSide.borderWidth, rightSide.borderWidth, bottomSide.borderWidth);
  }

  void updateConstraints(CSSStyleDeclaration style, Map<String, CSSTransition> transitionMap) {
    if (renderConstrainedBox != null) {
      CSSTransition allTransition,
          widthTransition,
          heightTransition,
          minWidthTransition,
          maxWidthTransition,
          minHeightTransition,
          maxHeightTransition;
      if (transitionMap != null) {
        allTransition = transitionMap['all'];
        widthTransition = transitionMap['width'];
        heightTransition = transitionMap['height'];
        minWidthTransition = transitionMap['min-width'];
        maxWidthTransition = transitionMap['max-width'];
        minHeightTransition = transitionMap['min-height'];
        maxHeightTransition = transitionMap['max-height'];
      }

      CSSSizedConstraints newConstraints = getConstraints(style);

      if (allTransition != null ||
          widthTransition != null ||
          heightTransition != null ||
          minWidthTransition != null ||
          maxWidthTransition != null ||
          minHeightTransition != null ||
          maxHeightTransition != null) {
        double diffWidth = (newConstraints.width ?? 0.0) - (oldConstraints.width ?? 0.0);
        double diffHeight = (newConstraints.height ?? 0.0) - (oldConstraints.height ?? 0.0);
        double diffMinWidth = (newConstraints.minWidth ?? 0.0) - (oldConstraints.minWidth ?? 0.0);
        double diffMaxWidth = (newConstraints.maxWidth ?? 0.0) - (oldConstraints.maxWidth ?? 0.0);
        double diffMinHeight = (newConstraints.minHeight ?? 0.0) - (oldConstraints.minHeight ?? 0.0);
        double diffMaxHeight = (newConstraints.maxHeight ?? 0.0) - (oldConstraints.maxHeight ?? 0.0);

        CSSSizedConstraints progressConstraints = CSSSizedConstraints(oldConstraints.width, oldConstraints.height,
            oldConstraints.minWidth, oldConstraints.maxWidth, oldConstraints.minHeight, oldConstraints.maxHeight);

        CSSSizedConstraints baseConstraints = CSSSizedConstraints(oldConstraints.width, oldConstraints.height,
            oldConstraints.minWidth, oldConstraints.maxWidth, oldConstraints.minHeight, oldConstraints.maxHeight);

        allTransition?.addProgressListener((progress) {
          if (widthTransition == null) {
            progressConstraints.width = diffWidth * progress + (baseConstraints.width ?? 0.0);
          }
          if (heightTransition == null) {
            progressConstraints.height = diffHeight * progress + (baseConstraints.height ?? 0.0);
          }
          if (minWidthTransition == null) {
            progressConstraints.minWidth = diffMinWidth * progress + (baseConstraints.minWidth ?? 0.0);
          }
          if (maxWidthTransition == null) {
            progressConstraints.maxWidth = diffMaxWidth * progress + (baseConstraints.maxWidth ?? double.infinity);
          }
          if (minHeightTransition == null) {
            progressConstraints.minHeight = diffMinHeight * progress + (baseConstraints.minHeight ?? 0.0);
          }
          if (maxHeightTransition == null) {
            progressConstraints.maxHeight = diffMaxHeight * progress + (baseConstraints.maxHeight ?? double.infinity);
          }
          renderConstrainedBox.additionalConstraints = progressConstraints.toBoxConstraints();
        });
        widthTransition?.addProgressListener((progress) {
          progressConstraints.width = diffWidth * progress + (baseConstraints.width ?? 0.0);
          renderConstrainedBox.additionalConstraints = progressConstraints.toBoxConstraints();
        });
        heightTransition?.addProgressListener((progress) {
          progressConstraints.height = diffHeight * progress + (baseConstraints.height ?? 0.0);
          renderConstrainedBox.additionalConstraints = progressConstraints.toBoxConstraints();
        });
        minHeightTransition?.addProgressListener((progress) {
          progressConstraints.minHeight = diffWidth * progress + (baseConstraints.minHeight ?? 0.0);
          renderConstrainedBox.additionalConstraints = progressConstraints.toBoxConstraints();
        });
        minWidthTransition?.addProgressListener((progress) {
          progressConstraints.minWidth = diffWidth * progress + (baseConstraints.minWidth ?? 0.0);
          renderConstrainedBox.additionalConstraints = progressConstraints.toBoxConstraints();
        });
        maxHeightTransition?.addProgressListener((progress) {
          progressConstraints.maxHeight = diffWidth * progress + (baseConstraints.maxHeight ?? double.infinity);
          renderConstrainedBox.additionalConstraints = progressConstraints.toBoxConstraints();
        });
        maxWidthTransition?.addProgressListener((progress) {
          progressConstraints.maxWidth = diffWidth * progress + (baseConstraints.maxWidth ?? double.infinity);
          renderConstrainedBox.additionalConstraints = progressConstraints.toBoxConstraints();
        });
      } else {
        renderConstrainedBox.additionalConstraints = newConstraints.toBoxConstraints();
      }

      // Remove inline element dimension
      if (style['display'] == 'inline') {
        renderConstrainedBox.additionalConstraints = BoxConstraints();
      }

      oldConstraints = newConstraints;
    }
  }

  RenderObject initRenderConstrainedBox(RenderObject renderObject, CSSStyleDeclaration style) {
    oldConstraints = getConstraints(style);
    return renderConstrainedBox = KrakenRenderConstrainedBox(
      additionalConstraints: oldConstraints.toBoxConstraints(),
      child: renderObject,
    );
  }

  static CSSSizedConstraints getConstraints(CSSStyleDeclaration style) {
    double width = CSSStyleProperty.getDisplayPortValue(style['width']);
    double height = CSSStyleProperty.getDisplayPortValue(style['height']);
    double minHeight = CSSStyleProperty.getDisplayPortValue(style['minHeight']);
    double maxWidth = CSSStyleProperty.getDisplayPortValue(style['maxWidth']);
    double maxHeight = CSSStyleProperty.getDisplayPortValue(style['maxHeight']);
    double minWidth = CSSStyleProperty.getDisplayPortValue(style['minWidth']);

    CSSInset padding = _getPaddingFromStyle(style);
    EdgeInsets border = _getBorderEdgeFromStyle(style);

    if (width != null) {
      if (maxWidth != null && width > maxWidth) {
        width = maxWidth;
      } else if (minWidth != null && width < minWidth) {
        width = minWidth;
      }
    }

    if (height != null) {
      if (minHeight != null && height < minHeight) {
        height = minHeight;
      } else if (maxHeight != null && height > maxHeight) {
        height = maxHeight;
      }
    }

    double internalHeight = padding.top + padding.bottom + border.top + border.bottom;
    if (height == null) {
      minHeight = internalHeight;
    } else if (internalHeight > height) {
      height = internalHeight;
    }

    if (maxHeight != null && internalHeight > maxHeight) maxHeight = internalHeight;

    double internalWidth = padding.left + padding.right + border.left + border.right;
    if (width == null) {
      minWidth = internalWidth;
    } else if (internalWidth > width) {
      width = internalWidth;
    }

    if (maxWidth != null && internalWidth > maxWidth) maxWidth = internalWidth;

    return CSSSizedConstraints(width, height, minWidth, maxWidth, minHeight, maxHeight);
  }

  RenderObject initRenderMargin(RenderObject renderObject, CSSStyleDeclaration style) {
    EdgeInsets edgeInsets = getMarginInsetsFromStyle(style);
    return renderMargin = RenderMargin(
      margin: edgeInsets,
      child: renderObject,
    );
  }

  static CSSInset _getMarginFromStyle(CSSStyleDeclaration style) {

    double marginLeft;
    double marginTop;
    double marginRight;
    double marginBottom;

    if (style.contains(MARGIN_LEFT)) marginLeft = CSSStyleProperty.getDisplayPortValue(style[MARGIN_LEFT]);
    if (style.contains(MARGIN_TOP)) marginTop = CSSStyleProperty.getDisplayPortValue(style[MARGIN_TOP]);
    if (style.contains(MARGIN_RIGHT)) marginRight = CSSStyleProperty.getDisplayPortValue(style[MARGIN_RIGHT]);
    if (style.contains(MARGIN_BOTTOM)) marginBottom = CSSStyleProperty.getDisplayPortValue(style[MARGIN_BOTTOM]);
    
    return CSSInset(marginTop ?? 0.0, marginRight ?? 0.0, marginBottom ?? 0.0, marginLeft ?? 0.0);
  }

  EdgeInsets getMarginInsetsFromStyle(CSSStyleDeclaration style) {
    oldMargin = _getMarginFromStyle(style);
    return EdgeInsets.fromLTRB(oldMargin.left, oldMargin.top, oldMargin.right, oldMargin.bottom);
  }

  void updateRenderMargin(CSSStyleDeclaration style, [Map<String, CSSTransition> transitionMap]) {
    assert(renderMargin != null);
    CSSTransition all, margin, marginLeft, marginRight, marginBottom, marginTop;
    if (transitionMap != null) {
      all = transitionMap["all"];
      margin = transitionMap["margin"];
      marginLeft = transitionMap["margin-left"];
      marginRight = transitionMap["margin-right"];
      marginBottom = transitionMap["margin-bottom"];
      marginTop = transitionMap["margin-top"];
    }
    if (all != null ||
        margin != null ||
        marginBottom != null ||
        marginLeft != null ||
        marginRight != null ||
        marginTop != null) {
      CSSInset newMargin = _getMarginFromStyle(style);

      double marginLeftInterval = newMargin.left - oldMargin.left;
      double marginRightInterval = newMargin.right - oldMargin.right;
      double marginTopInterval = newMargin.top - oldMargin.top;
      double marginBottomInterval = newMargin.bottom - oldMargin.bottom;

      CSSInset progressMargin = CSSInset(oldMargin.top, oldMargin.right, oldMargin.bottom, oldMargin.left);
      CSSInset baseMargin = CSSInset(oldMargin.top, oldMargin.right, oldMargin.bottom, oldMargin.left);

      all?.addProgressListener((progress) {
        if (margin == null) {
          if (marginTop == null) {
            progressMargin.top = progress * marginTopInterval + baseMargin.top;
          }
          if (marginBottom == null) {
            progressMargin.bottom = progress * marginBottomInterval + baseMargin.bottom;
          }
          if (marginLeft == null) {
            progressMargin.left = progress * marginLeftInterval + baseMargin.left;
          }
          if (marginRight == null) {
            progressMargin.right = progress * marginRightInterval + baseMargin.right;
          }
          _updateMargin(EdgeInsets.fromLTRB(
              progressMargin.left, progressMargin.top, progressMargin.right, progressMargin.bottom));
        }
      });

      margin?.addProgressListener((progress) {
        if (marginTop == null) {
          progressMargin.top = progress * marginTopInterval + baseMargin.top;
        }
        if (marginBottom == null) {
          progressMargin.bottom = progress * marginBottomInterval + baseMargin.bottom;
        }
        if (marginLeft == null) {
          progressMargin.left = progress * marginLeftInterval + baseMargin.left;
        }
        if (marginRight == null) {
          progressMargin.right = progress * marginRightInterval + baseMargin.right;
        }
        _updateMargin(
            EdgeInsets.fromLTRB(progressMargin.left, progressMargin.top, progressMargin.right, progressMargin.bottom));
      });
      marginTop?.addProgressListener((progress) {
        progressMargin.top = progress * marginTopInterval + baseMargin.top;
        renderMargin.margin =
            EdgeInsets.fromLTRB(progressMargin.left, progressMargin.top, progressMargin.right, progressMargin.bottom);
      });
      marginBottom?.addProgressListener((progress) {
        progressMargin.bottom = progress * marginBottomInterval + baseMargin.bottom;
        _updateMargin(
            EdgeInsets.fromLTRB(progressMargin.left, progressMargin.top, progressMargin.right, progressMargin.bottom));
      });
      marginLeft?.addProgressListener((progress) {
        progressMargin.left = progress * marginLeftInterval + baseMargin.left;
        _updateMargin(
            EdgeInsets.fromLTRB(progressMargin.left, progressMargin.top, progressMargin.right, progressMargin.bottom));
      });
      marginRight?.addProgressListener((progress) {
        progressMargin.right = progress * marginRightInterval + baseMargin.right;
        _updateMargin(
            EdgeInsets.fromLTRB(progressMargin.left, progressMargin.top, progressMargin.right, progressMargin.bottom));
      });
      oldMargin = newMargin;
    } else {
      _updateMargin(getMarginInsetsFromStyle(style));
    }
  }

  void _updateMargin(EdgeInsets margin) {
    renderMargin.margin = margin;
  }

<<<<<<< HEAD
  RenderObject initRenderPadding(RenderObject renderObject, CSSStyleDeclaration style) {
    EdgeInsets edgeInsets = getPaddingInsetsFromStyle(style);
    return renderPadding = KrakenRenderPadding(padding: edgeInsets, child: renderObject);
  }
=======
  static CSSInset _getPaddingFromStyle(CSSStyleDeclaration style) {

    double paddingTop;
    double paddingRight;
    double paddingBottom;
    double paddingLeft;

    if (style.contains(PADDING_TOP)) paddingTop = CSSStyleProperty.getDisplayPortValue(style[PADDING_TOP]);
    if (style.contains(PADDING_RIGHT)) paddingRight = CSSStyleProperty.getDisplayPortValue(style[PADDING_RIGHT]);
    if (style.contains(PADDING_BOTTOM)) paddingBottom = CSSStyleProperty.getDisplayPortValue(style[PADDING_BOTTOM]);
    if (style.contains(PADDING_LEFT)) paddingLeft = CSSStyleProperty.getDisplayPortValue(style[PADDING_LEFT]);
>>>>>>> 1201893f

    return CSSInset(paddingTop ?? 0.0, paddingRight ?? 0.0, paddingBottom ?? 0.0, paddingLeft ?? 0.0);
  }

  EdgeInsets getPaddingInsetsFromStyle(CSSStyleDeclaration style) {
    oldPadding = _getPaddingFromStyle(style);
    return EdgeInsets.fromLTRB(oldPadding.left, oldPadding.top, oldPadding.right, oldPadding.bottom);
  }

  void updateRenderPadding(RenderBoxModel renderBoxModel, CSSStyleDeclaration style,
      [Map<String, CSSTransition> transitionMap]) {
    CSSTransition all, padding, paddingLeft, paddingRight, paddingBottom, paddingTop;
    if (transitionMap != null) {
      all = transitionMap["all"];
      padding = transitionMap["padding"];
      paddingLeft = transitionMap["padding-left"];
      paddingRight = transitionMap["padding-right"];
      paddingBottom = transitionMap["padding-bottom"];
      paddingTop = transitionMap["padding-top"];
    }
    if (all != null ||
        padding != null ||
        paddingBottom != null ||
        paddingLeft != null ||
        paddingRight != null ||
        paddingTop != null) {
      CSSInset newPadding = _getPaddingFromStyle(style);

      double paddingLeftInterval = newPadding.left - oldPadding.left;
      double paddingRightInterval = newPadding.right - oldPadding.right;
      double paddingTopInterval = newPadding.top - oldPadding.top;
      double paddingBottomInterval = newPadding.bottom - oldPadding.bottom;

      CSSInset progressPadding = CSSInset(oldPadding.top, oldPadding.right, oldPadding.bottom, oldPadding.left);
      CSSInset basePadding = CSSInset(oldPadding.top, oldPadding.right, oldPadding.bottom, oldPadding.left);

      all?.addProgressListener((progress) {
        if (padding == null) {
          if (paddingTop == null) {
            progressPadding.top = progress * paddingTopInterval + basePadding.top;
          }
          if (paddingBottom == null) {
            progressPadding.bottom = progress * paddingBottomInterval + basePadding.bottom;
          }
          if (paddingLeft == null) {
            progressPadding.left = progress * paddingLeftInterval + basePadding.left;
          }
          if (paddingRight == null) {
            progressPadding.right = progress * paddingRightInterval + basePadding.right;
          }

          renderBoxModel.padding = EdgeInsets.fromLTRB(
              progressPadding.left, progressPadding.top, progressPadding.right, progressPadding.bottom);
        }
      });
      padding?.addProgressListener((progress) {
        if (paddingTop == null) {
          progressPadding.top = progress * paddingTopInterval + basePadding.top;
        }
        if (paddingBottom == null) {
          progressPadding.bottom = progress * paddingBottomInterval + basePadding.bottom;
        }
        if (paddingLeft == null) {
          progressPadding.left = progress * paddingLeftInterval + basePadding.left;
        }
        if (paddingRight == null) {
          progressPadding.right = progress * paddingRightInterval + basePadding.right;
        }

        renderBoxModel.padding = EdgeInsets.fromLTRB(
            progressPadding.left, progressPadding.top, progressPadding.right, progressPadding.bottom);
      });
      paddingTop?.addProgressListener((progress) {
        progressPadding.top = progress * paddingTopInterval + basePadding.top;
        renderBoxModel.padding = EdgeInsets.fromLTRB(
            progressPadding.left, progressPadding.top, progressPadding.right, progressPadding.bottom);
      });
      paddingBottom?.addProgressListener((progress) {
        progressPadding.bottom = progress * paddingBottomInterval + basePadding.bottom;
        renderBoxModel.padding = EdgeInsets.fromLTRB(
            progressPadding.left, progressPadding.top, progressPadding.right, progressPadding.bottom);
      });
      paddingLeft?.addProgressListener((progress) {
        progressPadding.left = progress * paddingLeftInterval + basePadding.left;
        renderBoxModel.padding = EdgeInsets.fromLTRB(
            progressPadding.left, progressPadding.top, progressPadding.right, progressPadding.bottom);
      });
      paddingRight?.addProgressListener((progress) {
        progressPadding.right = progress * paddingRightInterval + basePadding.right;
        renderBoxModel.padding = EdgeInsets.fromLTRB(
            progressPadding.left, progressPadding.top, progressPadding.right, progressPadding.bottom);
      });
      oldPadding = newPadding;
    }

    EdgeInsets edgeInsets = getPaddingInsetsFromStyle(style);

    // Update renderPadding.
    renderBoxModel.padding = edgeInsets;
  }
}

class CSSInset {
  double left;
  double top;
  double right;
  double bottom;

  CSSInset(this.top, this.right, this.bottom, this.left);
}

class CSSSizedConstraints {
  double width;
  double height;
  double minWidth;
  double maxWidth;
  double minHeight;
  double maxHeight;

  CSSSizedConstraints(this.width, this.height, this.minWidth, this.maxWidth, this.minHeight, this.maxHeight);

  BoxConstraints toBoxConstraints() {
    return BoxConstraints(
      minWidth: minWidth ?? 0.0,
      minHeight: minHeight ?? 0.0,
      maxWidth: maxWidth ?? width ?? double.infinity,
      maxHeight: maxHeight ?? height ?? double.infinity,
    );
  }

  @override
  String toString() {
    return 'CSSSizedConstraints(width:$width, height: $height, minWidth: $minWidth, maxWidth: $maxWidth, minHeight: $minHeight, maxHeight: $maxHeight)';
  }
}<|MERGE_RESOLUTION|>--- conflicted
+++ resolved
@@ -20,14 +20,9 @@
 
   KrakenRenderConstrainedBox renderConstrainedBox;
   RenderMargin renderMargin;
-<<<<<<< HEAD
   KrakenRenderPadding renderPadding;
-  CSSPadding oldPadding;
-  CSSPadding oldMargin;
-=======
   CSSInset oldPadding;
   CSSInset oldMargin;
->>>>>>> 1201893f
   CSSSizedConstraints oldConstraints;
 
   static EdgeInsets _getBorderEdgeFromStyle(CSSStyleDeclaration style) {
@@ -214,7 +209,7 @@
     if (style.contains(MARGIN_TOP)) marginTop = CSSStyleProperty.getDisplayPortValue(style[MARGIN_TOP]);
     if (style.contains(MARGIN_RIGHT)) marginRight = CSSStyleProperty.getDisplayPortValue(style[MARGIN_RIGHT]);
     if (style.contains(MARGIN_BOTTOM)) marginBottom = CSSStyleProperty.getDisplayPortValue(style[MARGIN_BOTTOM]);
-    
+
     return CSSInset(marginTop ?? 0.0, marginRight ?? 0.0, marginBottom ?? 0.0, marginLeft ?? 0.0);
   }
 
@@ -315,12 +310,11 @@
     renderMargin.margin = margin;
   }
 
-<<<<<<< HEAD
   RenderObject initRenderPadding(RenderObject renderObject, CSSStyleDeclaration style) {
     EdgeInsets edgeInsets = getPaddingInsetsFromStyle(style);
     return renderPadding = KrakenRenderPadding(padding: edgeInsets, child: renderObject);
   }
-=======
+
   static CSSInset _getPaddingFromStyle(CSSStyleDeclaration style) {
 
     double paddingTop;
@@ -332,7 +326,6 @@
     if (style.contains(PADDING_RIGHT)) paddingRight = CSSStyleProperty.getDisplayPortValue(style[PADDING_RIGHT]);
     if (style.contains(PADDING_BOTTOM)) paddingBottom = CSSStyleProperty.getDisplayPortValue(style[PADDING_BOTTOM]);
     if (style.contains(PADDING_LEFT)) paddingLeft = CSSStyleProperty.getDisplayPortValue(style[PADDING_LEFT]);
->>>>>>> 1201893f
 
     return CSSInset(paddingTop ?? 0.0, paddingRight ?? 0.0, paddingBottom ?? 0.0, paddingLeft ?? 0.0);
   }
