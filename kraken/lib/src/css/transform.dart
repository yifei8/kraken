--- conflicted
+++ resolved
@@ -899,54 +899,7 @@
   Offset offset;
   Alignment alignment;
 
-<<<<<<< HEAD
-  CSSTransformOrigin(this.offset, this.alignment);
-}
-
-mixin CSSTransformMixin on Node {
-
-  void updateRenderTransform(Element element, RenderBoxModel renderBoxModel, String value) {
-    Matrix4 matrix4 = CSSTransform.parseTransform(value);
-    // Upgrade this renderObject into repaintSelf mode.
-   if (renderBoxModel.transform == null && matrix4 != CSSTransform.initial && !renderBoxModel.isRepaintBoundary) {
-     RenderObject parent = renderBoxModel.parent;
-     RenderBoxModel repaintSelfBox = createRenderBoxModel(element, prevRenderBoxModel: renderBoxModel, repaintSelf: true);
-     if (parent is ContainerRenderObjectMixin) {
-       RenderObject previousSibling = (renderBoxModel.parentData as ContainerParentDataMixin).previousSibling;
-       parent.remove(renderBoxModel);
-       parent.insert(repaintSelfBox, after: previousSibling);
-     } else if (parent is RenderObjectWithChildMixin) {
-       parent.child = repaintSelfBox;
-     }
-     element.setRenderBoxModel(repaintSelfBox);
-     renderBoxModel = repaintSelfBox;
-   }
-
-    renderBoxModel.transform = matrix4 ?? CSSTransform.initial;
-  }
-
-  void updateRenderTransformOrigin(RenderBoxModel renderBoxModel, String present) {
-
-    CSSTransformOrigin transformOrigin = _parseTransformOrigin(present);
-    if (transformOrigin == null) return;
-
-    Offset oldOffset = renderBoxModel.origin;
-    Offset offset = transformOrigin.offset;
-    // Transform origin transition by offset
-    if (offset.dx != oldOffset.dx || offset.dy != oldOffset.dy) {
-      renderBoxModel.origin = offset;
-    }
-
-    Alignment alignment = transformOrigin.alignment;
-    Alignment oldAlignment = renderBoxModel.alignment;
-    // Transform origin transition by alignment
-    if (alignment.x != oldAlignment.x || alignment.y != oldAlignment.y) {
-      renderBoxModel.alignment = alignment;
-    }
-  }
-=======
   CSSOrigin(this.offset, this.alignment);
->>>>>>> 2c5f2df5
 
   static CSSOrigin parseOrigin(String origin) {
     if (origin != null && origin.isNotEmpty) {
@@ -1005,8 +958,23 @@
 
 mixin CSSTransformMixin on Node {
 
-  void updateRenderTransform(RenderBoxModel renderBoxModel, String value) {
+  void updateRenderTransform(Element element, RenderBoxModel renderBoxModel, String value) {
     Matrix4 matrix4 = CSSTransform.parseTransform(value);
+    // Upgrade this renderObject into repaintSelf mode.
+    if (renderBoxModel.transform == null && matrix4 != CSSTransform.initial && !renderBoxModel.isRepaintBoundary) {
+      RenderObject parent = renderBoxModel.parent;
+      RenderBoxModel repaintSelfBox = createRenderBoxModel(element, prevRenderBoxModel: renderBoxModel, repaintSelf: true);
+      if (parent is ContainerRenderObjectMixin) {
+        RenderObject previousSibling = (renderBoxModel.parentData as ContainerParentDataMixin).previousSibling;
+        parent.remove(renderBoxModel);
+        parent.insert(repaintSelfBox, after: previousSibling);
+      } else if (parent is RenderObjectWithChildMixin) {
+        parent.child = repaintSelfBox;
+      }
+      element.setRenderBoxModel(repaintSelfBox);
+      renderBoxModel = repaintSelfBox;
+    }
+
     renderBoxModel.transform = matrix4 ?? CSSTransform.initial;
   }
 
