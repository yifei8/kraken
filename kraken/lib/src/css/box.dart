/*
 * Copyright (C) 2019-present Alibaba Inc. All rights reserved.
 * Author: Kraken Team.
 */
import 'dart:ui';

import 'package:flutter/painting.dart';
import 'package:flutter/rendering.dart';
import 'package:kraken/foundation.dart';
import 'package:kraken/rendering.dart';
import 'package:kraken/css.dart';

// CSS Box Model: https://drafts.csswg.org/css-box-4/
// CSS Backgrounds and Borders: https://drafts.csswg.org/css-backgrounds/

final RegExp _spaceRegExp = RegExp(r'\s+');

/// - background
/// - border
mixin CSSDecoratedBoxMixin on CSSBackgroundMixin {
  void initRenderDecoratedBox(RenderBoxModel renderBoxModel, CSSStyleDeclaration style) {
    renderBoxModel.oldDecoration = getCSSBoxDecoration(style);
    renderBoxModel.borderEdge = renderBoxModel.oldDecoration.getBorderEdgeInsets();
    renderBoxModel.decoration = renderBoxModel.oldDecoration.toBoxDecoration();
  }

  void updateRenderDecoratedBox(RenderBoxModel renderBoxModel, CSSStyleDeclaration style, Map<String, CSSTransition> transitionMap) {
    CSSBoxDecoration newDecoration = getCSSBoxDecoration(style);
    CSSBoxDecoration oldDecoration = renderBoxModel.oldDecoration;

    if (transitionMap != null) {
      CSSTransition backgroundColorTransition = getTransition(transitionMap, BACKGROUND_COLOR);
      // border color and width transition add inorder left top right bottom
      List<CSSTransition> borderColorTransitionsLTRB = [
        getTransition(transitionMap, 'border-left-color', parentProperty: 'border-color'),
        getTransition(transitionMap, 'border-top-color', parentProperty: 'border-color'),
        getTransition(transitionMap, 'border-right-color', parentProperty: 'border-color'),
        getTransition(transitionMap, 'border-bottom-color', parentProperty: 'border-color')
      ];
      List<CSSTransition> borderWidthTransitionsLTRB = [
        getTransition(transitionMap, 'border-left-width', parentProperty: 'border-width'),
        getTransition(transitionMap, 'border-top-width', parentProperty: 'border-width'),
        getTransition(transitionMap, 'border-right-width', parentProperty: 'border-width'),
        getTransition(transitionMap, 'border-bottom-width', parentProperty: 'border-width')
      ];

      // border radius transition add inorder topLeft topRight bottomLeft
      // bottomRight
      List<CSSTransition> borderRadiusTransitionTLTRBLBR = [
        getTransition(transitionMap, 'border-top-left-radius', parentProperty: 'border-radius'),
        getTransition(transitionMap, 'border-top-right-radius', parentProperty: 'border-radius'),
        getTransition(transitionMap, 'border-bottom-left-radius', parentProperty: 'border-radius'),
        getTransition(transitionMap, 'border-bottom-right-radius', parentProperty: 'border-radius')
      ];
      if (backgroundColorTransition != null ||
          borderWidthTransitionsLTRB.isNotEmpty ||
          borderColorTransitionsLTRB.isNotEmpty ||
          borderRadiusTransitionTLTRBLBR.isNotEmpty) {
        CSSBoxDecoration progressDecoration = oldDecoration.clone();
        CSSBoxDecoration baseDecoration = oldDecoration.clone();

        // background color transition
        addColorProcessListener(
            renderBoxModel,
            backgroundColorTransition,
            newDecoration.color,
            oldDecoration.color,
            progressDecoration.color,
            baseDecoration.color,
            progressDecoration);

        // side read inorder left top right bottom
        // radius read inorder topLeft topRight bottomLeft bottomRight
        for (int i = 0; i < 4; i++) {
          // add border color transition
          addColorProcessListener(
              renderBoxModel,
              borderColorTransitionsLTRB[i],
              newDecoration.borderSides[i].color,
              oldDecoration.borderSides[i].color,
              progressDecoration.borderSides[i].color,
              baseDecoration.borderSides[i].color,
              progressDecoration);

          addWidthAndRadiusProcessListener(renderBoxModel, borderWidthTransitionsLTRB[i], borderRadiusTransitionTLTRBLBR[i], i,
              newDecoration, oldDecoration, baseDecoration, progressDecoration);
        }
      } else {
        renderBoxModel.decoration = newDecoration.toBoxDecoration();
        _updateBorderInsets(renderBoxModel, newDecoration.getBorderEdgeInsets());
      }
    } else {
      renderBoxModel.decoration = newDecoration.toBoxDecoration();
      _updateBorderInsets(renderBoxModel, newDecoration.getBorderEdgeInsets());
    }
    renderBoxModel.oldDecoration = newDecoration;
  }

  // add color relate transition listener
  void addColorProcessListener(RenderBoxModel renderBoxModel, CSSTransition transition, Color newColor, Color oldColor, Color processColor,
      Color baseColor, CSSBoxDecoration processDecoration) {
    if (transition != null) {
      int alphaDiff = newColor.alpha - oldColor.alpha;
      int redDiff = newColor.red - oldColor.red;
      int greenDiff = newColor.green - oldColor.green;
      int blueDiff = newColor.blue - oldColor.blue;

      transition.addProgressListener((progress) {
        processDecoration.color = Color.fromARGB(
            (alphaDiff * progress).toInt() + baseColor.alpha,
            (redDiff * progress).toInt() + baseColor.red,
            (blueDiff * progress).toInt() + baseColor.blue,
            (greenDiff * progress).toInt() + baseColor.green);

        renderBoxModel.decoration = processDecoration.toBoxDecoration();
      });
    }
  }

  // add width and radius relate transition listener
  void addWidthAndRadiusProcessListener(
      RenderBoxModel renderBoxModel,
      CSSTransition widthTransition,
      CSSTransition radiusTransition,
      int index,
      CSSBoxDecoration newDecoration,
      CSSBoxDecoration oldDecoration,
      CSSBoxDecoration baseDecoration,
      CSSBoxDecoration processDecoration) {
    if (widthTransition != null) {
      double widthDiff = newDecoration.borderSides[index].width - oldDecoration.borderSides[index].width;

      widthTransition.addProgressListener((progress) {
        processDecoration.borderSides[index] = processDecoration.borderSides[index]
            .copyWith(width: widthDiff * progress + baseDecoration.borderSides[index].width);
        renderBoxModel.decoration = processDecoration.toBoxDecoration();
        _updateBorderInsets(renderBoxModel, processDecoration.getBorderEdgeInsets());
      });
    }

    if (radiusTransition != null) {
      Radius newRadius = newDecoration.radius[index];
      Radius oldRadius = oldDecoration.radius[index];
      Radius baseRadius = baseDecoration.radius[index];
      double radiusDiffX = newRadius.x - oldRadius.x;
      double radiusDiffY = newRadius.y - oldRadius.y;

      radiusTransition.addProgressListener((progress) {
        processDecoration.radius[index] =
            Radius.elliptical(radiusDiffX * progress + baseRadius.x, radiusDiffY * progress + baseRadius.y);
        renderBoxModel.decoration = processDecoration.toBoxDecoration();
      });
    }
  }

  CSSTransition getTransition(Map<String, CSSTransition> transitionMap, String property, {String parentProperty}) {
    if (transitionMap.containsKey(property)) {
      return transitionMap[property];
    } else if (parentProperty?.isNotEmpty != null && transitionMap.containsKey(parentProperty)) {
      return transitionMap[parentProperty];
    } else if (transitionMap.containsKey('all')) {
      return transitionMap['all'];
    }
    return null;
  }

  void _updateBorderInsets(RenderBoxModel renderBoxModel, EdgeInsets insets) {
    renderBoxModel.borderEdge = insets;
  }

  /// Shorted border property:
  ///   border：<line-width> || <line-style> || <color>
  ///   (<line-width> = <length> | thin | medium | thick), support length now.
  /// Seperated properties:
  ///   borderWidth: <line-width>{1,4}
  ///   borderStyle: none | hidden | dotted | dashed | solid | double | groove | ridge | inset | outset
  ///     (PS. Only support solid now.)
  ///   borderColor: <color>
  CSSBoxDecoration getCSSBoxDecoration(CSSStyleDeclaration style) {
    DecorationImage decorationImage;
    Gradient gradient;
<<<<<<< HEAD

    List<CSSFunctionalNotation> methods = CSSFunction(style[BACKGROUND_IMAGE]).computedValue;
    for (CSSFunctionalNotation method in methods) {
      if (method.name == URL) {
        decorationImage = CSSBackground.getDecorationImage(style, method);
      } else {
        gradient = CSSBackground.getBackgroundGradient(method);
=======
    if (CSSBackground.hasScrollBackgroundImage(style)) {
      List<CSSFunctionalNotation> methods = CSSFunction.parseFunction(style[BACKGROUND_IMAGE]);
      for (CSSFunctionalNotation method in methods) {
        if (method.name == 'url') {
          decorationImage = CSSBackground.getDecorationImage(style, method);
        } else {
          gradient = CSSBackground.getBackgroundGradient(method);
        }
>>>>>>> 564073aa
      }
    }

    Color bgColor = CSSBackground.getBackgroundColor(style) ?? CSSColor.transparent;

    BorderSide leftSide = CSSBorder.getBorderSide(style, CSSBorder.LEFT);
    BorderSide topSide = CSSBorder.getBorderSide(style, CSSBorder.TOP);
    BorderSide rightSide = CSSBorder.getBorderSide(style, CSSBorder.RIGHT);
    BorderSide bottomSide = CSSBorder.getBorderSide(style, CSSBorder.BOTTOM);

    // border radius add inorder topLeft topRight bottomLeft bottomRight
    Radius topLeftRadius = CSSBorder.getRadius(style[BORDER_TOP_LEFT_RADIUS]);
    Radius topRightRadius = CSSBorder.getRadius(style[BORDER_TOP_RIGHT_RADIUS]);
    Radius bottomRightRadius = CSSBorder.getRadius(style[BORDER_BOTTOM_RIGHT_RADIUS]);
    Radius bottomLeftRadius = CSSBorder.getRadius(style[BORDER_BOTTOM_LEFT_RADIUS]);

    return CSSBoxDecoration(bgColor, decorationImage, gradient, [leftSide, topSide, rightSide, bottomSide],
        [topLeftRadius, topRightRadius, bottomRightRadius, bottomLeftRadius], getBoxShadow(style));
  }

  /// Tip: inset not supported.
  List<BoxShadow> getBoxShadow(CSSStyleDeclaration style) {
    List<BoxShadow> boxShadow = [];
    if (style.contains(BOX_SHADOW)) {
      var shadows = CSSStyleProperty.getShadowValues(style[BOX_SHADOW]);
      if (shadows != null) {
        shadows.forEach((shadowDefinitions) {
          // Specifies the color of the shadow. If the color is absent, it defaults to currentColor.
          Color color = CSSColor.parseColor(shadowDefinitions[0] ?? style[COLOR]);
          double offsetX = CSSLength.toDisplayPortValue(shadowDefinitions[1]) ?? 0;
          double offsetY = CSSLength.toDisplayPortValue(shadowDefinitions[2]) ?? 0;
          double blurRadius = CSSLength.toDisplayPortValue(shadowDefinitions[3]) ?? 0;
          double spreadRadius = CSSLength.toDisplayPortValue(shadowDefinitions[4]) ?? 0;

          if (color != null) {
            boxShadow.add(BoxShadow(
              offset: Offset(offsetX, offsetY),
              blurRadius: blurRadius,
              spreadRadius: spreadRadius,
              color: color,
            ));
          }
        });
      }

      // Tips only debug.
      if (!PRODUCTION && boxShadow.isEmpty) {
        print('[Warning] Wrong style format with boxShadow: ${style[BOX_SHADOW]}');
        print('    Correct syntax: inset? && <length>{2,4} && <color>?');
      }
    }

    return boxShadow;
  }
}

class CSSBorder {
  // border default width 3.0
  static double defaultBorderWidth = 3.0;
  static BorderStyle defaultBorderStyle = BorderStyle.none;
  static Color defaultBorderColor = CSSColor.initial;
  static String LEFT = 'Left';
  static String RIGHT = 'Right';
  static String TOP = 'Top';
  static String BOTTOM = 'Bottom';

  static double getBorderWidth(String input) {
    // https://drafts.csswg.org/css2/#border-width-properties
    // The interpretation of the first three values depends on the user agent.
    // The following relationships must hold, however:
    // thin ≤ medium ≤ thick.
    double borderWidth;
    switch (input) {
      case THIN:
        borderWidth = 1;
        break;
      case MEDIUM:
        borderWidth = 3;
        break;
      case THICK:
        borderWidth = 5;
        break;
      default:
        borderWidth = CSSLength.toDisplayPortValue(input);
    }
    return borderWidth;
  }

  static BorderStyle getBorderStyle(String input) {
    BorderStyle borderStyle;
    switch (input) {
      case SOLID:
        borderStyle = BorderStyle.solid;
        break;
      case NONE:
        borderStyle = BorderStyle.none;
        break;
    }
    return borderStyle;
  }

  static bool isValidBorderStyleValue(String value) {
    return value == SOLID || value == NONE;
  }

  static bool isValidBorderWidthValue(String value) {
    return CSSLength.isLength(value) || value == THIN || value == MEDIUM || value == THICK;
  }

  static double getBorderSideWidth(CSSStyleDeclaration style, String side) {
    String property = 'border${side}Width';
    String value = style[property];
    return value.isEmpty ? defaultBorderWidth : getBorderWidth(value);
  }

  static Color getBorderSideColor(CSSStyleDeclaration style, String side) {
    String property = 'border${side}Color';
    String value = style[property];
    return value.isEmpty ? defaultBorderColor : CSSColor.parseColor(value);
  }

  static BorderStyle getBorderSideStyle(CSSStyleDeclaration style, String side) {
    String property = 'border${side}Style';
    String value = style[property];
    return value.isEmpty ? defaultBorderStyle : getBorderStyle(value);
  }

  static getBorderEdgeInsets(CSSStyleDeclaration style) {
    double left = 0.0;
    double top = 0.0;
    double bottom = 0.0;
    double right = 0.0;

    if (style[BORDER_LEFT_STYLE].isNotEmpty && style[BORDER_LEFT_STYLE] != NONE) {
      left = getBorderWidth(style[BORDER_LEFT_WIDTH]) ?? defaultBorderWidth;
    }

    if (style[BORDER_TOP_STYLE].isNotEmpty && style[BORDER_TOP_STYLE] != NONE) {
      top = getBorderWidth(style[BORDER_TOP_WIDTH]) ?? defaultBorderWidth;
    }

    if (style[BORDER_RIGHT_STYLE].isNotEmpty && style[BORDER_RIGHT_STYLE] != NONE) {
      right = getBorderWidth(style[BORDER_RIGHT_WIDTH]) ?? defaultBorderWidth;
    }

    if (style[BORDER_BOTTOM_STYLE].isNotEmpty && style[BORDER_BOTTOM_STYLE] != NONE) {
      bottom = getBorderWidth(style[BORDER_BOTTOM_WIDTH]) ?? defaultBorderWidth;
    }

    return EdgeInsets.fromLTRB(left, top, right, bottom);
  }

  static BorderSide _noneBorderSide = BorderSide(color: defaultBorderColor, width: 0.0, style: BorderStyle.none);

  static BorderSide getBorderSide(CSSStyleDeclaration style, String side) {
    BorderStyle borderStyle = getBorderSideStyle(style, side);
    double width = getBorderSideWidth(style, side);
    // Flutter will print border event if width is 0.0. So we needs to set borderStyle to none to prevent this.
    if (borderStyle == BorderStyle.none || width == 0.0) {
      return _noneBorderSide;
    } else {
      return BorderSide(
          color: getBorderSideColor(style, side), width: getBorderSideWidth(style, side), style: borderStyle);
    }
  }

  static Radius getRadius(String radius) {
    if (radius.isNotEmpty) {
      // border-top-left-radius: horizontal vertical
      List<String> values = radius.split(_spaceRegExp);

      if (values.length == 1) {
        double circular = CSSLength.toDisplayPortValue(values[0]);
        if (circular != null) return Radius.circular(circular);
      } else if (values.length == 2) {
        double x = CSSLength.toDisplayPortValue(values[0]);
        double y = CSSLength.toDisplayPortValue(values[1]);
        if (x != null && y != null) return Radius.elliptical(x, y);
      }
    }

    return Radius.zero;
  }
}

class CSSBoxDecoration {
  Color color;
  DecorationImage image;
  Gradient gradient;
  // radius inorder topLeft topRight bottomLeft bottomRight
  List<Radius> radius;
  // side inorder left top right bottom
  List<BorderSide> borderSides;
  List<BoxShadow> boxShadow;

  CSSBoxDecoration(this.color, this.image, this.gradient, this.borderSides, this.radius, this.boxShadow);

  CSSBoxDecoration clone() {
    return CSSBoxDecoration(
        color,
        image,
        gradient,
        // side read inorder left top right bottom
        List.of(borderSides),
        // radius read inorder topLeft topRight bottomLeft bottomRight
        List.of(radius),
        List.of(boxShadow));
  }

  BoxDecoration toBoxDecoration() {
    if (gradient != null) {
      color = null;
    }
    // side read inorder left top right bottom
    Border border = Border(left: borderSides[0], top: borderSides[1], right: borderSides[2], bottom: borderSides[3]);

    BorderRadius borderRadius;
    // flutter border limit, when border is not uniform, should set borderRadius
    if (border.isUniform) {
      // radius read inorder topLeft topRight bottomLeft bottomRight
      borderRadius = BorderRadius.only(
        topLeft: radius[0],
        topRight: radius[1],
        bottomRight: radius[2],
        bottomLeft: radius[3],
      );
    }

    return BoxDecoration(
        color: color,
        image: image,
        border: border,
        borderRadius: borderRadius,
        boxShadow: boxShadow,
        gradient: gradient);
  }

  EdgeInsets getBorderEdgeInsets() {
    // side read inorder left top right bottom
    return EdgeInsets.fromLTRB(borderSides[0].width, borderSides[1].width, borderSides[2].width, borderSides[3].width);
  }
}<|MERGE_RESOLUTION|>--- conflicted
+++ resolved
@@ -179,24 +179,12 @@
   CSSBoxDecoration getCSSBoxDecoration(CSSStyleDeclaration style) {
     DecorationImage decorationImage;
     Gradient gradient;
-<<<<<<< HEAD
-
-    List<CSSFunctionalNotation> methods = CSSFunction(style[BACKGROUND_IMAGE]).computedValue;
+    List<CSSFunctionalNotation> methods = CSSFunction.parseFunction(style[BACKGROUND_IMAGE]);
     for (CSSFunctionalNotation method in methods) {
       if (method.name == URL) {
         decorationImage = CSSBackground.getDecorationImage(style, method);
       } else {
         gradient = CSSBackground.getBackgroundGradient(method);
-=======
-    if (CSSBackground.hasScrollBackgroundImage(style)) {
-      List<CSSFunctionalNotation> methods = CSSFunction.parseFunction(style[BACKGROUND_IMAGE]);
-      for (CSSFunctionalNotation method in methods) {
-        if (method.name == 'url') {
-          decorationImage = CSSBackground.getDecorationImage(style, method);
-        } else {
-          gradient = CSSBackground.getBackgroundGradient(method);
-        }
->>>>>>> 564073aa
       }
     }
 
