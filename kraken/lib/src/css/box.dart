--- conflicted
+++ resolved
@@ -32,17 +32,11 @@
     CSSBoxDecoration newDecoration = getCSSBoxDecoration(style);
     CSSBoxDecoration oldDecoration = renderBoxModel.cssBoxDecoration;
 
-<<<<<<< HEAD
-    if (transitionMap != null) {
+    if (newDecoration == null) return;
+
+    if (transitionMap != null && oldDecoration != null) {
       CSSTransition backgroundColorTransition = transitionMap[BACKGROUND_COLOR] ?? transitionMap[ALL];
 
-=======
-    if (newDecoration == null) return;
-
-    if (transitionMap != null && oldDecoration != null) {
-      CSSTransition backgroundColorTransition = getTransition(transitionMap, BACKGROUND_COLOR);
-      // border color and width transition add inorder left top right bottom
->>>>>>> 7abdde3d
       List<CSSTransition> borderColorTransitionsLTRB = [
         _getTransition(transitionMap, BORDER_LEFT_COLOR, parentProperty: BORDER_COLOR),
         _getTransition(transitionMap, BORDER_TOP_COLOR, parentProperty: BORDER_COLOR),
@@ -63,10 +57,7 @@
         _getTransition(transitionMap, BORDER_BOTTOM_RIGHT_RADIUS, parentProperty: BORDER_RADIUS)
       ];
 
-      if (backgroundColorTransition != null ||
-          borderWidthTransitionsLTRB.isNotEmpty ||
-          borderColorTransitionsLTRB.isNotEmpty ||
-          borderRadiusTransitionTLTRBLBR.isNotEmpty) {
+      if (backgroundColorTransition != null) {
         CSSBoxDecoration progressDecoration = oldDecoration.clone();
         CSSBoxDecoration baseDecoration = oldDecoration.clone();
 
