/*
 * Copyright (C) 2019-present Alibaba Inc. All rights reserved.
 * Author: Kraken Team.
 */

import 'dart:ui' show Color;
import 'value.dart';

<<<<<<< HEAD
// ignore: public_member_api_docs
final RegExp rgbaRexExp = RegExp(
=======
// CSS Values and Units: https://drafts.csswg.org/css-values-3/#colors
// CSS Color: https://drafts.csswg.org/css-color-4/

final RegExp RGBARexExp = RegExp(
>>>>>>> f37a30a1
  r'rgba?\(\s*(\d+)\s*,\s*(\d+)\s*,\s*(\d+)\s*,?(\s*\d*\.?\d+\s*)?\)',
  caseSensitive: false,
  multiLine: false,
);

/// 
/// #123
/// #123456
/// rgb(r,g,b)
/// rgba(r,g,b,a)
class CSSColor implements CSSValue<Color> {
  // Use a preprocessed color to cache.
  // Example:
  //   Input = '0 2rpx 4rpx 0 rgba(0,0,0,0.1), 0 25rpx 50rpx 0 rgba(0,0,0,0.15)'
  //   Output = '0 2rpx 4rpx 0 rgba0, 0 25rpx 50rpx 0 rgba1', with color cached:
  //     'rgba0' -> Color(0x19000000), 'rgba1' -> Color(0x26000000)
  // Cache will be terminated after used once.
  static final Map<String, Color> _cachedColor = {};
  static int _cacheCount = 0;

  // ignore: public_member_api_docs
  static String preprocessCSSPropertyWithRGBAColor(String input) {
    var ret = input;
    var match = rgbaRexExp.firstMatch(ret);
    while (match != null) {
      var cacheId = 'rgba$_cacheCount';
      _cachedColor[cacheId] =
          generateRGBAColor(ret.substring(match.start, match.end));
      ret = ret.replaceRange(match.start, match.end, cacheId);
      _cacheCount++;

      match = rgbaRexExp.firstMatch(ret);
    }
    return ret;
  }

  static String convertToHex(Color color) {
    String red = color.red.toRadixString(16).padLeft(2);
    String green = color.green.toRadixString(16).padLeft(2);
    String blue = color.blue.toRadixString(16).padLeft(2);
    return '#${red}${green}${blue}';
  }

  static Color generateRGBAColor(String input) {
    if (_cachedColor.containsKey(input)) {
      Color ret = _cachedColor[input];
      _cachedColor.remove(input);
      return ret;
    }

    int red = 0;
    int green = 0;
    int blue = 0;
    double alpha = 1.0;
    Iterable<RegExpMatch> matches = rgbaRexExp.allMatches(input);
    if (matches.length == 1) {
      RegExpMatch match = matches.first;
      red = int.tryParse(match[1]) ?? 0;
      green = int.tryParse(match[2]) ?? 0;
      blue = int.tryParse(match[3]) ?? 0;
      if (match[4] != null) {
        alpha = double.tryParse(match[4]) ?? 1.0;
        if (alpha > 1.0) alpha = 1.0;
        if (alpha < 0.0) alpha = 0.0;
      }
    }
    return Color.fromRGBO(red, green, blue, alpha);
  }

  static Color generateHexColor(String hex) {
    int _r = 0;
    int _g = 0;
    int _b = 0;
    int _a = 0xFF;

    if (hex.length == 4) {
      String r = hex.substring(1, 2);
      String g = hex.substring(2, 3);
      String b = hex.substring(3, 4);

      _r = int.parse(r + r, radix: 16);
      _g = int.parse(g + g, radix: 16);
      _b = int.parse(b + b, radix: 16);
    } else if (hex.length == 7) {
      String r = hex.substring(1, 3);
      String g = hex.substring(3, 5);
      String b = hex.substring(5, 7);

      _r = int.parse(r, radix: 16);
      _g = int.parse(g, radix: 16);
      _b = int.parse(b, radix: 16);
    }
    //  255 r
    //  0 g
    //  0 b
    //  255 a
    //  ->
    //  0xFF FF 00 00
    return Color((_a << 24) + (_r << 16) + (_g << 8) + _b);
  }

  static Color generate(String color) {
    if (color == null) return CSSColor.transparent;
    color = color.trim();

    switch (color) {
      case 'black':
        return CSSColor.black;
      case 'silver':
        return CSSColor.silver;
      case 'gray':
        return CSSColor.gray;
      case 'white':
        return CSSColor.white;
      case 'maroon':
        return CSSColor.maroon;
      case 'red':
        return CSSColor.red;
      case 'purple':
        return CSSColor.purple;
      case 'fuchsia':
        return CSSColor.fuchsia;
      case 'green':
        return CSSColor.green;
      case 'lime':
        return CSSColor.lime;
      case 'olive':
        return CSSColor.olive;
      case 'yellow':
        return CSSColor.yellow;
      case 'navy':
        return CSSColor.navy;
      case 'blue':
        return CSSColor.blue;
      case 'teal':
        return CSSColor.teal;
      case 'aqua':
        return CSSColor.aqua;
      case 'aliceblue':
        return CSSColor.aliceblue;
      case 'antiquewhite':
        return CSSColor.antiquewhite;
      case 'aquamarine':
        return CSSColor.aquamarine;
      case 'azure':
        return CSSColor.azure;
      case 'beige':
        return CSSColor.beige;
      case 'bisque':
        return CSSColor.bisque;
      case 'blanchedalmond':
        return CSSColor.blanchedalmond;
      case 'blueviolet':
        return CSSColor.blueviolet;
      case 'brown':
        return CSSColor.brown;
      case 'burlywood':
        return CSSColor.burlywood;
      case 'cadetblue':
        return CSSColor.cadetblue;
      case 'chartreuse':
        return CSSColor.chartreuse;
      case 'chocolate':
        return CSSColor.chocolate;
      case 'coral':
        return CSSColor.coral;
      case 'cornflowerblue':
        return CSSColor.cornflowerblue;
      case 'cornsilk':
        return CSSColor.cornsilk;
      case 'crimson':
        return CSSColor.crimson;
      case 'cyan':
        return CSSColor.cyan;
      case 'darkblue':
        return CSSColor.darkblue;
      case 'darkcyan':
        return CSSColor.darkcyan;
      case 'darkgoldenrod':
        return CSSColor.darkgoldenrod;
      case 'darkgray':
        return CSSColor.darkgray;
      case 'darkgreen':
        return CSSColor.darkgreen;
      case 'darkgrey':
        return CSSColor.darkgrey;
      case 'darkkhaki':
        return CSSColor.darkkhaki;
      case 'darkmagenta':
        return CSSColor.darkmagenta;
      case 'darkolivegreen':
        return CSSColor.darkolivegreen;
      case 'darkorange':
        return CSSColor.darkorange;
      case 'darkorchid':
        return CSSColor.darkorchid;
      case 'darkred':
        return CSSColor.darkred;
      case 'darksalmon':
        return CSSColor.darksalmon;
      case 'darkseagreen':
        return CSSColor.darkseagreen;
      case 'darkslateblue':
        return CSSColor.darkslateblue;
      case 'darkslategray':
        return CSSColor.darkslategray;
      case 'darkslategrey':
        return CSSColor.darkslategrey;
      case 'darkturquoise':
        return CSSColor.darkturquoise;
      case 'darkviolet':
        return CSSColor.darkviolet;
      case 'deeppink':
        return CSSColor.deeppink;
      case 'deepskyblue':
        return CSSColor.deepskyblue;
      case 'dimgray':
        return CSSColor.dimgray;
      case 'dimgrey':
        return CSSColor.dimgrey;
      case 'dodgerblue':
        return CSSColor.dodgerblue;
      case 'firebrick':
        return CSSColor.firebrick;
      case 'floralwhite':
        return CSSColor.floralwhite;
      case 'forestgreen':
        return CSSColor.forestgreen;
      case 'gainsboro':
        return CSSColor.gainsboro;
      case 'ghostwhite':
        return CSSColor.ghostwhite;
      case 'gold':
        return CSSColor.gold;
      case 'goldenrod':
        return CSSColor.goldenrod;
      case 'greenyellow':
        return CSSColor.greenyellow;
      case 'grey':
        return CSSColor.grey;
      case 'honeydew':
        return CSSColor.honeydew;
      case 'hotpink':
        return CSSColor.hotpink;
      case 'indianred':
        return CSSColor.indianred;
      case 'indigo':
        return CSSColor.indigo;
      case 'ivory':
        return CSSColor.ivory;
      case 'khaki':
        return CSSColor.khaki;
      case 'lavender':
        return CSSColor.lavender;
      case 'lavenderblush':
        return CSSColor.lavenderblush;
      case 'lawngreen':
        return CSSColor.lawngreen;
      case 'lemonchiffon':
        return CSSColor.lemonchiffon;
      case 'lightblue':
        return CSSColor.lightblue;
      case 'lightcoral':
        return CSSColor.lightcoral;
      case 'lightcyan':
        return CSSColor.lightcyan;
      case 'lightgoldenrodyellow':
        return CSSColor.lightgoldenrodyellow;
      case 'lightgray':
        return CSSColor.lightgray;
      case 'lightgreen':
        return CSSColor.lightgreen;
      case 'lightgrey':
        return CSSColor.lightgrey;
      case 'lightpink':
        return CSSColor.lightpink;
      case 'lightsalmon':
        return CSSColor.lightsalmon;
      case 'lightseagreen':
        return CSSColor.lightseagreen;
      case 'lightskyblue':
        return CSSColor.lightskyblue;
      case 'lightslategray':
        return CSSColor.lightslategray;
      case 'lightslategrey':
        return CSSColor.lightslategrey;
      case 'lightsteelblue':
        return CSSColor.lightsteelblue;
      case 'lightyellow':
        return CSSColor.lightyellow;
      case 'limegreen':
        return CSSColor.limegreen;
      case 'linen':
        return CSSColor.linen;
      case 'magenta':
        return CSSColor.magenta;
      case 'mediumaquamarine':
        return CSSColor.mediumaquamarine;
      case 'mediumblue':
        return CSSColor.mediumblue;
      case 'mediumorchid':
        return CSSColor.mediumorchid;
      case 'mediumpurple':
        return CSSColor.mediumpurple;
      case 'mediumseagreen':
        return CSSColor.mediumseagreen;
      case 'mediumslateblue':
        return CSSColor.mediumslateblue;
      case 'mediumspringgreen':
        return CSSColor.mediumspringgreen;
      case 'mediumturquoise':
        return CSSColor.mediumturquoise;
      case 'mediumvioletred':
        return CSSColor.mediumvioletred;
      case 'midnightblue':
        return CSSColor.midnightblue;
      case 'mintcream':
        return CSSColor.mintcream;
      case 'mistyrose':
        return CSSColor.mistyrose;
      case 'moccasin':
        return CSSColor.moccasin;
      case 'navajowhite':
        return CSSColor.navajowhite;
      case 'oldlace':
        return CSSColor.oldlace;
      case 'olivedrab':
        return CSSColor.olivedrab;
      case 'orange':
        return CSSColor.orange;
      case 'orangered':
        return CSSColor.orangered;
      case 'orchid':
        return CSSColor.orchid;
      case 'palegoldenrod':
        return CSSColor.palegoldenrod;
      case 'palegreen':
        return CSSColor.palegreen;
      case 'paleturquoise':
        return CSSColor.paleturquoise;
      case 'palevioletred':
        return CSSColor.palevioletred;
      case 'papayawhip':
        return CSSColor.papayawhip;
      case 'peachpuff':
        return CSSColor.peachpuff;
      case 'peru':
        return CSSColor.peru;
      case 'pink':
        return CSSColor.pink;
      case 'plum':
        return CSSColor.plum;
      case 'powderblue':
        return CSSColor.powderblue;
      case 'rosybrown':
        return CSSColor.rosybrown;
      case 'royalblue':
        return CSSColor.royalblue;
      case 'saddlebrown':
        return CSSColor.saddlebrown;
      case 'salmon':
        return CSSColor.salmon;
      case 'sandybrown':
        return CSSColor.sandybrown;
      case 'seagreen':
        return CSSColor.seagreen;
      case 'seashell':
        return CSSColor.seashell;
      case 'sienna':
        return CSSColor.sienna;
      case 'skyblue':
        return CSSColor.skyblue;
      case 'slateblue':
        return CSSColor.slateblue;
      case 'slategray':
        return CSSColor.slategray;
      case 'slategrey':
        return CSSColor.slategrey;
      case 'snow':
        return CSSColor.snow;
      case 'springgreen':
        return CSSColor.springgreen;
      case 'steelblue':
        return CSSColor.steelblue;
      case 'tan':
        return CSSColor.tan;
      case 'thistle':
        return CSSColor.thistle;
      case 'tomato':
        return CSSColor.tomato;
      case 'turquoise':
        return CSSColor.turquoise;
      case 'violet':
        return CSSColor.violet;
      case 'wheat':
        return CSSColor.wheat;
      case 'whitesmoke':
        return CSSColor.whitesmoke;
      case 'yellowgreen':
        return CSSColor.yellowgreen;
      case 'transparent':
        return CSSColor.transparent;
    }

    if (color.startsWith('#')) {
      return generateHexColor(color);
    } else if (color.startsWith('rgb')) {
      return generateRGBAColor(color);
    } else {
      return CSSColor.transparent;
    }
  }

  final String rawInput;
  Color value;

  CSSColor(this.rawInput);

  /// Only support Basic color keywords and Extended color keywords,
  /// for CSS system colors is not recommended for use after CSS3
  /// https://www.w3.org/TR/css-color-3/#html4
  /// https://www.w3.org/TR/css-color-3/#css-system
  /// https://www.w3.org/TR/css-color-3/#svg-color

  // Basic color keywords
  static const Color black = Color(0xFF000000);
  static const Color silver = Color(0xFFC0C0C0);
  static const Color gray = Color(0xFF808080);
  static const Color white = Color(0xFFFFFFFF);
  static const Color maroon = Color(0xFF800000);
  static const Color red = Color(0xFFFF0000);
  static const Color purple = Color(0xFF800080);
  static const Color fuchsia = Color(0xFFFF00FF);
  static const Color green = Color(0xFF008000);
  static const Color lime = Color(0xFF00FF00);
  static const Color olive = Color(0xFF808000);
  static const Color yellow = Color(0xFFFFFF00);
  static const Color navy = Color(0xFF000080);
  static const Color blue = Color(0xFF0000FF);
  static const Color teal = Color(0xFF008080);
  static const Color aqua = Color(0xFF00FFFF);

  // Extended color keywords
  static const Color aliceblue = Color(0xFFF0F8FF);
  static const Color antiquewhite = Color(0xFFFAEBD7);
  static const Color aquamarine = Color(0xFF7FFFD4);
  static const Color azure = Color(0xFFF0FFFF);
  static const Color beige = Color(0xFFF5F5DC);
  static const Color bisque = Color(0xFFFFE4C4);
  static const Color blanchedalmond = Color(0xFFFFEBCD);
  static const Color blueviolet = Color(0xFF8A2BE2);
  static const Color brown = Color(0xFFA52A2A);
  static const Color burlywood = Color(0xFFDEB887);
  static const Color cadetblue = Color(0xFF5F9EA0);
  static const Color chartreuse = Color(0xFF7FFF00);
  static const Color chocolate = Color(0xFFD2691E);
  static const Color coral = Color(0xFFFF7F50);
  static const Color cornflowerblue = Color(0xFF6495ED);
  static const Color cornsilk = Color(0xFFFFF8DC);
  static const Color crimson = Color(0xFFDC143C);
  static const Color cyan = Color(0xFF00FFFF);
  static const Color darkblue = Color(0xFF00008B);
  static const Color darkcyan = Color(0xFF008B8B);
  static const Color darkgoldenrod = Color(0xFFB8860B);
  static const Color darkgray = Color(0xFFA9A9A9);
  static const Color darkgreen = Color(0xFF006400);
  static const Color darkgrey = Color(0xFFA9A9A9);
  static const Color darkkhaki = Color(0xFFBDB76B);
  static const Color darkmagenta = Color(0xFF8B008B);
  static const Color darkolivegreen = Color(0xFF556B2F);
  static const Color darkorange = Color(0xFFFF8C00);
  static const Color darkorchid = Color(0xFF9932CC);
  static const Color darkred = Color(0xFF8B0000);
  static const Color darksalmon = Color(0xFFE9967A);
  static const Color darkseagreen = Color(0xFF8FBC8F);
  static const Color darkslateblue = Color(0xFF483D8B);
  static const Color darkslategray = Color(0xFF2F4F4F);
  static const Color darkslategrey = Color(0xFF2F4F4F);
  static const Color darkturquoise = Color(0xFF00CED1);
  static const Color darkviolet = Color(0xFF9400D3);
  static const Color deeppink = Color(0xFFFF1493);
  static const Color deepskyblue = Color(0xFF00BFFF);
  static const Color dimgray = Color(0xFF696969);
  static const Color dimgrey = Color(0xFF696969);
  static const Color dodgerblue = Color(0xFF1E90FF);
  static const Color firebrick = Color(0xFFB22222);
  static const Color floralwhite = Color(0xFFFFFAF0);
  static const Color forestgreen = Color(0xFF228B22);
  static const Color gainsboro = Color(0xFFDCDCDC);
  static const Color ghostwhite = Color(0xFFF8F8FF);
  static const Color gold = Color(0xFFFFD700);
  static const Color goldenrod = Color(0xFFDAA520);
  static const Color greenyellow = Color(0xFFADFF2F);
  static const Color grey = Color(0xFF808080);
  static const Color honeydew = Color(0xFFF0FFF0);
  static const Color hotpink = Color(0xFFFF69B4);
  static const Color indianred = Color(0xFFCD5C5C);
  static const Color indigo = Color(0xFF4B0082);
  static const Color ivory = Color(0xFFFFFFF0);
  static const Color khaki = Color(0xFFF0E68C);
  static const Color lavender = Color(0xFFE6E6FA);
  static const Color lavenderblush = Color(0xFFFFF0F5);
  static const Color lawngreen = Color(0xFF7CFC00);
  static const Color lemonchiffon = Color(0xFFFFFACD);
  static const Color lightblue = Color(0xFFADD8E6);
  static const Color lightcoral = Color(0xFFF08080);
  static const Color lightcyan = Color(0xFFE0FFFF);
  static const Color lightgoldenrodyellow = Color(0xFFFAFAD2);
  static const Color lightgray = Color(0xFFD3D3D3);
  static const Color lightgreen = Color(0xFF90EE90);
  static const Color lightgrey = Color(0xFFD3D3D3);
  static const Color lightpink = Color(0xFFFFB6C1);
  static const Color lightsalmon = Color(0xFFFFA07A);
  static const Color lightseagreen = Color(0xFF20B2AA);
  static const Color lightskyblue = Color(0xFF87CEFA);
  static const Color lightslategray = Color(0xFF778899);
  static const Color lightslategrey = Color(0xFF778899);
  static const Color lightsteelblue = Color(0xFFB0C4DE);
  static const Color lightyellow = Color(0xFFFFFFE0);
  static const Color limegreen = Color(0xFF32CD32);
  static const Color linen = Color(0xFFFAF0E6);
  static const Color magenta = Color(0xFFFF00FF);
  static const Color mediumaquamarine = Color(0xFF66CDAA);
  static const Color mediumblue = Color(0xFF0000CD);
  static const Color mediumorchid = Color(0xFFBA55D3);
  static const Color mediumpurple = Color(0xFF9370DB);
  static const Color mediumseagreen = Color(0xFF3CB371);
  static const Color mediumslateblue = Color(0xFF7B68EE);
  static const Color mediumspringgreen = Color(0xFF00FA9A);
  static const Color mediumturquoise = Color(0xFF48D1CC);
  static const Color mediumvioletred = Color(0xFFC71585);
  static const Color midnightblue = Color(0xFF191970);
  static const Color mintcream = Color(0xFFF5FFFA);
  static const Color mistyrose = Color(0xFFFFE4E1);
  static const Color moccasin = Color(0xFFFFE4B5);
  static const Color navajowhite = Color(0xFFFFDEAD);
  static const Color oldlace = Color(0xFFFDF5E6);
  static const Color olivedrab = Color(0xFF6B8E23);
  static const Color orange = Color(0xFFFFA500);
  static const Color orangered = Color(0xFFFF4500);
  static const Color orchid = Color(0xFFDA70D6);
  static const Color palegoldenrod = Color(0xFFEEE8AA);
  static const Color palegreen = Color(0xFF98FB98);
  static const Color paleturquoise = Color(0xFFAFEEEE);
  static const Color palevioletred = Color(0xFFDB7093);
  static const Color papayawhip = Color(0xFFFFEFD5);
  static const Color peachpuff = Color(0xFFFFDAB9);
  static const Color peru = Color(0xFFCD853F);
  static const Color pink = Color(0xFFFFC0CB);
  static const Color plum = Color(0xFFDDA0DD);
  static const Color powderblue = Color(0xFFB0E0E6);
  static const Color rosybrown = Color(0xFFBC8F8F);
  static const Color royalblue = Color(0xFF4169E1);
  static const Color saddlebrown = Color(0xFF8B4513);
  static const Color salmon = Color(0xFFFA8072);
  static const Color sandybrown = Color(0xFFF4A460);
  static const Color seagreen = Color(0xFF2E8B57);
  static const Color seashell = Color(0xFFFFF5EE);
  static const Color sienna = Color(0xFFA0522D);
  static const Color skyblue = Color(0xFF87CEEB);
  static const Color slateblue = Color(0xFF6A5ACD);
  static const Color slategray = Color(0xFF708090);
  static const Color slategrey = Color(0xFF708090);
  static const Color snow = Color(0xFFFFFAFA);
  static const Color springgreen = Color(0xFF00FF7F);
  static const Color steelblue = Color(0xFF4682B4);
  static const Color tan = Color(0xFFD2B48C);
  static const Color thistle = Color(0xFFD8BFD8);
  static const Color tomato = Color(0xFFFF6347);
  static const Color turquoise = Color(0xFF40E0D0);
  static const Color violet = Color(0xFFEE82EE);
  static const Color wheat = Color(0xFFF5DEB3);
  static const Color whitesmoke = Color(0xFFF5F5F5);
  static const Color yellowgreen = Color(0xFF9ACD32);

  static const Color transparent = Color(0x00000000);

  bool _parsed = false;
  @override
  void parse() {
    if (!_parsed) value = CSSColor.generate(rawInput);
    _parsed = true;
  }

  @override
  Color get computedValue {
    // Lazy parse to get performance improved.
    parse();

    return value;
  }

  /// https://drafts.csswg.org/css-color-3/#valuea-def-color
  @override
  String get serializedValue {
    // Lazy parse to get performance improved.
    parse();

    var rgb = '${value.red}, ${value.green}, ${value.blue}';
    if (value.alpha == 255) {
      return 'rgb($rgb)';
    } else {
      return 'rgba($rgb, ${value.opacity})';
    }
  }
}<|MERGE_RESOLUTION|>--- conflicted
+++ resolved
@@ -6,21 +6,15 @@
 import 'dart:ui' show Color;
 import 'value.dart';
 
-<<<<<<< HEAD
+// CSS Values and Units: https://drafts.csswg.org/css-values-3/#colors
+// CSS Color: https://drafts.csswg.org/css-color-4/
 // ignore: public_member_api_docs
 final RegExp rgbaRexExp = RegExp(
-=======
-// CSS Values and Units: https://drafts.csswg.org/css-values-3/#colors
-// CSS Color: https://drafts.csswg.org/css-color-4/
-
-final RegExp RGBARexExp = RegExp(
->>>>>>> f37a30a1
   r'rgba?\(\s*(\d+)\s*,\s*(\d+)\s*,\s*(\d+)\s*,?(\s*\d*\.?\d+\s*)?\)',
   caseSensitive: false,
   multiLine: false,
 );
 
-/// 
 /// #123
 /// #123456
 /// rgb(r,g,b)
