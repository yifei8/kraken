/*
 * Copyright (C) 2019-present Alibaba Inc. All rights reserved.
 * Author: Kraken Team.
 */

import 'dart:ui';

import 'value.dart';

// https://drafts.csswg.org/css-values-3/#absolute-lengths
const _1in = 96; // 1in = 2.54cm = 96px
const _1cm = _1in / 2.54; // 1cm = 96px/2.54
const _1mm = _1cm / 10; // 1mm = 1/10th of 1cm
const _1Q = _1cm / 40; // 1Q = 1/40th of 1cm
const _1pc = _1in / 6; // 1pc = 1/6th of 1in
const _1pt = _1in / 72; // 1pt = 1/72th of 1in

const _0 = '0';

final _lengthRegExp = RegExp(r'^[+-]?(\d+)?(\.\d+)?px|rpx|vw|vh|em|in|cm|mm|pc|pt$', caseSensitive: false);

// CSS Values and Units: https://drafts.csswg.org/css-values-3/#lengths
class CSSLength implements CSSValue<double> {
  static const String RPX = 'rpx';
  static const String PX = 'px';
  static const String VW = 'vw';
  static const String VH = 'vh';
  static const String MM = 'mm';
  static const String CM = 'cm';
  static const String IN = 'in';
  static const String PC = 'pc';
  static const String PT = 'pt';
  static const String Q = 'q';

  static double toDouble(value) {
    if (value is double) {
      return value;
    } else if (value is int) {
      return value.toDouble();
    } else if (value is String) {
      return double.tryParse(value) ?? 0.0;
    } else {
      return 0.0;
    }
  }

  static int toInt(value) {
    if (value is double) {
      return value.toInt();
    } else if (value is int) {
      return value;
    } else if (value is String) {
      return int.tryParse(value) ?? 0;
    } else {
      return 0;
    }
  }

  static double toDisplayPortValue(String unitedValue) {
<<<<<<< HEAD
    if (unitedValue == null || unitedValue == '') return null;
=======
    if (unitedValue == null || unitedValue.isEmpty) return null;
>>>>>>> aa096fbe

    unitedValue = unitedValue.trim();
    if (unitedValue == INITIAL) return null;

    double displayPortValue;
    // Only '0' is accepted with no unit.
    if (unitedValue == _0) {
      return 0;
    } else if (unitedValue.endsWith(RPX)) {
      double currentValue = double.parse(unitedValue.split(RPX)[0]);
      displayPortValue = currentValue / 750.0 * window.physicalSize.width / window.devicePixelRatio;
    } else if (unitedValue.endsWith(Q)) {
      displayPortValue = double.tryParse(unitedValue.split(Q)[0]) * _1Q;
    } else if (unitedValue.length > 2) {
      switch (unitedValue.substring(unitedValue.length - 2)) {
        case PX:
          displayPortValue = double.tryParse(unitedValue.split(PX)[0]);
          break;
        case VW:
          double currentValue = double.parse(unitedValue.split(VW)[0]);
          displayPortValue = currentValue / 100.0 * window.physicalSize.width / window.devicePixelRatio;
          break;
        case VH:
          double currentValue = double.parse(unitedValue.split(VH)[0]);
          displayPortValue = currentValue / 100.0 * window.physicalSize.height / window.devicePixelRatio;
          break;
        case IN:
          displayPortValue = double.tryParse(unitedValue.split(IN)[0]) * _1in;
          break;
        case CM:
          displayPortValue = double.tryParse(unitedValue.split(CM)[0]) * _1cm;
          break;
        case MM:
          displayPortValue = double.tryParse(unitedValue.split(MM)[0]) * _1mm;
          break;
        case PC:
          displayPortValue = double.tryParse(unitedValue.split(PC)[0]) * _1pc;
          break;
        case PT:
          displayPortValue = double.tryParse(unitedValue.split(PT)[0]) * _1pt;
          break;
      }
    }

    return displayPortValue;
  }

  static bool isLength(String value) {
    return value != null && (value == _0 || _lengthRegExp.hasMatch(value));
  }

  final String _rawInput;
  double _value;
  CSSLength(this._rawInput) {
    parse();
  }

  @override
  double get computedValue => _value;

  @override
  void parse() {
    _value = CSSLength.toDisplayPortValue(_rawInput);
  }

  @override
  String get serializedValue => _rawInput;
}<|MERGE_RESOLUTION|>--- conflicted
+++ resolved
@@ -57,11 +57,7 @@
   }
 
   static double toDisplayPortValue(String unitedValue) {
-<<<<<<< HEAD
-    if (unitedValue == null || unitedValue == '') return null;
-=======
     if (unitedValue == null || unitedValue.isEmpty) return null;
->>>>>>> aa096fbe
 
     unitedValue = unitedValue.trim();
     if (unitedValue == INITIAL) return null;
