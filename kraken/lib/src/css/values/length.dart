--- conflicted
+++ resolved
@@ -6,14 +6,8 @@
 import 'dart:ui';
 import 'value.dart';
 
-<<<<<<< HEAD
-// https://drafts.csswg.org/css-values-3/#lengths
+// CSS Values and Units: https://drafts.csswg.org/css-values-3/#lengths
 class CSSLength implements CSSValue<double> {
-=======
-// CSS Values and Units: https://drafts.csswg.org/css-values-3/#lengths
-
-class CSSLength {
->>>>>>> f37a30a1
   static const String RPX = 'rpx';
   static const String PX = 'px';
   static const String VW = 'vw';
