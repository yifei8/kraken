<<<<<<< HEAD
// CSS Values and Units: https://drafts.csswg.org/css-values-3/#percentages

final _percentageRegExp = RegExp(r'^[-]*\d+\%$', caseSensitive: false);
=======
/*
 * Copyright (C) 2021-present Alibaba Inc. All rights reserved.
 * Author: Kraken Team.
 */

>>>>>>> ef962846

// CSS Values and Units: https://drafts.csswg.org/css-values-3/#percentages
class CSSPercentage {
  static String PERCENTAGE = '%';

  static double? parsePercentage(String value) {
    double? parsed;
    if (value.endsWith(PERCENTAGE)) {
      parsed = double.tryParse(value.split(PERCENTAGE)[0])! / 100;
    }
    return parsed;
  }

  static bool isPercentage(String? percentageValue) {
    return percentageValue != null && _percentageRegExp.hasMatch(percentageValue);
  }
}<|MERGE_RESOLUTION|>--- conflicted
+++ resolved
@@ -1,16 +1,11 @@
-<<<<<<< HEAD
-// CSS Values and Units: https://drafts.csswg.org/css-values-3/#percentages
-
-final _percentageRegExp = RegExp(r'^[-]*\d+\%$', caseSensitive: false);
-=======
 /*
  * Copyright (C) 2021-present Alibaba Inc. All rights reserved.
  * Author: Kraken Team.
  */
 
->>>>>>> ef962846
+// CSS Values and Units: https://drafts.csswg.org/css-values-3/#percentages
 
-// CSS Values and Units: https://drafts.csswg.org/css-values-3/#percentages
+final _percentageRegExp = RegExp(r'^[-]*\d+\%$', caseSensitive: false);
 class CSSPercentage {
   static String PERCENTAGE = '%';
 
