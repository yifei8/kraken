--- conflicted
+++ resolved
@@ -4,11 +4,6 @@
  */
 
 import 'dart:ui';
-<<<<<<< HEAD
-import 'dart:math' as math;
-=======
-
->>>>>>> ef962846
 import 'package:flutter/rendering.dart';
 import 'package:kraken/css.dart';
 import 'package:kraken/dom.dart';
