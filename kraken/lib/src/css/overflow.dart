--- conflicted
+++ resolved
@@ -47,14 +47,10 @@
 
 typedef ScrollListener = void Function(double scrollTop, AxisDirection axisDirection);
 
-<<<<<<< HEAD
 mixin CSSOverflowMixin on ElementBase {
-=======
-mixin CSSOverflowMixin on Node {
   // The duration time for element scrolling to a significant place.
   static const SCROLL_DURATION = Duration(milliseconds: 250);
 
->>>>>>> 832de2db
   KrakenScrollable _scrollableX;
   KrakenScrollable _scrollableY;
 
@@ -168,31 +164,18 @@
     }
     return 0.0;
   }
-<<<<<<< HEAD
   set scrollTop(double value) {
-    _scroll(value, null, isScrollBy: false, isDirectionX: false);
+    scrollTo(y: value);
   }
 
   double get scrollLeft {
-=======
-
-  void setScrollTop(double value) {
-    scrollTo(y: value);
-  }
-
-  void setScrollLeft(double value) {
-    scrollTo(x: value);
-  }
-
-  double getScrollLeft() {
->>>>>>> 832de2db
     if (_scrollableX != null) {
       return _scrollableX.position?.pixels ?? 0;
     }
     return 0.0;
   }
   set scrollLeft(double value) {
-    _scroll(value, null, isScrollBy: false, isDirectionX: true);
+    scrollTo(x: value);
   }
 
   get scrollHeight {
@@ -205,35 +188,20 @@
     return scrollContainerSize.width;
   }
 
-<<<<<<< HEAD
-  void scroll(num x, num y, {bool isScrollBy = false}) {
-    _scroll(x, null, isScrollBy: isScrollBy, isDirectionX: true);
-    _scroll(y, null, isScrollBy: isScrollBy, isDirectionX: false);
-=======
-  void handleMethodScroll(List args, { bool diff = false }) {
-    if (args != null && args.length > 0) {
-      dynamic option = args[0];
-      if (option is Map) {
-        num top = option['top'];
-        num left = option['left'];
-        bool withAnimation = option['behavior'] == 'smooth';
-
-        if (diff) {
-          scrollBy(dx: left, dy: top, withAnimation: withAnimation);
-        } else {
-          scrollTo(x: left, y: top, withAnimation: withAnimation);
-        }
-      }
-    }
->>>>>>> 832de2db
+  void handleMethodScroll(num x, num y, { bool diff = false }) {
+    if (diff) {
+      scrollBy(dx: x, dy: y, withAnimation: false);
+    } else {
+      scrollTo(x: x, y: y, withAnimation: false);
+    }
   }
 
   void scrollBy({ num dx = 0.0, num dy = 0.0, bool withAnimation }) {
     if (dx != 0) {
-      _scroll(getScrollLeft() + dx, Axis.horizontal, withAnimation: withAnimation);
+      _scroll(scrollLeft + dx, Axis.horizontal, withAnimation: withAnimation);
     }
     if (dy != 0) {
-      _scroll(getScrollTop() + dy, Axis.vertical, withAnimation: withAnimation);
+      _scroll(scrollTop + dy, Axis.vertical, withAnimation: withAnimation);
     }
   }
 
