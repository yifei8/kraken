import 'package:flutter/animation.dart';
import 'package:flutter/painting.dart';
import 'package:flutter/rendering.dart';
import 'package:kraken/rendering.dart';
import 'package:kraken/dom.dart';
import 'package:kraken/css.dart';
import 'package:kraken/gesture.dart';

// CSS Overflow: https://drafts.csswg.org/css-overflow-3/

enum CSSOverflowType {
  auto,
  visible,
  hidden,
  scroll,
  clip
}

List<CSSOverflowType> getOverflowTypes(CSSStyleDeclaration style) {
  CSSOverflowType overflowX = _getOverflowType(style[OVERFLOW_X]);
  CSSOverflowType overflowY = _getOverflowType(style[OVERFLOW_Y]);

  // Apply overflow special rules from w3c.
  if (overflowX == CSSOverflowType.visible && overflowY != CSSOverflowType.visible) {
    overflowX = CSSOverflowType.auto;
  }

  if (overflowY == CSSOverflowType.visible && overflowX != CSSOverflowType.visible) {
    overflowY = CSSOverflowType.auto;
  }

  return [overflowX, overflowY];
}

CSSOverflowType _getOverflowType(String definition) {
  switch (definition) {
    case HIDDEN:
      return CSSOverflowType.hidden;
    case SCROLL:
      return CSSOverflowType.scroll;
    case AUTO:
      return CSSOverflowType.auto;
    case VISIBLE:
    default:
      return CSSOverflowType.visible;
  }
}

typedef ScrollListener = void Function(double scrollTop, AxisDirection axisDirection);

mixin CSSOverflowMixin on ElementBase {
  // The duration time for element scrolling to a significant place.
  static const SCROLL_DURATION = Duration(milliseconds: 250);

  KrakenScrollable _scrollableX;
  KrakenScrollable _scrollableY;

  /// All the children whose position is sticky to this element
  List<Element> stickyChildren = [];

  // House content which can be scrolled.
  RenderLayoutBox scrollingContentLayoutBox;

  void updateRenderOverflow(RenderBoxModel renderBoxModel, Element element, ScrollListener scrollListener) {
    CSSStyleDeclaration style = element.style;
    if (style != null) {
      List<CSSOverflowType> overflow = getOverflowTypes(style);
      CSSOverflowType overflowX = overflow[0];
      CSSOverflowType overflowY = overflow[1];
      bool shouldRepaintSelf = false;

      switch(overflowX) {
        case CSSOverflowType.hidden:
          _scrollableX = null;
          renderBoxModel.clipX = true;
          // overflow hidden can be scrolled programmatically
          renderBoxModel.enableScrollX = true;
          break;
        case CSSOverflowType.clip:
          _scrollableX = null;
          renderBoxModel.clipX = true;
          // overflow clip can't scrolled programmatically
          renderBoxModel.enableScrollX = false;
          break;
        case CSSOverflowType.auto:
        case CSSOverflowType.scroll:
          _scrollableX = KrakenScrollable(axisDirection: AxisDirection.right, scrollListener: scrollListener);
          shouldRepaintSelf = true;
          renderBoxModel.clipX = true;
          renderBoxModel.enableScrollX = true;
          renderBoxModel.scrollOffsetX = _scrollableX.position;

          _scrollableX.position.isScrollingNotifier.removeListener(_onScrollXStart);
          _scrollableX.position.isScrollingNotifier.addListener(_onScrollXStart);
          break;
        case CSSOverflowType.visible:
        default:
          _scrollableX = null;
          renderBoxModel.clipX = false;
          renderBoxModel.enableScrollX = false;
          break;
      }

      switch(overflowY) {
        case CSSOverflowType.hidden:
          _scrollableY = null;
          renderBoxModel.clipY = true;
          // overflow hidden can be scrolled programmatically
          renderBoxModel.enableScrollY = true;
          break;
        case CSSOverflowType.clip:
          _scrollableY = null;
          renderBoxModel.clipY = true;
          // overflow clip can't scrolled programmatically
          renderBoxModel.enableScrollY = false;
          break;
        case CSSOverflowType.auto:
        case CSSOverflowType.scroll:
          _scrollableY = KrakenScrollable(axisDirection: AxisDirection.down, scrollListener: scrollListener);
          shouldRepaintSelf = true;
          renderBoxModel.clipY = true;
          renderBoxModel.enableScrollY = true;
          renderBoxModel.scrollOffsetY = _scrollableY.position;

          _scrollableY.position.isScrollingNotifier.removeListener(_onScrollYStart);
          _scrollableY.position.isScrollingNotifier.addListener(_onScrollYStart);
          break;
        case CSSOverflowType.visible:
        default:
          _scrollableY = null;
          renderBoxModel.clipY = false;
          renderBoxModel.enableScrollY = false;
          break;
      }

      renderBoxModel.scrollListener = scrollListener;
      renderBoxModel.pointerListener = _pointerListener;

      if (renderBoxModel is RenderLayoutBox) {
<<<<<<< HEAD
        RenderObject layoutBoxParent = renderBoxModel.parent;

        // Overflow auto/scroll will create repaint boundary to improve scroll performance
        // So it needs to transform between layout and its repaint boundary replacement when transform changes
        RenderLayoutBox newLayoutBox = element.createRenderLayout(element, repaintSelf: shouldRepaintSelf, prevRenderLayoutBox: renderBoxModel);

        if (newLayoutBox == renderBoxModel) {
          return;
        }
        if (layoutBoxParent is RenderObjectWithChildMixin<RenderBox>) {
          layoutBoxParent.child = null;
          layoutBoxParent.child = newLayoutBox;
        } else if (layoutBoxParent is ContainerRenderObjectMixin) {
          ContainerBoxParentData parentData = renderBoxModel.parentData;
          RenderObject previousSibling = parentData.previousSibling;
          layoutBoxParent.remove(renderBoxModel);
          element.renderBoxModel = newLayoutBox;
          element.parent.addChildRenderObject(element, after: previousSibling);
          // Update renderBoxModel reference in renderStyle
          element.renderBoxModel.renderStyle.renderBoxModel = element.renderBoxModel;
=======
        if (shouldRepaintSelf) {
          _upgradeToSelfRepaint(element, renderBoxModel);
        } else {
          _downgradeToParentRepaint(element, renderBoxModel);
>>>>>>> 756f7699
        }
      }
    }
  }

  void _createScrollingLayoutBox(Element element) {
    // @HACK: create shadow element for scrollingLayoutBox
    // @TODO: remove this after rendering phase are working without element and targetId required
    Element scrollingElement = Element(0 - element.targetId, element.nativeElementPtr, element.elementManager,
        defaultStyle: element.defaultStyle, isIntrinsicBox: element.isInlineBox, tagName: element.tagName, isScrollingElement: true);
    elementManager.setEventTarget(scrollingElement);
    CSSStyleDeclaration repaintBoundaryStyle = element.style.clone(scrollingElement);
    repaintBoundaryStyle.setProperty('overflow', 'visible');
    scrollingContentLayoutBox = createRenderLayout(scrollingElement, repaintSelf: true, style: repaintBoundaryStyle);
    scrollingContentLayoutBox.isScrollingContentBox = true;
    scrollingElement.renderBoxModel = scrollingContentLayoutBox;
  }

  // Create two repaintBoundary for an overflow scroll container.
  // Outer repaintBoundary avoid repaint of parent and sibling renderObjects when scrolling.
  // Inner repaintBoundary avoid repaint of child renderObjects when scrolling.
  void _upgradeToSelfRepaint(Element element, RenderBoxModel renderBoxModel) {
    if (renderBoxModel.isRepaintBoundary) return;
    RenderObject layoutBoxParent = renderBoxModel.parent;

    RenderObject previousSibling = _detachRenderObject(element, layoutBoxParent, renderBoxModel);
    RenderLayoutBox outerLayoutBox = createRenderLayout(element, repaintSelf: true, prevRenderLayoutBox: renderBoxModel);

    _createScrollingLayoutBox(element);
    outerLayoutBox.add(scrollingContentLayoutBox);
    element.renderBoxModel = outerLayoutBox;
    // Update renderBoxModel reference in renderStyle
    element.renderBoxModel.renderStyle.renderBoxModel = outerLayoutBox;

    _attachRenderObject(element, layoutBoxParent, previousSibling, outerLayoutBox);
  }

  void _downgradeToParentRepaint(Element element, RenderBoxModel renderBoxModel) {
    if (!renderBoxModel.isRepaintBoundary) return;
    RenderObject layoutBoxParent = renderBoxModel.parent;
    RenderObject previousSibling = _detachRenderObject(element, layoutBoxParent, renderBoxModel);
    RenderLayoutBox newLayoutBox = createRenderLayout(element, repaintSelf: false, prevRenderLayoutBox: renderBoxModel);
    element.renderBoxModel = newLayoutBox;
    // Update renderBoxModel reference in renderStyle
    element.renderBoxModel.renderStyle.renderBoxModel = newLayoutBox;
    scrollingContentLayoutBox = null;

    _attachRenderObject(element, layoutBoxParent, previousSibling, newLayoutBox);
  }

  RenderObject _detachRenderObject(Element element, RenderObject parent, RenderObject renderObject) {
    if (parent is RenderObjectWithChildMixin<RenderBox>) {
      parent.child = null;
    } else if (parent is ContainerRenderObjectMixin) {
      ContainerBoxParentData parentData = renderObject.parentData;
      RenderObject previousSibling = parentData.previousSibling;
      parent.remove(renderObject);
      return previousSibling;
    }

    return null;
  }

  void _attachRenderObject(Element element, RenderObject parent, RenderObject previousSibling, RenderObject newRenderObject) {
    if (parent is RenderObjectWithChildMixin<RenderBox>) {
      parent.child = newRenderObject;
    } else if (parent is ContainerRenderObjectMixin) {
      element.parent.addChildRenderObject(element, after: previousSibling);
    }
  }

  /// Cache sticky children when axis X starts scroll
  void _onScrollXStart() {
    if(_scrollableX.position.isScrollingNotifier.value) {
      stickyChildren = _findStickyChildren(this);
    }
  }

  /// Cache sticky children when axis Y starts scroll
  void _onScrollYStart() {
    if(_scrollableY.position.isScrollingNotifier.value) {
      stickyChildren = _findStickyChildren(this);
    }
  }

  /// Find all the children whose position is sticky to this element
  List<Element> _findStickyChildren(Element element) {
    assert(element != null);
    List<Element> result = [];
    for (Element child in element.children) {
      List<CSSOverflowType> overflow = getOverflowTypes(child.style);
      CSSOverflowType overflowX = overflow[0];
      CSSOverflowType overflowY = overflow[1];

      if (child.isValidSticky) result.add(child);

      // No need to loop scrollable container children
      if (overflowX != CSSOverflowType.visible || overflowY != CSSOverflowType.visible) {
        break;
      }

      List<Element> mergedChildren = _findStickyChildren(child);
      for (Element child in mergedChildren) {
        result.add(child);
      }
    }
    return result;
  }

  void _pointerListener(PointerEvent event) {
    if (event is PointerDownEvent) {
      if (_scrollableX != null) {
        _scrollableX.handlePointerDown(event);
      }
      if (_scrollableY != null) {
        _scrollableY.handlePointerDown(event);
      }
    }
  }

  double get scrollTop {
    if (_scrollableY != null) {
      return _scrollableY.position?.pixels ?? 0;
    }
    return 0.0;
  }
  set scrollTop(double value) {
    scrollTo(y: value);
  }

  double get scrollLeft {
    if (_scrollableX != null) {
      return _scrollableX.position?.pixels ?? 0;
    }
    return 0.0;
  }
  set scrollLeft(double value) {
    scrollTo(x: value);
  }

  get scrollHeight {
    Size scrollContainerSize = renderBoxModel.scrollableSize;
    return scrollContainerSize.height;
  }

  get scrollWidth {
    Size scrollContainerSize = renderBoxModel.scrollableSize;
    return scrollContainerSize.width;
  }

  void handleMethodScroll(num x, num y, { bool diff = false }) {
    if (diff) {
      scrollBy(dx: x, dy: y, withAnimation: false);
    } else {
      scrollTo(x: x, y: y, withAnimation: false);
    }
  }

  void scrollBy({ num dx = 0.0, num dy = 0.0, bool withAnimation }) {
    stickyChildren = _findStickyChildren(this);

    if (dx != 0) {
      _scroll(scrollLeft + dx, Axis.horizontal, withAnimation: withAnimation);
    }
    if (dy != 0) {
      _scroll(scrollTop + dy, Axis.vertical, withAnimation: withAnimation);
    }
  }

  void scrollTo({ num x, num y, bool withAnimation }) {
    stickyChildren = _findStickyChildren(this);

    if (x != null) {
      _scroll(x, Axis.horizontal, withAnimation: withAnimation);
    }

    if (y != null) {
      _scroll(y, Axis.vertical, withAnimation: withAnimation);
    }
  }

  KrakenScrollable _getScrollable(Axis direction) {
    KrakenScrollable scrollable;
    if (renderer is RenderRecyclerLayout) {
      scrollable = (renderer as RenderRecyclerLayout).scrollable;
    } else {
      if (direction == Axis.horizontal) {
        scrollable = _scrollableX;
      } else if (direction == Axis.vertical) {
        scrollable = _scrollableY;
      }
    }
    return scrollable;
  }

  void _scroll(num aim, Axis direction, { bool withAnimation = false }) {
    KrakenScrollable scrollable = _getScrollable(direction);
    if (scrollable != null && aim is num) {
      double distance = aim.toDouble();

      // Apply scroll effect after layout.
      assert(renderer is RenderBox && isRendererAttached, 'Overflow can only be added to a RenderBox.');
      RenderBox renderBox = renderer;
      if (!renderBox.hasSize) {
        renderBox.owner.flushLayout();
      }
      scrollable.position.moveTo(distance,
        duration: withAnimation == true ? SCROLL_DURATION : null,
        curve: withAnimation == true ? Curves.easeOut : null,
      );
    }
  }
}<|MERGE_RESOLUTION|>--- conflicted
+++ resolved
@@ -137,33 +137,10 @@
       renderBoxModel.pointerListener = _pointerListener;
 
       if (renderBoxModel is RenderLayoutBox) {
-<<<<<<< HEAD
-        RenderObject layoutBoxParent = renderBoxModel.parent;
-
-        // Overflow auto/scroll will create repaint boundary to improve scroll performance
-        // So it needs to transform between layout and its repaint boundary replacement when transform changes
-        RenderLayoutBox newLayoutBox = element.createRenderLayout(element, repaintSelf: shouldRepaintSelf, prevRenderLayoutBox: renderBoxModel);
-
-        if (newLayoutBox == renderBoxModel) {
-          return;
-        }
-        if (layoutBoxParent is RenderObjectWithChildMixin<RenderBox>) {
-          layoutBoxParent.child = null;
-          layoutBoxParent.child = newLayoutBox;
-        } else if (layoutBoxParent is ContainerRenderObjectMixin) {
-          ContainerBoxParentData parentData = renderBoxModel.parentData;
-          RenderObject previousSibling = parentData.previousSibling;
-          layoutBoxParent.remove(renderBoxModel);
-          element.renderBoxModel = newLayoutBox;
-          element.parent.addChildRenderObject(element, after: previousSibling);
-          // Update renderBoxModel reference in renderStyle
-          element.renderBoxModel.renderStyle.renderBoxModel = element.renderBoxModel;
-=======
         if (shouldRepaintSelf) {
           _upgradeToSelfRepaint(element, renderBoxModel);
         } else {
           _downgradeToParentRepaint(element, renderBoxModel);
->>>>>>> 756f7699
         }
       }
     }
@@ -177,7 +154,7 @@
     elementManager.setEventTarget(scrollingElement);
     CSSStyleDeclaration repaintBoundaryStyle = element.style.clone(scrollingElement);
     repaintBoundaryStyle.setProperty('overflow', 'visible');
-    scrollingContentLayoutBox = createRenderLayout(scrollingElement, repaintSelf: true, style: repaintBoundaryStyle);
+    scrollingContentLayoutBox = element.createRenderLayout(scrollingElement, repaintSelf: true, style: repaintBoundaryStyle);
     scrollingContentLayoutBox.isScrollingContentBox = true;
     scrollingElement.renderBoxModel = scrollingContentLayoutBox;
   }
@@ -190,7 +167,7 @@
     RenderObject layoutBoxParent = renderBoxModel.parent;
 
     RenderObject previousSibling = _detachRenderObject(element, layoutBoxParent, renderBoxModel);
-    RenderLayoutBox outerLayoutBox = createRenderLayout(element, repaintSelf: true, prevRenderLayoutBox: renderBoxModel);
+    RenderLayoutBox outerLayoutBox = element.createRenderLayout(element, repaintSelf: true, prevRenderLayoutBox: renderBoxModel);
 
     _createScrollingLayoutBox(element);
     outerLayoutBox.add(scrollingContentLayoutBox);
@@ -205,7 +182,7 @@
     if (!renderBoxModel.isRepaintBoundary) return;
     RenderObject layoutBoxParent = renderBoxModel.parent;
     RenderObject previousSibling = _detachRenderObject(element, layoutBoxParent, renderBoxModel);
-    RenderLayoutBox newLayoutBox = createRenderLayout(element, repaintSelf: false, prevRenderLayoutBox: renderBoxModel);
+    RenderLayoutBox newLayoutBox = element.createRenderLayout(element, repaintSelf: false, prevRenderLayoutBox: renderBoxModel);
     element.renderBoxModel = newLayoutBox;
     // Update renderBoxModel reference in renderStyle
     element.renderBoxModel.renderStyle.renderBoxModel = newLayoutBox;
