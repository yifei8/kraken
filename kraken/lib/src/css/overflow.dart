/*
 * Copyright (C) 2021-present Alibaba Inc. All rights reserved.
 * Author: Kraken Team.
 */

import 'package:flutter/animation.dart';
import 'package:flutter/painting.dart';
import 'package:flutter/rendering.dart';
import 'package:kraken/css.dart';
import 'package:kraken/dom.dart';
import 'package:kraken/gesture.dart';
import 'package:kraken/rendering.dart';

// CSS Overflow: https://drafts.csswg.org/css-overflow-3/

enum CSSOverflowType {
  auto,
  visible,
  hidden,
  scroll,
  clip
}

<<<<<<< HEAD
// Styles which need to copy from outer scrolling box to inner scrolling content box.
List<String> _scrollingContentBoxCopyStyles = [
  DISPLAY,
  LINE_HEIGHT,
  TEXT_ALIGN,
  WHITE_SPACE,
  FLEX_DIRECTION,
  FLEX_WRAP,
  ALIGN_CONTENT,
  ALIGN_ITEMS,
  ALIGN_SELF,
  JUSTIFY_CONTENT,
  COLOR,
  TEXT_DECORATION_LINE,
  TEXT_DECORATION_COLOR,
  TEXT_DECORATION_STYLE,
  FONT_WEIGHT,
  FONT_STYLE,
  FONT_FAMILY,
  FONT_SIZE,
  LETTER_SPACING,
  WORD_SPACING,
  TEXT_SHADOW,
  TEXT_OVERFLOW,
  LINE_CLAMP,
];

mixin CSSOverflowMixin on RenderStyleBase {
  CSSOverflowType? _overflowX;
=======
List<CSSOverflowType> getOverflowTypes(CSSStyleDeclaration style) {
  CSSOverflowType overflowX = _getOverflowType(style[OVERFLOW_X]);
  CSSOverflowType overflowY = _getOverflowType(style[OVERFLOW_Y]);

  // Apply overflow special rules from w3c.
  if (overflowX == CSSOverflowType.visible && overflowY != CSSOverflowType.visible) {
    overflowX = CSSOverflowType.auto;
  }

  if (overflowY == CSSOverflowType.visible && overflowX != CSSOverflowType.visible) {
    overflowY = CSSOverflowType.auto;
  }

  return [overflowX, overflowY];
}

CSSOverflowType _getOverflowType(String definition) {
  switch (definition) {
    case HIDDEN:
      return CSSOverflowType.hidden;
    case SCROLL:
      return CSSOverflowType.scroll;
    case AUTO:
      return CSSOverflowType.auto;
    case CLIP:
      return CSSOverflowType.clip;
    case VISIBLE:
    default:
      return CSSOverflowType.visible;
  }
}

mixin CSSOverflowStyleMixin on RenderStyleBase {
  CSSOverflowType _overflowX = CSSOverflowType.visible;
>>>>>>> 26a2c494
  CSSOverflowType get overflowX {
    return _overflowX ?? CSSOverflowType.visible;
  }
  set overflowX(CSSOverflowType value) {
    if (_overflowX == value) return;
    _overflowX = value;
  }

  CSSOverflowType? _overflowY;
  CSSOverflowType get overflowY {
    return _overflowY ?? CSSOverflowType.visible;
  }
  set overflowY(CSSOverflowType value) {
    if (_overflowY == value) return;
    _overflowY = value;
  }

  CSSOverflowType get effectiveOverflowX {
    if (overflowX == CSSOverflowType.visible && overflowY != CSSOverflowType.visible) {
      return CSSOverflowType.auto;
    }
    return overflowX;
  }

  CSSOverflowType get effectiveOverflowY {
    if (overflowY == CSSOverflowType.visible && overflowX != CSSOverflowType.visible) {
      return CSSOverflowType.auto;
    }
    return overflowY;
  }

  static CSSOverflowType resolveOverflowType(String definition) {
    switch (definition) {
      case HIDDEN:
        return CSSOverflowType.hidden;
      case SCROLL:
        return CSSOverflowType.scroll;
      case AUTO:
        return CSSOverflowType.auto;
      case VISIBLE:
      default:
        return CSSOverflowType.visible;
    }
  }
}

mixin ElementOverflowMixin on ElementBase {
  // The duration time for element scrolling to a significant place.
  static const SCROLL_DURATION = Duration(milliseconds: 250);

  KrakenScrollable? _scrollableX;
  KrakenScrollable? _scrollableY;

  // House content which can be scrolled.
  RenderLayoutBox? scrollingContentLayoutBox;

  void updateRenderBoxModelWithOverflowX(ScrollListener scrollListener) {
    Element element = this as Element;
    if (renderBoxModel is RenderSliverListLayout) {
      RenderSliverListLayout renderBoxModel = this.renderBoxModel as RenderSliverListLayout;
      // Recycler layout not need repaintBoundary and scroll/pointer listeners,
      // ignoring overflowX or overflowY sets, which handle it self.
      renderBoxModel.clipX = false;
      renderBoxModel.scrollOffsetX = renderBoxModel.axis == Axis.horizontal
          ? renderBoxModel.scrollable.position : null;
    } else if (renderBoxModel != null) {
      RenderBoxModel renderBoxModel = this.renderBoxModel!;
      CSSOverflowType overflowX = renderStyle.effectiveOverflowX;
      bool shouldRepaintSelf = false;
      switch(overflowX) {
        case CSSOverflowType.hidden:
          _scrollableX = null;
          renderBoxModel.clipX = true;
          // Overflow hidden can be scrolled programmatically.
          renderBoxModel.enableScrollX = true;
          break;
        case CSSOverflowType.clip:
          _scrollableX = null;
          renderBoxModel.clipX = true;
          // Overflow clip can't scrolled programmatically.
          renderBoxModel.enableScrollX = false;
          break;
        case CSSOverflowType.auto:
        case CSSOverflowType.scroll:
          _scrollableX = KrakenScrollable(axisDirection: AxisDirection.right, scrollListener: scrollListener);
          shouldRepaintSelf = true;
          renderBoxModel.clipX = true;
          renderBoxModel.enableScrollX = true;
          renderBoxModel.scrollOffsetX = _scrollableX!.position;
          break;
        case CSSOverflowType.visible:
        default:
          _scrollableX = null;
          renderBoxModel.clipX = false;
          renderBoxModel.enableScrollX = false;
          break;
      }

      renderBoxModel.scrollListener = scrollListener;
      renderBoxModel.pointerListener = _pointerListener;

      if (renderBoxModel is RenderLayoutBox) {
        if (shouldRepaintSelf) {
          _upgradeToSelfRepaint(element);
        } else {
          _downgradeToParentRepaint(element);
        }
      }
    }
  }

  void updateRenderBoxModelWithOverflowY(ScrollListener scrollListener) {
    Element element = this as Element;
    if (renderBoxModel is RenderSliverListLayout) {
      RenderSliverListLayout renderBoxModel = this.renderBoxModel as RenderSliverListLayout;
      // Recycler layout not need repaintBoundary and scroll/pointer listeners,
      // ignoring overflowX or overflowY sets, which handle it self.
      renderBoxModel.clipY = false;
      renderBoxModel.scrollOffsetY = renderBoxModel.axis == Axis.vertical
          ? renderBoxModel.scrollable.position : null;
    } else if (renderBoxModel != null) {
      RenderBoxModel renderBoxModel = this.renderBoxModel!;
      CSSOverflowType overflowY = renderStyle.effectiveOverflowY;
      bool shouldRepaintSelf = false;
      switch(overflowY) {
        case CSSOverflowType.hidden:
          _scrollableY = null;
          renderBoxModel.clipY = true;
          renderBoxModel.enableScrollY = true;
          break;
        case CSSOverflowType.clip:
          _scrollableY = null;
          renderBoxModel.clipY = true;
          renderBoxModel.enableScrollY = false;
          break;
        case CSSOverflowType.auto:
        case CSSOverflowType.scroll:
          _scrollableY = KrakenScrollable(axisDirection: AxisDirection.down, scrollListener: scrollListener);
          shouldRepaintSelf = true;
          renderBoxModel.clipY = true;
          renderBoxModel.enableScrollY = true;
          renderBoxModel.scrollOffsetY = _scrollableY!.position;
          break;
        case CSSOverflowType.visible:
        default:
          _scrollableY = null;
          renderBoxModel.clipY = false;
          renderBoxModel.enableScrollY = false;
          break;
      }

      renderBoxModel.scrollListener = scrollListener;
      renderBoxModel.pointerListener = _pointerListener;

      if (renderBoxModel is RenderLayoutBox) {
        if (shouldRepaintSelf) {
          _upgradeToSelfRepaint(element);
        } else {
          _downgradeToParentRepaint(element);
        }
      }
    }
  }

  void scrollingContentBoxStyleListener(String property, String? original, String present) {
    RenderStyle scrollingContentRenderStyle = scrollingContentLayoutBox!.renderStyle;
    switch (property) {
      case DISPLAY:
        scrollingContentRenderStyle.display = renderStyle.display;
        break;
      case LINE_HEIGHT:
        scrollingContentRenderStyle.lineHeight = renderStyle.lineHeight;
        break;
      case TEXT_ALIGN:
        scrollingContentRenderStyle.textAlign = renderStyle.textAlign;
        break;
      case WHITE_SPACE:
        scrollingContentRenderStyle.whiteSpace = renderStyle.whiteSpace;
        break;
      case FLEX_DIRECTION:
        scrollingContentRenderStyle.flexDirection = renderStyle.flexDirection;
        break;
      case FLEX_WRAP:
        scrollingContentRenderStyle.flexWrap = renderStyle.flexWrap;
        break;
      case ALIGN_CONTENT:
        scrollingContentRenderStyle.alignContent = renderStyle.alignContent;
        break;
      case ALIGN_ITEMS:
        scrollingContentRenderStyle.alignItems = renderStyle.alignItems;
        break;
      case ALIGN_SELF:
        scrollingContentRenderStyle.alignSelf = renderStyle.alignSelf;
        break;
      case JUSTIFY_CONTENT:
        scrollingContentRenderStyle.justifyContent = renderStyle.justifyContent;
        break;
      case COLOR:
        scrollingContentRenderStyle.color = renderStyle.color;
        break;
      case TEXT_DECORATION_LINE:
        scrollingContentRenderStyle.textDecorationLine = renderStyle.textDecorationLine;
        break;
      case TEXT_DECORATION_COLOR:
        scrollingContentRenderStyle.textDecorationColor = renderStyle.textDecorationColor;
        break;
      case TEXT_DECORATION_STYLE:
        scrollingContentRenderStyle.textDecorationStyle = renderStyle.textDecorationStyle;
        break;
      case FONT_WEIGHT:
        scrollingContentRenderStyle.fontWeight = renderStyle.fontWeight;
        break;
      case FONT_STYLE:
        scrollingContentRenderStyle.fontStyle = renderStyle.fontStyle;
        break;
      case FONT_FAMILY:
        scrollingContentRenderStyle.fontFamily = renderStyle.fontFamily;
        break;
      case FONT_SIZE:
        scrollingContentRenderStyle.fontSize = renderStyle.fontSize;
        break;
      case LETTER_SPACING:
        scrollingContentRenderStyle.letterSpacing = renderStyle.letterSpacing;
        break;
      case WORD_SPACING:
        scrollingContentRenderStyle.wordSpacing = renderStyle.wordSpacing;
        break;
      case TEXT_SHADOW:
        scrollingContentRenderStyle.textShadow = renderStyle.textShadow;
        break;
      case TEXT_OVERFLOW:
        scrollingContentRenderStyle.textOverflow = renderStyle.textOverflow;
        break;
      case LINE_CLAMP:
        scrollingContentRenderStyle.lineClamp = renderStyle.lineClamp;
        break;
    }
  }

  // Create two repaintBoundary for an overflow scroll container.
  // Outer repaintBoundary avoid repaint of parent and sibling renderObjects when scrolling.
  // Inner repaintBoundary avoid repaint of child renderObjects when scrolling.
  void _upgradeToSelfRepaint(Element element) {
    RenderBoxModel? renderBoxModel = element.renderBoxModel;
    if (scrollingContentLayoutBox != null) {
      return;
    }
    // If renderBoxModel is already repaintBoundary caused by styles such as
    // transform or position fixed, degrade to non repaint boundary first
    // before creating two repaintBoundary.
    if (renderBoxModel!.isRepaintBoundary) {
      element.convertToNonRepaintBoundary();
      renderBoxModel = element.renderBoxModel;
    }
    RenderObject? layoutBoxParent = renderBoxModel!.parent as RenderObject?;
    RenderObject? previousSibling = _detachRenderObject(element, layoutBoxParent, renderBoxModel);

    element.createRenderBoxModel(shouldRepaintSelf: true);
    scrollingContentLayoutBox = element.createScrollingContentLayout();

    // Manually copy already set filtered styles to the renderStyle of scrollingContentLayoutBox.
    _scrollingContentBoxCopyStyles.forEach((String styleProperty) {
      scrollingContentBoxStyleListener(styleProperty, null, '');
    });

    // If outer scrolling box already has children in the case of element already attached,
    // move them into the children of inner scrolling box.
    RenderLayoutBox outerLayoutBox = element.renderBoxModel as RenderLayoutBox;
    List<RenderBox> children = [];
    outerLayoutBox.visitChildren((child) {
      children.add(child as RenderBox);
    });
    if (children.isNotEmpty) {
      for (RenderBox child in children) {
        outerLayoutBox.remove(child);
        scrollingContentLayoutBox!.insert(child);
      }
    }

    outerLayoutBox.add(scrollingContentLayoutBox!);

    _attachRenderObject(element, layoutBoxParent, previousSibling, outerLayoutBox);
  }

  void _downgradeToParentRepaint(Element element) {
    RenderBoxModel? renderBoxModel = element.renderBoxModel;
    if (scrollingContentLayoutBox == null) return;
    RenderObject? layoutBoxParent = renderBoxModel!.parent as RenderObject?;
    RenderObject? previousSibling = _detachRenderObject(element, layoutBoxParent, renderBoxModel);

    element.createRenderBoxModel(shouldRepaintSelf: false);
    RenderLayoutBox newLayoutBox = element.renderBoxModel as RenderLayoutBox;

    _attachRenderObject(element, layoutBoxParent, previousSibling, newLayoutBox);

    // Move children of inner scrolling box to the children of outer scrolling box
    List<RenderBox> children = [];
    scrollingContentLayoutBox!.visitChildren((child) {
      children.add(child as RenderBox);
    });
    if (children.isNotEmpty) {
      for (RenderBox child in children) {
        scrollingContentLayoutBox!.remove(child);
        newLayoutBox.insert(child);
      }
    }

    element.style.removeStyleChangeListener(scrollingContentBoxStyleListener);

    // Remove inner scrolling box
    newLayoutBox.remove(scrollingContentLayoutBox!);
    scrollingContentLayoutBox = null;

    // If renderBoxModel should be converted to repaintBoundary caused by styles
    // such as transform or position fixed, convert to repaintBoundary at last.
    if (element.shouldConvertToRepaintBoundary) {
      element.convertToRepaintBoundary();
    }
  }

  RenderObject? _detachRenderObject(Element element, RenderObject? parent, RenderObject? renderObject) {
    if (parent is RenderObjectWithChildMixin<RenderBox>) {
      parent.child = null;
    } else if (parent is ContainerRenderObjectMixin) {
      ContainerParentDataMixin parentData = renderObject!.parentData as ContainerParentDataMixin<RenderObject>;
      RenderObject? previousSibling = parentData.previousSibling;
      parent.remove(renderObject);
      return previousSibling;
    }

    return null;
  }

  void _attachRenderObject(Element element, RenderObject? parent, RenderObject? previousSibling, RenderObject newRenderObject) {
    if (parent is RenderObjectWithChildMixin<RenderBox>) {
      parent.child = newRenderObject as RenderBox?;
    } else if (parent is ContainerRenderObjectMixin) {
      element.parentElement!.addChildRenderObject(element, after: previousSibling as RenderBox?);
    }
  }

  void _pointerListener(PointerEvent event) {
    if (event is PointerDownEvent) {
      if (_scrollableX != null) {
        _scrollableX!.handlePointerDown(event);
      }
      if (_scrollableY != null) {
        _scrollableY!.handlePointerDown(event);
      }
    }
  }

  double get scrollTop {
    KrakenScrollable? scrollableY = _getScrollable(Axis.vertical);
    if (scrollableY != null) {
      return scrollableY.position?.pixels ?? 0;
    }
    return 0.0;
  }

  set scrollTop(double value) {
    scrollTo(y: value);
  }

  double get scrollLeft {
    KrakenScrollable? scrollableX = _getScrollable(Axis.horizontal);
    if (scrollableX != null) {
      return scrollableX.position?.pixels ?? 0;
    }
    return 0.0;
  }

  set scrollLeft(double value) {
    scrollTo(x: value);
  }

  double get scrollHeight {
    KrakenScrollable? scrollable = _getScrollable(Axis.vertical);
    if (scrollable?.position?.maxScrollExtent != null) {
      // Viewport height + maxScrollExtent
      return renderBoxModel!.clientHeight + scrollable!.position!.maxScrollExtent;
    }

    Size scrollContainerSize = renderBoxModel!.scrollableSize;
    return scrollContainerSize.height;
  }

  double get scrollWidth {
    KrakenScrollable? scrollable = _getScrollable(Axis.horizontal);
    if (scrollable?.position?.maxScrollExtent != null) {
      return renderBoxModel!.clientWidth + scrollable!.position!.maxScrollExtent;
    }
    Size scrollContainerSize = renderBoxModel!.scrollableSize;
    return scrollContainerSize.width;
  }

  void scrollBy({ num dx = 0.0, num dy = 0.0, bool? withAnimation }) {
    if (dx != 0) {
      _scroll(scrollLeft + dx, Axis.horizontal, withAnimation: withAnimation);
    }
    if (dy != 0) {
      _scroll(scrollTop + dy, Axis.vertical, withAnimation: withAnimation);
    }
  }

  void scrollTo({ num? x, num? y, bool? withAnimation }) {
    if (x != null) {
      _scroll(x, Axis.horizontal, withAnimation: withAnimation);
    }

    if (y != null) {
      _scroll(y, Axis.vertical, withAnimation: withAnimation);
    }
  }

  KrakenScrollable? _getScrollable(Axis direction) {
    KrakenScrollable? scrollable;
    if (renderer is RenderSliverListLayout) {
      RenderSliverListLayout recyclerLayout = renderer as RenderSliverListLayout;
      scrollable = direction == recyclerLayout.axis ? recyclerLayout.scrollable : null;
    } else {
      if (direction == Axis.horizontal) {
        scrollable = _scrollableX;
      } else if (direction == Axis.vertical) {
        scrollable = _scrollableY;
      }
    }
    return scrollable;
  }

  void _scroll(num aim, Axis direction, { bool? withAnimation = false }) {
    KrakenScrollable? scrollable = _getScrollable(direction);
    if (scrollable != null && aim is num) {
      double distance = aim.toDouble();

      // Apply scroll effect after layout.
      assert(renderer is RenderBox && isRendererAttached, 'Overflow can only be added to a RenderBox.');
      RenderBox renderBox = renderer as RenderBox;
      if (!renderBox.hasSize) {
        renderBox.owner!.flushLayout();
      }
      scrollable.position!.moveTo(distance,
        duration: withAnimation == true ? SCROLL_DURATION : null,
        curve: withAnimation == true ? Curves.easeOut : null,
      );
    }
  }
}<|MERGE_RESOLUTION|>--- conflicted
+++ resolved
@@ -21,7 +21,6 @@
   clip
 }
 
-<<<<<<< HEAD
 // Styles which need to copy from outer scrolling box to inner scrolling content box.
 List<String> _scrollingContentBoxCopyStyles = [
   DISPLAY,
@@ -51,42 +50,6 @@
 
 mixin CSSOverflowMixin on RenderStyleBase {
   CSSOverflowType? _overflowX;
-=======
-List<CSSOverflowType> getOverflowTypes(CSSStyleDeclaration style) {
-  CSSOverflowType overflowX = _getOverflowType(style[OVERFLOW_X]);
-  CSSOverflowType overflowY = _getOverflowType(style[OVERFLOW_Y]);
-
-  // Apply overflow special rules from w3c.
-  if (overflowX == CSSOverflowType.visible && overflowY != CSSOverflowType.visible) {
-    overflowX = CSSOverflowType.auto;
-  }
-
-  if (overflowY == CSSOverflowType.visible && overflowX != CSSOverflowType.visible) {
-    overflowY = CSSOverflowType.auto;
-  }
-
-  return [overflowX, overflowY];
-}
-
-CSSOverflowType _getOverflowType(String definition) {
-  switch (definition) {
-    case HIDDEN:
-      return CSSOverflowType.hidden;
-    case SCROLL:
-      return CSSOverflowType.scroll;
-    case AUTO:
-      return CSSOverflowType.auto;
-    case CLIP:
-      return CSSOverflowType.clip;
-    case VISIBLE:
-    default:
-      return CSSOverflowType.visible;
-  }
-}
-
-mixin CSSOverflowStyleMixin on RenderStyleBase {
-  CSSOverflowType _overflowX = CSSOverflowType.visible;
->>>>>>> 26a2c494
   CSSOverflowType get overflowX {
     return _overflowX ?? CSSOverflowType.visible;
   }
@@ -126,6 +89,8 @@
         return CSSOverflowType.scroll;
       case AUTO:
         return CSSOverflowType.auto;
+      case CLIP:
+        return CSSOverflowType.clip;
       case VISIBLE:
       default:
         return CSSOverflowType.visible;
