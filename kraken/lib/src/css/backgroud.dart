--- conflicted
+++ resolved
@@ -12,19 +12,10 @@
 
 // CSS Backgrounds: https://drafts.csswg.org/css-backgrounds/
 // CSS Images: https://drafts.csswg.org/css-images-3/
-
 typedef ConsumeProperty = bool Function(String src);
 
-
-<<<<<<< HEAD
-
-/// https://drafts.csswg.org/css-backgrounds/
-/// The [CSSBackgroundMixin] mixin used to handle background shorthand and
-/// compute to single value of background.
-=======
 /// The [CSSBackgroundMixin] mixin used to handle background shorthand and compute
 /// to single value of background
->>>>>>> f37a30a1
 mixin CSSBackgroundMixin {
 
   // Default property.
