import 'dart:ui';

import 'package:flutter/rendering.dart';
import 'package:kraken/element.dart';
import 'package:kraken/css.dart';
import 'package:kraken_audioplayers/kraken_audioplayers.dart';

const String AUDIO = 'AUDIO';

class AudioElement extends Element {
  AudioPlayer audioPlayer;
  String audioSrc;
  RenderConstrainedBox _sizedBox;

  static double defaultWidth = 300.0;
  static double defaultHeight = 150.0;

  AudioElement(int targetId)
      : super(
          targetId: targetId,
<<<<<<< HEAD
          defaultDisplay: 'inline-block',
=======
>>>>>>> 6dc2da32
          allowChildren: false,
          tagName: AUDIO
        ) {
    initAudioPlayer();
    initSizedBox();
  }

  void initAudioPlayer() {
    audioPlayer = AudioPlayer();

    RegExp exp = RegExp(r'^(http|https)://');
    if (properties['src'] != null && !exp.hasMatch(properties['src'])) {
      throw Exception('audio url\'s prefix should be http:// or https://');
    }
    audioSrc = properties['src'];
  }

  void initSizedBox() {
    _sizedBox = RenderConstrainedBox(
      additionalConstraints: BoxConstraints.tight(Size(defaultWidth, defaultHeight)),
    );
    addChild(_sizedBox);
  }

  @override
  void setStyle(String key, value) {
    super.setStyle(key, value);
    switch (key) {
      case WIDTH:
      case HEIGHT:
        _updateSizedBox();
        break;
    }
  }

  void _updateSizedBox() {
    double w = style.contains(WIDTH) ? CSSLength.toDisplayPortValue(style[WIDTH]) : null;
    double h = style.contains(HEIGHT) ? CSSLength.toDisplayPortValue(style[HEIGHT]) : null;
    _sizedBox.additionalConstraints = BoxConstraints.tight(
      Size(w ?? defaultWidth, h ?? defaultHeight)
    );
  }

  @override
  method(String name, List args) {
    switch (name) {
      case 'play':
        audioPlayer?.play(audioSrc);
        break;
      case 'pause':
        audioPlayer?.pause();
        break;
      case 'fastSeek':
        int duration = args[0] * 1000;
        audioPlayer?.seek(Duration(milliseconds: duration));
        break;
      default:
        super.method(name, args);
    }
  }

  @override
  void setProperty(String key, dynamic value) {
    super.setProperty(key, value);
    if (key == 'src') {
      audioSrc = value;
    }
  }
}<|MERGE_RESOLUTION|>--- conflicted
+++ resolved
@@ -18,10 +18,6 @@
   AudioElement(int targetId)
       : super(
           targetId: targetId,
-<<<<<<< HEAD
-          defaultDisplay: 'inline-block',
-=======
->>>>>>> 6dc2da32
           allowChildren: false,
           tagName: AUDIO
         ) {
