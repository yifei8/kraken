--- conflicted
+++ resolved
@@ -179,7 +179,6 @@
     }
   }
 
-<<<<<<< HEAD
   @override
   void setStyle(String key, value) {
     super.setStyle(key, value);
@@ -200,7 +199,6 @@
     renderCustomPaint?.preferredSize = size;
   }
 
-  RenderCustomPaint renderCustomPaint;
   RenderCustomPaint getRenderObject() {
     return RenderCustomPaint(
       painter: painter,
@@ -209,8 +207,6 @@
     );
   }
 
-=======
->>>>>>> 6dc2da32
   @override
   method(String name, List args) {
     if (name == 'getContext') {
