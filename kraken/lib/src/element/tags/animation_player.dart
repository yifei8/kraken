/*
 * Copyright (C) 2019-present Alibaba Inc. All rights reserved.
 * Author: Kraken Team.
 */

import 'package:flare_flutter/provider/asset_flare.dart';
import 'package:flare_flutter/flare_controls.dart';
import 'package:meta/meta.dart';
import 'package:flutter/rendering.dart';
import 'package:flutter/services.dart';
import 'package:kraken/css.dart';
import 'package:kraken/element.dart';
import 'package:kraken/rendering.dart';

const String ANIMATION_PLAYER = 'ANIMATION-PLAYER';

final Map<String, dynamic> _defaultStyle = {
  'width': ELEMENT_DEFAULT_WIDTH,
  'height': ELEMENT_DEFAULT_HEIGHT,
};

// Ref: https://github.com/LottieFiles/lottie-player
class AnimationPlayerElement extends Element {
  static final String ANIMATION_TYPE_FLARE = 'flare';

  RenderObject _animationRenderObject;
  FlareControls _animationController;

<<<<<<< HEAD
  AnimationPlayerElement({@required int targetId, @required ElementManager elementManager})
      : super(
            targetId, elementManager, tagName: ANIMATION_PLAYER, defaultStyle: _defaultStyle);
=======
  AnimationPlayerElement(int targetId)
      : super(targetId: targetId, tagName: ANIMATION_PLAYER, defaultStyle: _defaultStyle, isIntrinsicBox: true);
>>>>>>> 1e127068

  String get objectFit => style['objectFit'];

  String get type {
    if (properties.containsKey('type')) return properties['type'];
    // Default type to flare
    return ANIMATION_TYPE_FLARE;
  }

  String get src {
    if (properties.containsKey('src')) return properties['src'];
    return null;
  }

  void _updateRenderObject() {
    if (src == null) return;
    bool shouldAddChild = _animationRenderObject == null;

    _animationRenderObject = _createFlareRenderObject(properties);
    if (shouldAddChild) addChild(_animationRenderObject);
  }

  void _play(List args) {
    assert(args[0] is String);
    String name = args[0];
    double mix = 1.0;
    double mixSeconds = 0.2;
    if (args.length > 1 && args[1] != null) {
      assert(args[1] is Map);
      Map options = args[1];
      if (options.containsKey('mix')) {
        mix = CSSLength.toDouble(options['mix']);
      }
      if (options.containsKey('mixSeconds')) {
        mix = CSSLength.toDouble(options['mixSeconds']);
      }
    }
    _animationController?.play(name, mix: mix, mixSeconds: mixSeconds);
  }

  void _updateObjectFit() {
    if (_animationRenderObject is FlareRenderObject) {
      FlareRenderObject renderBox = _animationRenderObject;
      renderBox?.fit = _getObjectFit();
    }
  }

  @override
  void setProperty(String key, value) {
    super.setProperty(key, value);

    _updateRenderObject();
  }

  @override
  void setStyle(String key, value) {
    super.setStyle(key, value);
    if (key == 'objectFit') {
      _updateObjectFit();
    }
  }

  @override
  method(String name, List args) {
    switch (name) {
      case 'play':
        _play(args);
        break;
      default:
        super.method(name, args);
    }
  }

  BoxFit _getObjectFit() {
    switch (objectFit) {
      case 'fill':
        return BoxFit.fill;
        break;
      case 'cover':
        return BoxFit.cover;
        break;
      case 'fit-height':
        return BoxFit.fitHeight;
        break;
      case 'fit-width':
        return BoxFit.fitWidth;
        break;
      case 'scale-down':
        return BoxFit.scaleDown;
        break;
      case 'contain':
      default:
        return BoxFit.contain;
    }
  }

  FlareRenderObject _createFlareRenderObject(Map<String, dynamic> properties) {
    assert(properties.containsKey('src'));

    BoxFit boxFit = _getObjectFit();
    _animationController = FlareControls();

    return FlareRenderObject(targetId, elementManager)
      ..assetProvider = AssetFlare(bundle: NetworkAssetBundle(Uri.parse(src)), name: '')
      ..fit = boxFit
      ..alignment = Alignment.center
      ..animationName = properties['name']
      ..shouldClip = false
      ..useIntrinsicSize = true
      ..controller = _animationController;
  }
}<|MERGE_RESOLUTION|>--- conflicted
+++ resolved
@@ -26,14 +26,8 @@
   RenderObject _animationRenderObject;
   FlareControls _animationController;
 
-<<<<<<< HEAD
-  AnimationPlayerElement({@required int targetId, @required ElementManager elementManager})
-      : super(
-            targetId, elementManager, tagName: ANIMATION_PLAYER, defaultStyle: _defaultStyle);
-=======
   AnimationPlayerElement(int targetId)
       : super(targetId: targetId, tagName: ANIMATION_PLAYER, defaultStyle: _defaultStyle, isIntrinsicBox: true);
->>>>>>> 1e127068
 
   String get objectFit => style['objectFit'];
 
