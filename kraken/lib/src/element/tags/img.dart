/*
 * Copyright (C) 2019-present Alibaba Inc. All rights reserved.
 * Author: Kraken Team.
 */

import 'package:flutter/rendering.dart';
import 'package:kraken/element.dart';
import 'package:kraken/css.dart';
import 'package:kraken/rendering.dart';

const String IMAGE = 'IMG';

const Map<String, dynamic> _defaultStyle = {
  DISPLAY: INLINE_BLOCK
};

bool _isNumber(String str) {
  RegExp regExp = new RegExp(r"^\d+$");
  return regExp.hasMatch(str);
}

class ImageElement extends Element {
  ImageProvider image;
  RenderImage imageBox;
  ImageStream imageStream;
  List<ImageStreamListener> imageListeners;
  ImageInfo _imageInfo;

  double _propertyWidth;
  double _propertyHeight;

  ImageElement(int targetId, ElementManager elementManager)
      : super(targetId, elementManager, defaultStyle: _defaultStyle, isIntrinsicBox: true, tagName: IMAGE) {
    _renderImage();
  }

  bool _hasLazyLoading = false;

  void _renderImage() {
    if (_hasLazyLoading) return;
    String loading = properties['loading'];
    // Image dimensions(width/height) should specified for performance when lazyload
    if (loading == 'lazy') {
      _hasLazyLoading = true;
      renderIntersectionObserver.addListener(_handleIntersectionChange);
    } else {
      _constructImageChild();
      _setImage();
    }
  }

  void _handleIntersectionChange(IntersectionObserverEntry entry) {
    // When appear
    if (entry.isIntersecting) {
      _setImage();
      // Once appear remove the listener
      _resetLazyLoading();
    }
  }

  void _resetLazyLoading() {
    _hasLazyLoading = false;
    renderIntersectionObserver.removeListener(_handleIntersectionChange);
  }

  void _removeImage() {
    _removeStreamListener();
    image = null;
    imageBox.image = null;
  }

  void _constructImageChild() {
    imageBox = getRenderImageBox(style, image);

    if (childNodes.isEmpty) {
      addChild(imageBox);
    }

    setElementSizeType();
  }

  void setElementSizeType() {
    bool isWidthDefined = _propertyWidth != null || style.contains(WIDTH) || style.contains(MIN_WIDTH);
    bool isHeightDefined = _propertyHeight != null || style.contains(HEIGHT) || style.contains(MIN_HEIGHT);

    BoxSizeType widthType = isWidthDefined ? BoxSizeType.specified : BoxSizeType.intrinsic;
    BoxSizeType heightType = isHeightDefined ? BoxSizeType.specified : BoxSizeType.intrinsic;

    renderElementBoundary.widthSizeType = widthType;
    renderElementBoundary.heightSizeType = heightType;
  }

  void _handleEventAfterImageLoaded(ImageInfo imageInfo, bool synchronousCall) {
    dispatchEvent(Event('load'));
  }

  void _initImageInfo(ImageInfo imageInfo, bool synchronousCall) {
    _imageInfo = imageInfo;
    imageBox.image = _imageInfo?.image;
    _handleEventAfterImageLoaded(imageInfo, synchronousCall);
    _removeStreamListener();
    _resize();

    // Image size may affect parent layout,
    // make parent relayout after image inited
    imageBox.markNeedsLayoutForSizedByParentChange();
  }

  void _resize() {
    double naturalWidth = (_imageInfo?.image?.width ?? 0.0) + 0.0;
    double naturalHeight = (_imageInfo?.image?.height ?? 0.0) + 0.0;
    double width = 0.0;
    double height = 0.0;
    bool containWidth = style.contains(WIDTH) || _propertyWidth != null;
    bool containHeight = style.contains(HEIGHT) || _propertyHeight != null;
    if (!containWidth && !containHeight) {
      width = naturalWidth;
      height = naturalHeight;
    } else {
      CSSSizedConstraints sizedConstraints = CSSSizingMixin.getConstraints(style);
      if (containWidth && containHeight) {
        width = sizedConstraints.width ?? _propertyWidth;
        height = sizedConstraints.height ?? _propertyHeight;
      } else if (containWidth) {
        width = sizedConstraints.width ?? _propertyWidth;
        if (naturalWidth != 0) {
          height = width * naturalHeight / naturalWidth;
        }
      } else if (containHeight) {
        height = sizedConstraints.height ?? _propertyHeight;
        if (naturalHeight != 0) {
          width = height * naturalWidth / naturalHeight;
        }
      }
    }

    if (!height.isFinite) {
      height = 0.0;
    }
    if (!width.isFinite) {
      width = 0.0;
    }

    imageBox?.width = width;
    imageBox?.height = height;
  }

  void _removeStreamListener() {
    imageListeners?.forEach((ImageStreamListener imageListener) {
      imageStream?.removeListener(imageListener);
    });
    imageStream = null;
    imageListeners = null;
  }

  BoxFit _getBoxFit(String fit) {
    switch (fit) {
      case 'contain':
        return BoxFit.contain;

      case 'cover':
        return BoxFit.cover;

      case 'none':
        return BoxFit.none;

      case 'scaleDown':
      case 'scale-down':
        return BoxFit.scaleDown;

      case 'fitWidth':
      case 'fit-width':
        return BoxFit.fitWidth;

      case 'fitHeight':
      case 'fit-height':
        return BoxFit.fitHeight;

      case 'fill':
      default:
        return BoxFit.fill;
    }
  }

  Alignment _getAlignment(String position) {
    // Syntax: object-position: <position>
    // position: From one to four values that define the 2D position of the element. Relative or absolute offsets can be used.
    // <position> = [ [ left | center | right ] || [ top | center | bottom ] | [ left | center | right | <length-percentage> ] [ top | center | bottom | <length-percentage> ]? | [ [ left | right ] <length-percentage> ] && [ [ top | bottom ] <length-percentage> ] ]

    if (position != null) {
      List<String> values = CSSStyleProperty.getPositionValues(position);
      return Alignment(_getAlignmentValueFromString(values[0]), _getAlignmentValueFromString(values[1]));
    }

    // The default value for object-position is 50% 50%
    return Alignment.center;
<<<<<<< HEAD
=======

>>>>>>> 7d14cab5
  }

  double _getAlignmentValueFromString(String value) {
    assert(value != null);

    // Support percentage
    if (value.endsWith('%')) {
      // 0% equal to -1.0
      // 50% equal to 0.0
      // 100% equal to 1.0
      return double.tryParse(value.substring(0, value.length - 1)) / 50 - 1;
    }

    switch (value) {
      case 'top':
      case 'left':
        return -1;

      case 'bottom':
      case 'right':
        return 1;

      case 'center':
      default:
        return 0;
    }
  }

  RenderImage getRenderImageBox(CSSStyleDeclaration style, ImageProvider image) {
    BoxFit fit = _getBoxFit(style[OBJECT_FIT]);
    Alignment alignment = _getAlignment(style[OBJECT_POSITION]);
    return RenderImage(
      image: _imageInfo?.image,
      fit: fit,
      alignment: alignment,
    );
  }

  @override
  void removeProperty(String key) {
    super.removeProperty(key);
    if (key == 'src') {
      _removeImage();
    } else if (key == 'loading' && _hasLazyLoading && image == null) {
      _resetLazyLoading();
    }
  }

  @override
  void setProperty(String key, value) {
    super.setProperty(key, value);

    if (key == 'src') {
      _setImage();
    } else if (key == 'loading' && _hasLazyLoading) {
      // Should reset lazy when value change
      _resetLazyLoading();
    } else if (key == 'width') {
      if (value is String && _isNumber(value)) {
        value += 'px';
      }

      _propertyWidth = CSSLength.toDisplayPortValue(value);
      _resize();
    } else if (key == HEIGHT) {
      if (value is String && _isNumber(value)) {
        value += 'px';
      }

      _propertyHeight = CSSLength.toDisplayPortValue(value);
      _resize();
    }
  }

  void _setImage() {
    String src = properties['src'];
    if (src != null && src.isNotEmpty) {
      _removeStreamListener();
      image = CSSUrl(src, cache: properties['caching']).computedValue;
      imageStream = image.resolve(ImageConfiguration.empty);
      // Store listeners for remove listener.
      imageListeners = [
        ImageStreamListener(_initImageInfo),
      ];
      imageListeners.forEach((ImageStreamListener imageListener) {
        imageStream.addListener(imageListener);
      });
    }
  }

  @override
  getProperty(String key) {
    switch (key) {
      case WIDTH:
        return this._imageInfo != null ? this._imageInfo.image.width : 0;
      case HEIGHT:
        return this._imageInfo != null ? this._imageInfo.image.height : 0;
    }

    return super.getProperty(key);
  }

  @override
  void setStyle(String key, value) {
    super.setStyle(key, value);
    if (key == WIDTH || key == HEIGHT) {
      _resize();
    } else if (key == OBJECT_FIT) {
      imageBox.fit = _getBoxFit(value);
    } else if (key == OBJECT_POSITION) {
      imageBox.alignment = _getAlignment(value);
    }
  }
}<|MERGE_RESOLUTION|>--- conflicted
+++ resolved
@@ -194,10 +194,7 @@
 
     // The default value for object-position is 50% 50%
     return Alignment.center;
-<<<<<<< HEAD
-=======
-
->>>>>>> 7d14cab5
+
   }
 
   double _getAlignmentValueFromString(String value) {
