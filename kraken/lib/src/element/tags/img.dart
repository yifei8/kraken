--- conflicted
+++ resolved
@@ -7,11 +7,8 @@
 import 'package:kraken/element.dart';
 import 'package:kraken/css.dart';
 import 'package:kraken/rendering.dart';
-<<<<<<< HEAD
 import 'package:kraken/src/config/image_provider_factory.dart';
-=======
 import 'package:kraken/src/css/style_property.dart';
->>>>>>> 1201893f
 
 const String IMAGE = 'IMG';
 
@@ -214,7 +211,7 @@
 
     // The default value for object-position is 50% 50%
     return Alignment.center;
-    
+
   }
 
   double _getAlignmentValueFromString(String value) {
