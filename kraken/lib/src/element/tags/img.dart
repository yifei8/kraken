--- conflicted
+++ resolved
@@ -288,21 +288,10 @@
   @override
   getProperty(String key) {
     switch (key) {
-<<<<<<< HEAD
-      case 'width':
+      case WIDTH:
         return this._imageInfo != null ? this._imageInfo.image.width : 0;
-      case 'height':
+      case HEIGHT:
         return this._imageInfo != null ? this._imageInfo.image.height : 0;
-=======
-      case WIDTH:
-        {
-          return this._imageInfo != null ? this._imageInfo.image.width : 0;
-        }
-      case HEIGHT:
-        {
-          return this._imageInfo != null ? this._imageInfo.image.height : 0;
-        }
->>>>>>> 612d36fe
     }
 
     return super.getProperty(key);
