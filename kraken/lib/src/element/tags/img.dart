--- conflicted
+++ resolved
@@ -10,26 +10,18 @@
 
 const String IMAGE = 'IMG';
 
-<<<<<<< HEAD
 const Map<String, dynamic> _defaultStyle = {
   'display': 'inline-block'
 };
 
-class ImgElement extends Element {
-=======
 class ImageElement extends Element {
->>>>>>> 1dd15938
   ImageProvider image;
   RenderDecoratedBox imageBox;
   ImageStream imageStream;
   List<ImageStreamListener> imageListeners;
   ImageInfo _imageInfo;
 
-<<<<<<< HEAD
-  ImgElement(int targetId)
-=======
-  ImageElement(int targetId, Map<String, dynamic> props, List<String> events)
->>>>>>> 1dd15938
+  ImageElement(int targetId)
       : super(
             targetId: targetId,
             defaultStyle: _defaultStyle,
