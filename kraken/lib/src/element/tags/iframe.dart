--- conflicted
+++ resolved
@@ -443,9 +443,8 @@
   /// `onWebViewCreated` callback once the web view is created.
   ///
   /// The `javascriptMode` and `autoMediaPlaybackPolicy` parameters must not be null.
-  WebViewElement({
-    @required int targetId,
-    @required ElementManager elementManager,
+  WebViewElement(
+    int targetId, {
     String tagName,
     this.initialUrl,
     this.javascriptMode = JavascriptMode.unrestricted,
@@ -458,11 +457,7 @@
     this.initialMediaPlaybackPolicy = AutoMediaPlaybackPolicy.require_user_action_for_all_media_types,
   })  : assert(javascriptMode != null),
         assert(initialMediaPlaybackPolicy != null),
-<<<<<<< HEAD
-        super(targetId, elementManager, tagName: tagName, defaultStyle: _defaultStyle);
-=======
         super(targetId: targetId, tagName: tagName, defaultStyle: _defaultStyle, isIntrinsicBox: true);
->>>>>>> 1e127068
 
   /// The url that WebView loaded at first time.
   String initialUrl;
@@ -764,8 +759,7 @@
 //   Document? getSVGDocument();
 // };
 class IFrameElement extends WebViewElement {
-  IFrameElement({@required int targetId, @required ElementManager elementManager})
-      : super(targetId: targetId, tagName: IFRAME, elementManager: elementManager);
+  IFrameElement(int targetId) : super(targetId, tagName: IFRAME);
 
   @override
   void onWebViewCreated(WebViewController controller) {}
