--- conflicted
+++ resolved
@@ -89,14 +89,8 @@
     renderTextBox.text = createTextSpan(data, parentElement.style);
     _setTextNodeProperties(parentElement.style);
 
-<<<<<<< HEAD
-    RenderBoxModel parentRenderBoxModel = parentElement.getRenderBoxModel();
+    RenderBoxModel parentRenderBoxModel = parentElement.renderBoxModel;
     _setTextSizeType(parentRenderBoxModel.widthSizeType, parentRenderBoxModel.heightSizeType);
-=======
-    RenderBoxModel parentRenderBoxModel = parentElement.renderBoxModel;
-    _setTextSizeType(
-      parentRenderBoxModel.widthSizeType, parentRenderBoxModel.heightSizeType);
->>>>>>> 357ef2cc
   }
 
   void _setTextNodeProperties(CSSStyleDeclaration style) {
