--- conflicted
+++ resolved
@@ -92,13 +92,9 @@
   RenderObject renderObject;
   KrakenRenderConstrainedBox renderConstrainedBox;
   RenderDecoratedBox stickyPlaceholder;
-<<<<<<< HEAD
-  ContainerRenderObjectMixin renderLayoutBox;
   KrakenRenderPadding renderPadding;
-=======
   RenderLayoutBox renderLayoutBox;
   RenderIntrinsicBox renderIntrinsicBox;
->>>>>>> 1201893f
   RenderIntersectionObserver renderIntersectionObserver;
   // The boundary of an Element, can be used to logic distinguish difference element
   RenderElementBoundary renderElementBoundary;
