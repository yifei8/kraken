--- conflicted
+++ resolved
@@ -374,20 +374,9 @@
           RenderLayoutParentData parentData = renderElementBoundary.parentData;
           RenderPositionHolder renderPositionHolder = parentData.renderPositionHolder;
           if (renderPositionHolder != null) {
-<<<<<<< HEAD
-            ContainerRenderObjectMixin parentLayoutBox = renderPositionHolder.parent;
-            int parentTargetId;
-            if (parentLayoutBox is RenderFlowLayout) {
-              parentTargetId = parentLayoutBox.targetId;
-            } else if (parentLayoutBox is RenderFlexLayout) {
-              parentTargetId = parentLayoutBox.targetId;
-            }
-            Element parentElement = elementManager.getEventTargetByTargetId<Element>(parentTargetId);
-=======
             RenderLayoutBox parentLayoutBox = renderPositionHolder.parent;
             int parentTargetId = parentLayoutBox.targetId;
-            Element parentElement = getEventTargetByTargetId<Element>(parentTargetId);
->>>>>>> 1e127068
+            Element parentElement = elementManager.getEventTargetByTargetId<Element>(parentTargetId);
 
             List<RenderObject> layoutChildren = [];
             parentLayoutBox.visitChildren((child) {
@@ -558,16 +547,11 @@
         display == 'inline-block' ||
         display == 'block' ||
         isFlexWrap) {
-<<<<<<< HEAD
-      RenderFlowLayout flowLayout =
-          RenderFlowLayout(children: children, style: style, targetId: targetId, elementManager: elementManager);
-=======
       RenderFlowLayoutBox flowLayout = RenderFlowLayoutBox(
         children: children,
         style: style,
         targetId: targetId,
       );
->>>>>>> 1e127068
       decorateAlignment(flowLayout, style);
       return flowLayout;
     } else {
