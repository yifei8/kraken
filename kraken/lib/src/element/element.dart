/*
 * Copyright (C) 2019-present Alibaba Inc. All rights reserved.
 * Author: Kraken Team.
 */

import 'dart:convert';
import 'dart:typed_data';
import 'dart:ui';
import 'dart:async';

import 'package:flutter/foundation.dart';
import 'package:flutter/gestures.dart';
import 'package:flutter/painting.dart';
import 'package:flutter/rendering.dart';
import 'package:flutter/scheduler.dart';
import 'package:kraken/bridge.dart';
import 'package:kraken/element.dart';
import 'package:kraken/module.dart';
import 'package:kraken/rendering.dart';
import 'package:kraken/css.dart';
import 'package:meta/meta.dart';

import '../css/flow.dart';
import 'event_handler.dart';
import 'bounding_client_rect.dart';

const String STYLE = 'style';

/// Defined by W3C Standard,
/// Most element's default width is 300 in pixel,
/// height is 150 in pixel.
const String ELEMENT_DEFAULT_WIDTH = '300px';
const String ELEMENT_DEFAULT_HEIGHT = '150px';

typedef TestElement = bool Function(Element element);

enum StickyPositionType {
  relative,
  fixed,
}

enum BoxSizeType {
  // Element which have intrinsic before layout. Such as <img /> and <video />
  intrinsic,

  // Element which have width or min-width properties defined.
  specified,

  // Element which neither have intrinsic or predefined size.
  automatic,
}

mixin ElementBase on Node {
  RenderLayoutBox _renderLayoutBox;
  RenderIntrinsic _renderIntrinsic;

  RenderBoxModel get renderBoxModel => _renderLayoutBox ?? _renderIntrinsic ?? null;
  set renderBoxModel(RenderBoxModel value) {
    if (value == null) {
      _renderIntrinsic = null;
      _renderLayoutBox = null;
    } else if (value is RenderIntrinsic) {
      _renderIntrinsic = value;
    } else if (value is RenderLayoutBox) {
      _renderLayoutBox = value;
    } else {
      if (!kReleaseMode)
        throw FlutterError('Unknown RenderBoxModel value.');
    }
  }
}

class Element extends Node
    with
        ElementBase,
        NodeLifeCycle,
        EventHandlerMixin,
        CSSTextMixin,
        CSSDecoratedBoxMixin,
        CSSSizingMixin,
        CSSFlexboxMixin,
        CSSFlowMixin,
        CSSOverflowMixin,
        CSSOpacityMixin,
        CSSTransformMixin,
        CSSVisibilityMixin,
        CSSOffsetMixin,
        CSSContentVisibilityMixin,
        CSSTransitionMixin,
        CSSFilterEffectsMixin {
  Map<String, dynamic> properties;
  List<String> events;

  /// Should create repaintBoundary for this element to repaint separately from parent.
  bool repaintSelf;

  bool shouldBlockStretch = true;

  // Position of sticky element changes between relative and fixed of scroll container
  StickyPositionType stickyStatus = StickyPositionType.relative;
  // Original offset to scroll container of sticky element
  Offset originalScrollContainerOffset;
  // Original offset of sticky element
  Offset originalOffset;

  final String tagName;

  final Map<String, dynamic> defaultStyle;

  /// The default display type of
  String defaultDisplay;

  // After `this` created, useful to set default properties, override this for individual element.
  void afterConstruct() {}

  // Style declaration from user.
  CSSStyleDeclaration style;

  RenderDecoratedBox stickyPlaceholder;
  // Placeholder renderObject of positioned element(absolute/fixed)
  // used to get original coordinate before move away from document flow
  RenderObject renderPositionedPlaceholder;

  bool get isValidSticky {
    return style[POSITION] == STICKY && (style.contains(TOP) || style.contains(BOTTOM));
  }

  Element(
    int targetId,
    ElementManager elementManager, {
    this.tagName,
    this.defaultStyle = const {},
    this.events = const [],
    // Whether element allows children.
    bool isIntrinsicBox = false,
    this.repaintSelf = false
  }) : assert(targetId != null),
        assert(tagName != null),
        super(NodeType.ELEMENT_NODE, targetId, elementManager, tagName) {
    if (properties == null) properties = {};
    if (events == null) events = [];

    defaultDisplay = defaultStyle.containsKey(DISPLAY) ? defaultStyle[DISPLAY] : BLOCK;
    _isIntrinsicBox = isIntrinsicBox;

    style = CSSStyleDeclaration(this);
    initializeRenderObject();

    _setDefaultStyle();
  }

  bool _isIntrinsicBox = false;
  bool _initialized = false;

  @override
  void initializeRenderObject() {
    if (_initialized) {
      return;
    }
    // Content children layout, BoxModel content.
    if (_isIntrinsicBox) {
      _renderIntrinsic = _createRenderIntrinsic(this, repaintSelf: repaintSelf);
    } else {
      _renderLayoutBox = createRenderLayout(this, repaintSelf: repaintSelf);
      childNodes.forEach((Node child) {
        child.attachTo(this);
      });
    }

    style.addStyleChangeListener(_onStyleChanged);
    style.applyTargetProperties();

    _initialized = true;
  }

  void _setDefaultStyle() {
    if (defaultStyle != null && defaultStyle.isNotEmpty) {
      defaultStyle.forEach((property, dynamic value) {
        style.setProperty(property, value);
      });
    }
  }

  void _scrollListener(double scrollOffset, AxisDirection axisDirection) {
    layoutStickyChildren(scrollOffset, axisDirection);
  }

  // Set sticky child offset according to scroll offset and direction
  void layoutStickyChild(Element child, double scrollOffset, AxisDirection axisDirection) {
    CSSStyleDeclaration childStyle = child.style;
    bool isFixed = false;
    RenderBox childRenderBoxModel = child.renderBoxModel;

    if (child.originalScrollContainerOffset == null) {
      Offset horizontalScrollContainerOffset =
          childRenderBoxModel.localToGlobal(Offset.zero, ancestor: child.elementManager.getRootRenderObject())
              - renderBoxModel.localToGlobal(Offset.zero, ancestor: child.elementManager.getRootRenderObject());
      Offset verticalScrollContainerOffset =
          childRenderBoxModel.localToGlobal(Offset.zero, ancestor: child.elementManager.getRootRenderObject())
              - renderBoxModel.localToGlobal(Offset.zero, ancestor: child.elementManager.getRootRenderObject());

      double offsetY = verticalScrollContainerOffset.dy;
      double offsetX = horizontalScrollContainerOffset.dx;
      if (axisDirection == AxisDirection.down) {
        offsetY += scrollOffset;
      } else if (axisDirection == AxisDirection.right) {
        offsetX += scrollOffset;
      }
      // Save original offset to scroll container in element tree to
      // act as base offset to compute dynamic sticky offset later
      child.originalScrollContainerOffset = Offset(offsetX, offsetY);
    }

    // Sticky offset to scroll container must include padding
    EdgeInsetsGeometry padding = _renderLayoutBox.padding;
    EdgeInsets resolvedPadding = EdgeInsets.all(0);
    if (padding != null) {
      resolvedPadding = padding.resolve(TextDirection.ltr);
    }

    RenderLayoutParentData boxParentData = childRenderBoxModel?.parentData;

    if (child.originalOffset == null) {
      child.originalOffset = boxParentData.offset;
    }

    double offsetY = child.originalOffset.dy;
    double offsetX = child.originalOffset.dx;

    double childHeight = childRenderBoxModel?.size?.height;
    double childWidth = childRenderBoxModel?.size?.width;
    // Sticky element cannot exceed the boundary of its parent element container
    RenderBox parentContainer = child.parent._renderLayoutBox;
    double minOffsetY = 0;
    double maxOffsetY = parentContainer.size.height - childHeight;
    double minOffsetX = 0;
    double maxOffsetX = parentContainer.size.width - childWidth;

    if (axisDirection == AxisDirection.down) {
      double offsetTop = child.originalScrollContainerOffset.dy - scrollOffset;
      double viewPortHeight = renderBoxModel?.size?.height;
      double offsetBottom = viewPortHeight - childHeight - offsetTop;

      if (childStyle.contains(TOP)) {
        double top = CSSLength.toDisplayPortValue(childStyle[TOP]) + resolvedPadding.top;
        isFixed = offsetTop < top;
        if (isFixed) {
          offsetY += top - offsetTop;
          if (offsetY > maxOffsetY) {
            offsetY = maxOffsetY;
          }
        }
      } else if (childStyle.contains(BOTTOM)) {
        double bottom = CSSLength.toDisplayPortValue(childStyle[BOTTOM]) + resolvedPadding.bottom;
        isFixed = offsetBottom < bottom;
        if (isFixed) {
          offsetY += offsetBottom - bottom;
          if (offsetY < minOffsetY) {
            offsetY = minOffsetY;
          }
        }
      }

      if (isFixed) {
        boxParentData.offset = Offset(
          boxParentData.offset.dx,
          offsetY,
        );
      } else {
        boxParentData.offset = Offset(
          boxParentData.offset.dx,
          child.originalOffset.dy,
        );
      }
    } else if (axisDirection == AxisDirection.right) {
      double offsetLeft = child.originalScrollContainerOffset.dx - scrollOffset;
      double viewPortWidth = renderBoxModel?.size?.width;
      double offsetRight = viewPortWidth - childWidth - offsetLeft;

      if (childStyle.contains(LEFT)) {
        double left = CSSLength.toDisplayPortValue(childStyle[LEFT]) + resolvedPadding.left;
        isFixed = offsetLeft < left;
        if (isFixed) {
          offsetX += left - offsetLeft;
          if (offsetX > maxOffsetX) {
            offsetX = maxOffsetX;
          }
        }
      } else if (childStyle.contains(RIGHT)) {
        double right = CSSLength.toDisplayPortValue(childStyle[RIGHT]) + resolvedPadding.right;
        isFixed = offsetRight < right;
        if (isFixed) {
          offsetX += offsetRight - right;
          if (offsetX < minOffsetX) {
            offsetX = minOffsetX;
          }
        }
      }

      if (isFixed) {
        boxParentData.offset = Offset(
          offsetX,
          boxParentData.offset.dy,
        );
      } else {
        boxParentData.offset = Offset(
          child.originalOffset.dx,
          boxParentData.offset.dy,
        );
      }
    }

    if (isFixed) {
      // Change sticky status to fixed
      child.stickyStatus = StickyPositionType.fixed;
      boxParentData.isOffsetSet = true;
      childRenderBoxModel.markNeedsPaint();
    } else {
      // Change sticky status to relative
      if (child.stickyStatus == StickyPositionType.fixed) {
        child.stickyStatus = StickyPositionType.relative;
        // Reset child offset to its original offset
        childRenderBoxModel.markNeedsPaint();
      }
    }
  }

  // Calculate sticky status according to scroll offset and scroll direction
  void layoutStickyChildren(double scrollOffset, AxisDirection axisDirection) {
    List<Element> stickyElements = _findStickyChildren(this);
    for (Element el in stickyElements) {
      layoutStickyChild(el, scrollOffset, axisDirection);
    }
  }

  void _updatePosition(CSSPositionType prevPosition, CSSPositionType currentPosition) {
    if (renderBoxModel.parentData is RenderLayoutParentData) {
      (renderBoxModel.parentData as RenderLayoutParentData).position = currentPosition;
    }
    // Move element according to position when it's already attached to render tree.
    if (attached) {
      if (currentPosition == CSSPositionType.static) {
        // Loop renderObject children to move positioned children to its containing block
        _renderLayoutBox.visitChildren((childRenderObject) {
          if (childRenderObject is RenderBoxModel) {
            Element child = elementManager.getEventTargetByTargetId<Element>(childRenderObject.targetId);
            CSSPositionType childPositionType = CSSPositionedLayout.parsePositionType(child.style[POSITION]);
            if (childPositionType == CSSPositionType.absolute || childPositionType == CSSPositionType.fixed) {
              Element containgBlockElement = _findContainingBlock(child);
              child.detach();
              child.attachTo(containgBlockElement);
            }
          }
        });

        // Move self from containing block to original position in element tree
        if (prevPosition == CSSPositionType.absolute || prevPosition == CSSPositionType.fixed) {
          RenderPositionHolder renderPositionHolder = renderBoxModel.renderPositionHolder;
          if (renderPositionHolder != null) {
            RenderLayoutBox parentLayoutBox = renderPositionHolder.parent;
            int parentTargetId = parentLayoutBox.targetId;
            Element parentElement = elementManager.getEventTargetByTargetId<Element>(parentTargetId);

            List<RenderObject> layoutChildren = [];
            parentLayoutBox.visitChildren((child) {
              layoutChildren.add(child);
            });
            int idx = layoutChildren.indexOf(renderPositionHolder);
            RenderObject previousSibling;
            if (idx > 0) {
              /// RenderBoxModel and its placeholder is the same
              if (layoutChildren[idx - 1] == renderBoxModel) {
                /// Placeholder is placed after its original renderBoxModel
                /// get idx - 2 as its previous sibling
                previousSibling = idx > 1 ? layoutChildren[idx - 2] : null;
              } else { /// RenderBoxModel and its placeholder is different
                previousSibling = layoutChildren[idx - 1];
              }
            } else {
              previousSibling = null;
            }
            detach();
            attachTo(parentElement, after: previousSibling);
          }
        }

        // Reset stick element offset to normal flow
        if (prevPosition == CSSPositionType.sticky) {
          RenderLayoutParentData boxParentData = renderBoxModel?.parentData;
          boxParentData.isOffsetSet = false;
          renderBoxModel.markNeedsLayout();
          renderBoxModel.markNeedsPaint();
        }
      } else {
        // Move self to containing block
        if (currentPosition == CSSPositionType.absolute || currentPosition == CSSPositionType.fixed) {
          Element containgBlockElement = _findContainingBlock(this);
          detach();
          attachTo(containgBlockElement);
        }

        // Loop children tree to find and append positioned children whose containing block is self
        List<Element> positionedChildren = [];
        _findPositionedChildren(this, positionedChildren);
        for (var child in positionedChildren) {
          child.detach();
          child.attachTo(this);
        }
        // Set stick element offset
        if (currentPosition == CSSPositionType.sticky) {
          Element scrollContainer = _findScrollContainer(this);
          // Set sticky child offset manually
          scrollContainer.layoutStickyChild(this, 0, AxisDirection.down);
          scrollContainer.layoutStickyChild(this, 0, AxisDirection.right);
        }
      }
    }
  }

  void _findPositionedChildren(Element parent, List<Element> positionedChildren) {
    for (int i = 0; i < parent.children.length; i++) {
      Element child = parent.children[i];
      CSSPositionType childPositionType = CSSPositionedLayout.parsePositionType(child.style[POSITION]);
      if (childPositionType == CSSPositionType.absolute || childPositionType == CSSPositionType.fixed) {
        positionedChildren.add(child);
      } else if (child.children.length != 0) {
        _findPositionedChildren(child, positionedChildren);
      }
    }
  }

  Element getElementById(Element parentElement, int targetId) {
    Element result;
    List childNodes = parentElement.childNodes;

    for (int i = 0; i < childNodes.length; i++) {
      Element element = childNodes[i];
      if (element.targetId == targetId) {
        result = element;
        break;
      }
    }
    return result;
  }

  void addChild(RenderObject child) {
    if (_renderLayoutBox != null) {
      _renderLayoutBox.add(child);
    } else if (_renderIntrinsic != null) {
      _renderIntrinsic.child = child;
    }
  }

  @override
  void dispose() {
    assert(renderBoxModel != null);
    assert(renderBoxModel.parent == null);

    renderBoxModel = null;
    _initialized = false;
  }

  @override
  bool get attached => renderBoxModel != null && renderBoxModel.attached;

  // Attach renderObject of current node to parent
  @override
  void attachTo(Element parent, {RenderObject after}) {
    if (!_initialized) {
      initializeRenderObject();
    }

    CSSStyleDeclaration parentStyle = parent.style;
    CSSDisplay parentDisplayValue =
       CSSSizing.getDisplay(CSSStyleDeclaration.isNullOrEmptyValue(parentStyle[DISPLAY]) ? parent.defaultDisplay : parentStyle[DISPLAY]);
    // InlineFlex or Flex
    bool isParentFlexDisplayType = parentDisplayValue == CSSDisplay.flex || parentDisplayValue == CSSDisplay.inlineFlex;

    CSSPositionType positionType = CSSPositionedLayout.parsePositionType(style[POSITION]);
    switch (positionType) {
      case CSSPositionType.absolute:
      case CSSPositionType.fixed:
        parent._addPositionedChild(this, positionType);
        parent._renderLayoutBox.markNeedsSortChildren();
        break;
      case CSSPositionType.sticky:
        parent._addStickyChild(this, after);
        parent._renderLayoutBox.markNeedsSortChildren();
        break;
      case CSSPositionType.relative:
      case CSSPositionType.static:
        parent._renderLayoutBox.insert(renderBoxModel, after: after);
        break;
    }

    /// Update flex siblings.
    if (isParentFlexDisplayType) parent.children.forEach(_updateFlexItemStyle);
  }

  // Detach renderObject of current node from parent
  @override
  void detach() {
    RenderPositionHolder renderPositionHolder = renderBoxModel.renderPositionHolder;
    // Remove placeholder of positioned element
    if (renderPositionHolder != null) {
      ContainerRenderObjectMixin parent = renderPositionHolder.parent;
      if (parent != null) {
        parent.remove(renderPositionHolder);
      }
    }
    (renderBoxModel.parent as ContainerRenderObjectMixin).remove(renderBoxModel);

    childNodes.forEach((child) {
      child.detach();
    });

    style.removeStyleChangeListener(_onStyleChanged);
    dispose();
  }

  @override
  @mustCallSuper
  Node appendChild(Node child) {
    super.appendChild(child);

    // ignore: prefer_function_declarations_over_variables
    VoidCallback doAppendChild = () {
      // Only append node types which is visible in RenderObject tree
      if (child is NodeLifeCycle) {
        _append(child, after: _renderLayoutBox.lastChild);
        child.fireAfterConnected();
      }
    };

    if (isConnected) {
      doAppendChild();
    } else {
      queueAfterConnected(doAppendChild);
    }

    return child;
  }

  @override
  @mustCallSuper
  Node removeChild(Node child) {
    // Not remove node type which is not present in RenderObject tree such as Comment
    // Only append node types which is visible in RenderObject tree
    // Only remove childNode when it has parent
    if (child is NodeLifeCycle && child.attached) {
      child.detach();
    }

    super.removeChild(child);
    return child;
  }

  @override
  @mustCallSuper
  Node insertBefore(Node child, Node referenceNode) {
    int referenceIndex = childNodes.indexOf(referenceNode);

    // Node.insertBefore will change element tree structure,
    // so get the referenceIndex before calling it.
    Node node = super.insertBefore(child, referenceNode);
    // ignore: prefer_function_declarations_over_variables
    VoidCallback doInsertBefore = () {
      if (referenceIndex != -1) {
        Node after;
        RenderObject afterRenderObject;
        if (referenceIndex == 0) {
          after = null;
        } else {
          do {
            after = childNodes[--referenceIndex];
          } while (after is! Element && referenceIndex > 0);
          if (after is Element) {
            afterRenderObject = after?.renderBoxModel;
          }
        }
        _append(child, after: afterRenderObject);
        if (child is NodeLifeCycle) child.fireAfterConnected();
      }
    };

    if (isConnected) {
      doInsertBefore();
    } else {
      queueAfterConnected(doInsertBefore);
    }
    return node;
  }

  // Add placeholder to positioned element for calculate original
  // coordinate before moved away
  void addPositionPlaceholder() {
    if (renderPositionedPlaceholder == null || !renderPositionedPlaceholder.attached) {
      addChild(renderPositionedPlaceholder);
    }
  }

  void _addPositionedChild(Element child, CSSPositionType position) {
    // RenderPosition parentRenderPosition;
    RenderLayoutBox parentRenderLayoutBox;

    switch (position) {
      case CSSPositionType.absolute:
        Element containingBlockElement = _findContainingBlock(child);
        parentRenderLayoutBox = containingBlockElement._renderLayoutBox;
        break;

      case CSSPositionType.fixed:
        final Element rootEl = elementManager.getRootElement();
        parentRenderLayoutBox = rootEl._renderLayoutBox;
        break;

      case CSSPositionType.sticky:
        Element containingBlockElement = _findContainingBlock(child);
        parentRenderLayoutBox = containingBlockElement._renderLayoutBox;
        break;

      default:
        return;
    }
    Size preferredSize = Size.zero;
    CSSDisplay childDisplay = CSSSizing.getDisplay(child.style[DISPLAY]);
    if (childDisplay != CSSDisplay.inline || (position != CSSPositionType.static)) {
      preferredSize = Size(
        CSSLength.toDisplayPortValue(child.style[WIDTH]) ?? 0,
        CSSLength.toDisplayPortValue(child.style[HEIGHT]) ?? 0,
      );
    }

    RenderPositionHolder childPositionHolder = RenderPositionHolder(preferredSize: preferredSize);

    RenderBoxModel childRenderBoxModel = child.renderBoxModel;
    childRenderBoxModel.renderPositionHolder = childPositionHolder;
    _setPositionedChildParentData(parentRenderLayoutBox, child);
    childPositionHolder.realDisplayedBox = childRenderBoxModel;

    parentRenderLayoutBox.add(childRenderBoxModel);
    /// Placeholder of flexbox needs to inherit size from its real display box,
    /// so it needs to layout after real box layout
    child.parent.addChild(childPositionHolder);
  }

  void _addStickyChild(Element child, RenderObject after) {
    RenderBoxModel childRenderBoxModel = child.renderBoxModel;
    // Only layout box can have sticky child.
    assert(childRenderBoxModel is RenderLayoutBox);
    (renderBoxModel as RenderLayoutBox).insert(childRenderBoxModel, after: after);

    // Set sticky element offset
    Element scrollContainer = _findScrollContainer(child);
    // Flush layout first to calculate sticky offset
    if (!childRenderBoxModel.hasSize) {
      childRenderBoxModel.owner.flushLayout();
    }
    // Set sticky child offset manually
    scrollContainer.layoutStickyChild(child, 0, AxisDirection.down);
    scrollContainer.layoutStickyChild(child, 0, AxisDirection.right);
  }

  // Inline box including inline/inline-block/inline-flex/...
  bool get isInlineBox {
    String displayValue = style[DISPLAY];
    return displayValue.startsWith(INLINE);
  }

  // Inline content means children should be inline elements.
  bool get isInlineContent {
    String displayValue = style[DISPLAY];
    return displayValue == INLINE;
  }

  /// Append a child to childList, if after is null, insert into first.
  void _append(Node child, {RenderBox after}) {
    // @NOTE: Make sure inline-box only have inline children, or print warning.
    if ((child is Element) && !child.isInlineBox) {
      if (isInlineContent) print('[WARN]: Can not nest non-inline element into non-inline parent element.');
    }

    // Only append childNode when it is not attached.
    if (!child.attached) child.attachTo(this, after: after);
  }

  void _updateFlexItemStyle(Element element) {
    ParentData childParentData = element.renderBoxModel.parentData;
    if (childParentData is RenderFlexParentData) {
      final RenderFlexParentData parentData = childParentData;
      RenderFlexParentData flexParentData = CSSFlex.getParentData(element.style);
      parentData.flexGrow = flexParentData.flexGrow;
      parentData.flexShrink = flexParentData.flexShrink;
      parentData.flexBasis = flexParentData.flexBasis;
      parentData.alignSelf = flexParentData.alignSelf;

      element.renderBoxModel.markNeedsLayout();
    }
  }

  void _onStyleChanged(String property, String original, String present, bool inAnimation) {
    switch (property) {
      case DISPLAY:
        _styleDisplayChangedListener(property, original, present);
        break;

      case POSITION:
      case Z_INDEX:
        _stylePositionChangedListener(property, original, present);
        break;

      case TOP:
      case LEFT:
      case BOTTOM:
      case RIGHT:
        _styleOffsetChangedListener(property, original, present);
        break;

      case FLEX_DIRECTION:
      case FLEX_WRAP:
      case ALIGN_SELF:
      case ALIGN_CONTENT:
      case ALIGN_ITEMS:
      case JUSTIFY_CONTENT:
        _styleFlexChangedListener(property, original, present);
        break;

      case FLEX_GROW:
      case FLEX_SHRINK:
      case FLEX_BASIS:
        _styleFlexItemChangedListener(property, original, present);
        break;

      case SLIVER_DIRECTION:
        _styleSliverDirectionChangedListener(property, original, present);
        break;

      case TEXT_ALIGN:
        _styleTextAlignChangedListener(property, original, present);
        break;

      case PADDING_TOP:
      case PADDING_RIGHT:
      case PADDING_BOTTOM:
      case PADDING_LEFT:
        _stylePaddingChangedListener(property, original, present);
        break;

      case WIDTH:
      case MIN_WIDTH:
      case MAX_WIDTH:
      case HEIGHT:
      case MIN_HEIGHT:
      case MAX_HEIGHT:
        _styleSizeChangedListener(property, original, present);
        break;

      case OVERFLOW_X:
      case OVERFLOW_Y:
        _styleOverflowChangedListener(property, original, present);
        break;

      case BACKGROUND_COLOR:
      case BACKGROUND_ATTACHMENT:
      case BACKGROUND_IMAGE:
      case BACKGROUND_REPEAT:
      case BACKGROUND_POSITION:
      case BACKGROUND_SIZE:
      case BACKGROUND_CLIP:
      case BACKGROUND_ORIGIN:
      case BORDER_LEFT_WIDTH:
      case BORDER_TOP_WIDTH:
      case BORDER_RIGHT_WIDTH:
      case BORDER_BOTTOM_WIDTH:
      case BORDER_TOP_LEFT_RADIUS:
      case BORDER_TOP_RIGHT_RADIUS:
      case BORDER_BOTTOM_LEFT_RADIUS:
      case BORDER_BOTTOM_RIGHT_RADIUS:
      case BORDER_LEFT_STYLE:
      case BORDER_TOP_STYLE:
      case BORDER_RIGHT_STYLE:
      case BORDER_BOTTOM_STYLE:
      case BORDER_LEFT_COLOR:
      case BORDER_TOP_COLOR:
      case BORDER_RIGHT_COLOR:
      case BORDER_BOTTOM_COLOR:
      case BOX_SHADOW:
        _styleBoxChangedListener(property, original, present);
        break;

      case MARGIN_LEFT:
      case MARGIN_TOP:
      case MARGIN_RIGHT:
      case MARGIN_BOTTOM:
        _styleMarginChangedListener(property, original, present);
        break;

      case OPACITY:
        _styleOpacityChangedListener(property, original, present);
        break;
      case VISIBILITY:
        _styleVisibilityChangedListener(property, original, present);
        break;
      case CONTENT_VISIBILITY:
        _styleContentVisibilityChangedListener(property, original, present);
        break;
      case TRANSFORM:
        _styleTransformChangedListener(property, original, present);
        break;
      case TRANSFORM_ORIGIN:
        _styleTransformOriginChangedListener(property, original, present);
        break;
      case TRANSITION_DELAY:
      case TRANSITION_DURATION:
      case TRANSITION_TIMING_FUNCTION:
      case TRANSITION_PROPERTY:
        _styleTransitionChangedListener(property, original, present);
        break;

      case FILTER:
        _styleFilterChangedListener(property, original, present);
        break;
    }

    // Text Style
    switch(property) {
      case COLOR:
        _updateTextChildNodesStyle();
        // Color change should trigger currentColor update
        _styleBoxChangedListener(property, original, present);
        break;
      case OVERFLOW_X:
      case OVERFLOW_Y:
      case TEXT_SHADOW:
      case TEXT_DECORATION_LINE:
      case TEXT_DECORATION_STYLE:
      case FONT_WEIGHT:
      case FONT_STYLE:
      case FONT_SIZE:
      case LETTER_SPACING:
      case WORD_SPACING:
        _updateTextChildNodesStyle();
        break;
    }
  }

  void _styleDisplayChangedListener(String property, String original, String present) {
    // Display change may case width/height doesn't works at all.
    _styleSizeChangedListener(property, original, present);

    CSSDisplay originalDisplay = CSSSizing.getDisplay(CSSStyleDeclaration.isNullOrEmptyValue(original) ? defaultDisplay : original);
    CSSDisplay presentDisplay = CSSSizing.getDisplay(CSSStyleDeclaration.isNullOrEmptyValue(present) ? defaultDisplay : present);

    renderBoxModel.display = presentDisplay;

    if (originalDisplay != presentDisplay && renderBoxModel is RenderLayoutBox) {
      RenderLayoutBox prevRenderLayoutBox = renderBoxModel;
      bool shouldReattach = parent != null;
      renderBoxModel = createRenderLayout(this, prevRenderLayoutBox: prevRenderLayoutBox, repaintSelf: repaintSelf);

      if (shouldReattach && prevRenderLayoutBox != renderBoxModel) {
        RenderLayoutBox parentRenderObject = parent.renderBoxModel;
        RenderBoxModel previous = previousSibling is Element ? (previousSibling as Element).renderBoxModel : null;
        parentRenderObject.remove(prevRenderLayoutBox);
        parentRenderObject.insert(renderBoxModel, after: previous);
      } else {
        renderBoxModel.markNeedsLayout();
      }
    }
  }

  void _stylePositionChangedListener(String property, String original, String present) {
    /// Update position.
    CSSPositionType prevPosition = CSSPositionedLayout.parsePositionType(original);
    CSSPositionType currentPosition = CSSPositionedLayout.parsePositionType(present);

    // Position changed.
    if (prevPosition != currentPosition) {
      _updatePosition(prevPosition, currentPosition);
    }
  }

  void _styleOffsetChangedListener(String property, String original, String present) {
    updateRenderOffset(renderBoxModel, property, present);
  }

  void _styleTextAlignChangedListener(String property, String original, String present) {
    _updateDecorationRenderLayoutBox();
  }

  void _updateDecorationRenderLayoutBox() {
    if (renderBoxModel is RenderFlexLayout) {
      CSSFlexboxMixin.decorateRenderFlex(renderBoxModel, style);
    } else if (renderBoxModel is RenderFlowLayout) {
      CSSFlowMixin.decorateRenderFlow(renderBoxModel, style);
    }
  }

  void _styleFilterChangedListener(String property, String original, String present) {
    updateFilterEffects(renderBoxModel, present);
  }

  void _styleTransitionChangedListener(String property, String original, String present) {
    if (present != null) updateTransition(style);
  }

  void _styleOverflowChangedListener(String property, String original, String present) {
    updateRenderOverflow(renderBoxModel, this, _scrollListener);
  }

  void _stylePaddingChangedListener(String property, String original, String present) {
    updateRenderPadding(renderBoxModel, style, property, present);
  }

  void _styleSizeChangedListener(String property, String original, String present) {
    updateRenderSizing(renderBoxModel, style, property, present);

    if (property == WIDTH || property == HEIGHT) {
      updateRenderOffset(renderBoxModel, property, present);
    }
  }

  void _styleMarginChangedListener(String property, String original, String present) {
    updateRenderMargin(renderBoxModel, style, property, present);
  }

  void _styleFlexChangedListener(String property, String original, String present) {
    _updateDecorationRenderLayoutBox();
  }

  void _styleFlexItemChangedListener(String property, String original, String present) {
    CSSDisplay display = CSSSizing.getDisplay(CSSStyleDeclaration.isNullOrEmptyValue(style[DISPLAY]) ? defaultDisplay : style[DISPLAY]);
    if (display == CSSDisplay.flex || display == CSSDisplay.inlineFlex) {
      for (Element child in children) {
        _updateFlexItemStyle(child);
      }
    }
  }

  void _styleSliverDirectionChangedListener(String property, String original, String present) {
    CSSDisplay display = CSSSizing.getDisplay(CSSStyleDeclaration.isNullOrEmptyValue(style[DISPLAY]) ? defaultDisplay : style[DISPLAY]);
    if (display == CSSDisplay.sliver) {
      assert(renderBoxModel is RenderRecyclerLayout);
      RenderRecyclerLayout renderRecyclerLayout = renderBoxModel;
      renderRecyclerLayout.axis = RenderRecyclerLayout.resolveAxis(style);
    }
  }

  void _styleBoxChangedListener(String property, String original, String present) {
    updateRenderDecoratedBox(renderBoxModel, style, property, original, present);
  }

  void _styleOpacityChangedListener(String property, String original, String present) {
    // Update opacity.
    updateRenderOpacity(renderBoxModel, this, present);
  }

  void _styleVisibilityChangedListener(String property, String original, String present) {
    // Update visibility
    updateRenderVisibility(CSSVisibilityMixin.getVisibility(present));
  }

  void _styleContentVisibilityChangedListener(String property, String original, String present) {
    // Update content visibility.
    updateRenderContentVisibility(CSSContentVisibilityMixin.getContentVisibility(present));
  }

  void _styleTransformChangedListener(String property, String original, String present) {
    // Update transform.
    updateRenderTransform(this, renderBoxModel, present);
  }

  void _styleTransformOriginChangedListener(String property, String original, String present) {
    // Update transform.
    updateRenderTransformOrigin(renderBoxModel, present);
  }

  // Update textNode style when container style changed
  void _updateTextChildNodesStyle() {
    for (var node in childNodes) {
      if (node is TextNode) node.updateTextStyle();
    }
  }

  // Universal style property change callback.
  @mustCallSuper
  void setStyle(String key, dynamic value) {
    // @HACK: delay transition property at next frame to make sure transition trigger after all style had been set.
    // https://github.com/WebKit/webkit/blob/master/Source/WebCore/style/StyleTreeResolver.cpp#L220
    // This it not a good solution between webkit's implementation which write all new style property into an RenderStyle object
    // then trigger the animation phase.
    if (key == TRANSITION) {
      SchedulerBinding.instance.addPostFrameCallback((timestamp) {
        style.setProperty(key, value);
      });
      return;
    } else {
      // @NOTE: See [CSSStyleDeclaration.setProperty], value change will trigger
      // [StyleChangeListener] to be invoked in sync.
      style.setProperty(key, value);
    }
  }

  @mustCallSuper
  void setProperty(String key, dynamic value) {
    // Each key change will emit to `setStyle`
    if (key == STYLE) {
      assert(value is Map<String, dynamic>);
      // @TODO: Consider `{ color: red }` to `{}`, need to remove invisible keys.
      (value as Map<String, dynamic>).forEach(setStyle);
    } else {
      switch(key) {
        case 'scrollTop':
          // need to flush layout to get correct size
          elementManager.getRootRenderObject().owner.flushLayout();
          setScrollTop(value.toDouble());
          break;
        case 'scrollLeft':
          // need to flush layout to get correct size
          elementManager.getRootRenderObject().owner.flushLayout();
          setScrollLeft(value.toDouble());
          break;
      }
      properties[key] = value;
    }
  }

  @mustCallSuper
  dynamic getProperty(String key) {
    switch(key) {
      case 'offsetTop':
        // need to flush layout to get correct size
        elementManager.getRootRenderObject().owner.flushLayout();
        return getOffsetY();
      case 'offsetLeft':
        // need to flush layout to get correct size
        elementManager.getRootRenderObject().owner.flushLayout();
        return getOffsetX();
      case 'offsetWidth':
        // need to flush layout to get correct size
        elementManager.getRootRenderObject().owner.flushLayout();
        return renderBoxModel.hasSize ? renderBoxModel.size.width : 0;
      case 'offsetHeight':
        // need to flush layout to get correct size
        elementManager.getRootRenderObject().owner.flushLayout();
        return renderBoxModel.hasSize ? renderBoxModel.size.height : 0;
        // @TODO support clientWidth clientHeight clientLeft clientTop
      case 'clientWidth':
        // need to flush layout to get correct size
        elementManager.getRootRenderObject().owner.flushLayout();
        return renderBoxModel.clientWidth;
      case 'clientHeight':
        // need to flush layout to get correct size
        elementManager.getRootRenderObject().owner.flushLayout();
        return renderBoxModel.clientHeight;
      case 'clientLeft':
        // need to flush layout to get correct size
        elementManager.getRootRenderObject().owner.flushLayout();
        return renderBoxModel.borderLeft;
        break;
      case 'clientTop':
        // need to flush layout to get correct size
        elementManager.getRootRenderObject().owner.flushLayout();
        return renderBoxModel.borderTop;
        break;
      case 'scrollTop':
        return getScrollTop();
      case 'scrollLeft':
        return getScrollLeft();
      case 'scrollHeight':
        return getScrollHeight(renderBoxModel);
      case 'scrollWidth':
        return getScrollWidth(renderBoxModel);
      case 'getBoundingClientRect':
        return getBoundingClientRect();
      default:
        return properties[key];
    }
  }

  @mustCallSuper
  void removeProperty(String key) {
    properties.remove(key);

    if (key == STYLE) {
      setProperty(STYLE, null);
    }
  }

  @mustCallSuper
  dynamic method(String name, List args) {
    switch (name) {
      case 'click':
        return click();
      case 'scroll':
        return scroll(args);
      case 'scrollBy':
        return scroll(args, isScrollBy: true);
    }
  }

  String getBoundingClientRect() {
    BoundingClientRect boundingClientRect;
    RenderBox sizedBox = renderBoxModel;
    if (attached) {
      // need to flush layout to get correct size
      elementManager.getRootRenderObject().owner.flushLayout();

      // Force flush layout.
      if (!sizedBox.hasSize) {
        sizedBox.markNeedsLayout();
        sizedBox.owner.flushLayout();
      }

      Offset offset = getOffset(sizedBox);
      Size size = sizedBox.size;
      boundingClientRect = BoundingClientRect(
        x: offset.dx,
        y: offset.dy,
        width: size.width,
        height: size.height,
        top: offset.dy,
        left: offset.dx,
        right: offset.dx + size.width,
        bottom: offset.dy + size.height,
      );
    } else {
      boundingClientRect = BoundingClientRect();
    }

    return boundingClientRect.toJSON();
  }

  double getOffsetX() {
    double offset = 0;
    if (renderBoxModel.attached) {
      Offset relative = getOffset(renderBoxModel);
      offset += relative.dx;
    }
    return offset;
  }

  double getOffsetY() {
    double offset = 0;
    if (renderBoxModel.attached) {
      Offset relative = getOffset(renderBoxModel);
      offset += relative.dy;
    }
    return offset;
  }

  Offset getOffset(RenderBox renderBox) {
    // need to flush layout to get correct size
    elementManager.getRootRenderObject().owner.flushLayout();

    Element element = _findContainingBlock(this);
    if (element == null) {
      element = elementManager.getRootElement();
    }
    return renderBox.localToGlobal(Offset.zero, ancestor: element.renderBoxModel);
  }

  @override
  void addEvent(String eventName) {
    if (eventHandlers.containsKey(eventName)) return; // Only listen once.
    bool isIntersectionObserverEvent = _isIntersectionObserverEvent(eventName);
    bool hasIntersectionObserverEvent = isIntersectionObserverEvent && _hasIntersectionObserverEvent(eventHandlers);
    super.addEventListener(eventName, _eventResponder);

    // bind pointer responder.
    addEventResponder(renderBoxModel);

    // Only add listener once for all intersection related event
    if (isIntersectionObserverEvent && !hasIntersectionObserverEvent) {
      renderBoxModel.addIntersectionChangeListener(handleIntersectionChange);
    }
  }

  void removeEvent(String eventName) {
    if (!eventHandlers.containsKey(eventName)) return; // Only listen once.
    super.removeEventListener(eventName, _eventResponder);

    // Remove pointer responder.
    removeEventResponder(renderBoxModel);

    // Remove listener when no intersection related event
    if (_isIntersectionObserverEvent(eventName) && !_hasIntersectionObserverEvent(eventHandlers)) {
      renderBoxModel.removeIntersectionChangeListener(handleIntersectionChange);
    }
  }

  void _eventResponder(Event event) {
    String json = jsonEncode([targetId, event]);
    emitUIEvent(elementManager.controller.view.contextId, json);
  }

  void click() {
    Event clickEvent = Event('click', EventInit());

    if (attached) {
      final RenderBox box = renderBoxModel;
      // HitTest will test rootView's every child (including
      // child's child), so must flush rootView every times,
      // or child may miss size.
      elementManager.getRootRenderObject().owner.flushLayout();

      // Position the center of element.
      Offset position = box.localToGlobal(box.size.center(Offset.zero), ancestor: elementManager.getRootRenderObject());
      final BoxHitTestResult boxHitTestResult = BoxHitTestResult();
      GestureBinding.instance.hitTest(boxHitTestResult, position);
      bool hitTest = true;
      Element currentElement = this;
      while (hitTest) {
        currentElement.handleClick(clickEvent);
        if (currentElement.parent != null) {
          currentElement = currentElement.parent;
          hitTest = currentElement.renderBoxModel.hitTest(boxHitTestResult, position: position);
        } else {
          hitTest = false;
        }
      }
    } else {
      // If element not in tree, click is fired and only response to itself.
      handleClick(clickEvent);
    }
  }

  Future<Uint8List> toBlob({double devicePixelRatio}) {
    if (devicePixelRatio == null) {
      devicePixelRatio = window.devicePixelRatio;
    }

    Completer<Uint8List> completer = Completer();
<<<<<<< HEAD
=======
    RenderBoxModel renderBoxModel = this.renderBoxModel;
>>>>>>> 4386dcc4

    RenderObject parent = renderBoxModel.parent;
    if (!renderBoxModel.isRepaintBoundary) {
      RenderBoxModel renderReplacedBoxModel;
      if (renderBoxModel is RenderLayoutBox) {
        renderReplacedBoxModel = createRenderLayout(this, prevRenderLayoutBox: renderBoxModel, repaintSelf: true);
      } else {
        renderReplacedBoxModel = _createRenderIntrinsic(this, prevRenderIntrinsic: renderBoxModel, repaintSelf: true);
      }

      if (parent is RenderObjectWithChildMixin<RenderBox>) {
        parent.child = null;
        parent.child = renderReplacedBoxModel;
      } else if (parent is ContainerRenderObjectMixin) {
        ContainerBoxParentData parentData = renderBoxModel.parentData;
        RenderObject previousSibling = parentData.previousSibling;
        parent.remove(renderBoxModel);
        parent.insert(renderReplacedBoxModel, after: previousSibling);
      }
      renderBoxModel = renderReplacedBoxModel;
    }

    renderBoxModel.markNeedsLayout();
    renderBoxModel.markNeedsPaint();

    SchedulerBinding.instance.addPostFrameCallback((_) async {
      Uint8List captured;
      if (renderBoxModel.size == Size.zero) {
        // Return a blob with zero length.
        captured = Uint8List(0);
      } else {
        Image image = await renderBoxModel.toImage(pixelRatio: devicePixelRatio);
        ByteData byteData = await image.toByteData(format: ImageByteFormat.png);
        captured = byteData.buffer.asUint8List();
      }

      completer.complete(captured);
    });

    return completer.future;
  }
}

RenderLayoutBox createRenderLayout(Element element, {RenderLayoutBox prevRenderLayoutBox, bool repaintSelf = false}) {
  CSSStyleDeclaration style = element.style;
  CSSDisplay display = CSSSizing.getDisplay(CSSStyleDeclaration.isNullOrEmptyValue(style[DISPLAY]) ? element.defaultDisplay : style[DISPLAY]);
  if (display == CSSDisplay.flex || display == CSSDisplay.inlineFlex) {
    RenderFlexLayout flexLayout;

    if (prevRenderLayoutBox == null) {
      if (repaintSelf) {
        flexLayout = RenderSelfRepaintFlexLayout(style: style, targetId: element.targetId, elementManager: element.elementManager);
      } else {
        flexLayout = RenderFlexLayout(style: style, targetId: element.targetId, elementManager: element.elementManager);
      }

    } else if (prevRenderLayoutBox is RenderFlowLayout) {
      if (prevRenderLayoutBox is RenderSelfRepaintFlowLayout) {
        if (repaintSelf) {
          // RenderSelfRepaintFlowLayout --> RenderSelfRepaintFlexLayout
          flexLayout = prevRenderLayoutBox.toFlexLayout();
        } else {
          // RenderSelfRepaintFlowLayout --> RenderFlexLayout
          flexLayout = prevRenderLayoutBox.toParentRepaintFlexLayout();
        }
      } else {
        if (repaintSelf) {
          // RenderFlowLayout --> RenderSelfRepaintFlexLayout
          flexLayout = prevRenderLayoutBox.toSelfRepaintFlexLayout();
        } else {
          // RenderFlowLayout --> RenderFlexLayout
          flexLayout = prevRenderLayoutBox.toFlexLayout();
        }
      }
    } else if (prevRenderLayoutBox is RenderFlexLayout) {
      if (prevRenderLayoutBox is RenderSelfRepaintFlexLayout) {
        if (repaintSelf) {
          // RenderSelfRepaintFlexLayout --> RenderSelfRepaintFlexLayout
          flexLayout = prevRenderLayoutBox;
          return flexLayout;
        } else {
          // RenderSelfRepaintFlexLayout --> RenderFlexLayout
          flexLayout = prevRenderLayoutBox.toParentRepaint();
        }
      } else {
        if (repaintSelf) {
          // RenderFlexLayout --> RenderSelfRepaintFlexLayout
          flexLayout = prevRenderLayoutBox.toSelfRepaint();
        } else {
          // RenderFlexLayout --> RenderFlexLayout
          flexLayout = prevRenderLayoutBox;
          return flexLayout;
        }
      }
    } else if (prevRenderLayoutBox is RenderRecyclerLayout) {
      flexLayout = prevRenderLayoutBox.toFlexLayout();
    }

    CSSFlexboxMixin.decorateRenderFlex(flexLayout, style);
    return flexLayout;
  } else if (display == CSSDisplay.block || display == CSSDisplay.none || display == CSSDisplay.inline || display == CSSDisplay.inlineBlock) {
    RenderFlowLayout flowLayout;

    if (prevRenderLayoutBox == null) {
      if (repaintSelf) {
        flowLayout = RenderSelfRepaintFlowLayout(style: style, targetId: element.targetId, elementManager: element.elementManager);
      } else {
        flowLayout = RenderFlowLayout(style: style, targetId: element.targetId, elementManager: element.elementManager);
      }
    } else if (prevRenderLayoutBox is RenderFlowLayout) {
      if (prevRenderLayoutBox is RenderSelfRepaintFlowLayout) {
        if (repaintSelf) {
          // RenderSelfRepaintFlowLayout --> RenderSelfRepaintFlowLayout
          flowLayout = prevRenderLayoutBox;
          return flowLayout;
        } else {
          // RenderSelfRepaintFlowLayout --> RenderFlowLayout
          flowLayout = prevRenderLayoutBox.toParentRepaint();
        }
      } else {
        if (repaintSelf) {
          // RenderFlowLayout --> RenderSelfRepaintFlowLayout
          flowLayout = prevRenderLayoutBox.toSelfRepaint();
        } else {
          // RenderFlowLayout --> RenderFlowLayout
          flowLayout = prevRenderLayoutBox;
          return flowLayout;
        }
      }
    } else if (prevRenderLayoutBox is RenderFlexLayout) {
      if (prevRenderLayoutBox is RenderSelfRepaintFlexLayout) {
        if (repaintSelf) {
          // RenderSelfRepaintFlexLayout --> RenderSelfRepaintFlowLayout
          flowLayout = prevRenderLayoutBox.toFlowLayout();
        } else {
          // RenderSelfRepaintFlexLayout --> RenderFlowLayout
          flowLayout = prevRenderLayoutBox.toParentRepaintFlowLayout();
        }
      } else {
        if (repaintSelf) {
          // RenderFlexLayout --> RenderSelfRepaintFlowLayout
          flowLayout = prevRenderLayoutBox.toSelfRepaintFlowLayout();
        } else {
          // RenderFlexLayout --> RenderFlowLayout
          flowLayout = prevRenderLayoutBox.toFlowLayout();
        }
      }
    } else if (prevRenderLayoutBox is RenderRecyclerLayout) {
      // RenderRecyclerLayout --> RenderFlowLayout
      flowLayout = prevRenderLayoutBox.toFlowLayout();
    }

    CSSFlowMixin.decorateRenderFlow(flowLayout, style);
    return flowLayout;
  } else if (display == CSSDisplay.sliver) {
    RenderRecyclerLayout renderRecyclerLayout;

    if (prevRenderLayoutBox == null) {
      renderRecyclerLayout = RenderRecyclerLayout(style: style, targetId: element.targetId, elementManager: element.elementManager);
    } else if (prevRenderLayoutBox is RenderFlowLayout) {
      renderRecyclerLayout = prevRenderLayoutBox.toRenderRecyclerLayout();
    } else if (prevRenderLayoutBox is RenderFlexLayout) {
      renderRecyclerLayout = prevRenderLayoutBox.toRenderRecyclerLayout();
    }

    return renderRecyclerLayout;
  } else {
    throw FlutterError('Not supported display type $display');
  }
}

RenderIntrinsic _createRenderIntrinsic(Element element, {RenderIntrinsic prevRenderIntrinsic, bool repaintSelf = false}) {
  RenderIntrinsic intrinsic;

  if (prevRenderIntrinsic == null) {
    if (repaintSelf) {
      intrinsic = RenderSelfRepaintIntrinsic(element.targetId, element.style, element.elementManager);
    } else {
      intrinsic = RenderIntrinsic(element.targetId, element.style, element.elementManager);
    }
  } else {
    if (prevRenderIntrinsic is RenderSelfRepaintIntrinsic) {
      if (repaintSelf) {
        // RenderSelfRepaintIntrinsic --> RenderSelfRepaintIntrinsic
        intrinsic = prevRenderIntrinsic;
      } else {
        // RenderSelfRepaintIntrinsic --> RenderIntrinsic
        intrinsic = prevRenderIntrinsic.toParentRepaint();
      }
    } else {
      if (repaintSelf) {
        // RenderIntrinsic --> RenderSelfRepaintIntrinsic
        intrinsic = prevRenderIntrinsic.toSelfRepaint();
      } else {
        // RenderIntrinsic --> RenderIntrinsic
        intrinsic = prevRenderIntrinsic;
      }
    }
  }
  return intrinsic;
}

RenderBoxModel createRenderBoxModel(Element element, {RenderBoxModel prevRenderBoxModel, bool repaintSelf = false}) {
  RenderBoxModel renderBoxModel = prevRenderBoxModel ?? element.renderBoxModel;

  if (renderBoxModel is RenderIntrinsic) {
    return _createRenderIntrinsic(element, prevRenderIntrinsic: prevRenderBoxModel, repaintSelf: repaintSelf);
  } else {
    return createRenderLayout(element, prevRenderLayoutBox: prevRenderBoxModel, repaintSelf: repaintSelf);
  }
}

Element _findContainingBlock(Element element) {
  Element _el = element?.parent;
  Element rootEl = element.elementManager.getRootElement();

  while (_el != null) {
    bool isElementNonStatic = _el.style[POSITION] != STATIC && _el.style[POSITION].isNotEmpty;
    bool hasTransform = _el.style[TRANSFORM].isNotEmpty;
    // https://www.w3.org/TR/CSS2/visudet.html#containing-block-details
    if (_el == rootEl || isElementNonStatic || hasTransform) {
      break;
    }
    _el = _el.parent;
  }
  return _el;
}

Element _findScrollContainer(Element element) {
  Element _el = element?.parent;
  Element rootEl = element.elementManager.getRootElement();

  while (_el != null) {
    List<CSSOverflowType> overflow = getOverflowTypes(_el.style);
    CSSOverflowType overflowX = overflow[0];
    CSSOverflowType overflowY = overflow[1];

    if (overflowX != CSSOverflowType.visible || overflowY != CSSOverflowType.visible || _el == rootEl) {
      break;
    }
    _el = _el.parent;
  }
  return _el;
}

List<Element> _findStickyChildren(Element element) {
  assert(element != null);
  List<Element> result = [];

  for (Element child in element.children) {
    List<CSSOverflowType> overflow = getOverflowTypes(child.style);
    CSSOverflowType overflowX = overflow[0];
    CSSOverflowType overflowY = overflow[1];

    if (child.isValidSticky) result.add(child);

    // No need to loop scrollable container children
    if (overflowX != CSSOverflowType.visible || overflowY != CSSOverflowType.visible) {
      break;
    }

    List<Element> mergedChildren = _findStickyChildren(child);
    for (Element child in mergedChildren) {
      result.add(child);
    }
  }

  return result;
}

bool _isIntersectionObserverEvent(String eventName) {
  return eventName == 'appear' || eventName == 'disappear' || eventName == 'intersectionchange';
}

bool _hasIntersectionObserverEvent(Map eventHandlers) {
  return eventHandlers.containsKey('appear') ||
      eventHandlers.containsKey('disappear') ||
      eventHandlers.containsKey('intersectionchange');
}

void _setPositionedChildParentData(RenderLayoutBox parentRenderLayoutBox, Element child) {
  var parentData;
  if (parentRenderLayoutBox is RenderFlowLayout) {
    parentData = RenderLayoutParentData();
  } else {
    parentData = RenderFlexParentData();
  }
  CSSStyleDeclaration style = child.style;

  RenderBoxModel childRenderBoxModel = child.renderBoxModel;
  childRenderBoxModel.parentData = CSSPositionedLayout.getPositionParentData(style, parentData);
}<|MERGE_RESOLUTION|>--- conflicted
+++ resolved
@@ -1231,10 +1231,6 @@
     }
 
     Completer<Uint8List> completer = Completer();
-<<<<<<< HEAD
-=======
-    RenderBoxModel renderBoxModel = this.renderBoxModel;
->>>>>>> 4386dcc4
 
     RenderObject parent = renderBoxModel.parent;
     if (!renderBoxModel.isRepaintBoundary) {
@@ -1258,7 +1254,6 @@
     }
 
     renderBoxModel.markNeedsLayout();
-    renderBoxModel.markNeedsPaint();
 
     SchedulerBinding.instance.addPostFrameCallback((_) async {
       Uint8List captured;
