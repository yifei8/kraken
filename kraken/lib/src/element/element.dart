/*
 * Copyright (C) 2019-present Alibaba Inc. All rights reserved.
 * Author: Kraken Team.
 */

import 'dart:convert';
import 'dart:typed_data';
import 'dart:ui';
import 'dart:async';

import 'package:flutter/foundation.dart';
import 'package:flutter/gestures.dart';
import 'package:flutter/painting.dart';
import 'package:flutter/rendering.dart';
import 'package:flutter/scheduler.dart';
import 'package:kraken/bridge.dart';
import 'package:kraken/element.dart';
import 'package:kraken/module.dart';
import 'package:kraken/rendering.dart';
import 'package:kraken/css.dart';
import 'package:meta/meta.dart';

import 'event_handler.dart';
import 'bounding_client_rect.dart';

/// Defined by W3C Standard,
/// Most elements's default width is 300 in pixel,
/// height is 150 in pixel.
const String ELEMENT_DEFAULT_WIDTH = '300px';
const String ELEMENT_DEFAULT_HEIGHT = '150px';

typedef TestElement = bool Function(Element element);

class Element extends Node
    with
        NodeLifeCycle,
        EventHandlerMixin,
        CSSTextMixin,
        CSSBackgroundMixin,
        CSSDecoratedBoxMixin,
        CSSSizingMixin,
        CSSFlexboxMixin,
        CSSAlignMixin,
        CSSOverflowMixin,
        CSSOpacityMixin,
        CSSTransformMixin,
        CSSVisibilityMixin,
        CSSContentVisibilityMixin,
        CSSTransitionMixin {
  Map<String, dynamic> properties;
  List<String> events;

  // Whether element allows children.
  bool allowChildren = true;

  /// whether element needs reposition when append to tree or
  /// changing position property.
  bool needsReposition = false;

  bool shouldBlockStretch = true;

  double offsetTop = null; // offset to the top of viewport
  bool stickyFixed = false;

  final String tagName;

  final Map<String, dynamic> defaultStyle;
  /// The default display type of
  String defaultDisplay;

  // After `this` created, useful to set default properties, override this for individual element.
  void afterConstruct() {}

  // Style declaration from user.
  CSSStyleDeclaration style;

  // A point reference to treed renderObject.
  RenderObject renderObject;
  RenderConstrainedBox renderConstrainedBox;
  RenderDecoratedBox stickyPlaceholder;
  RenderStack renderStack;
  ContainerRenderObjectMixin renderLayoutBox;
  RenderPadding renderPadding;
  RenderIntersectionObserver renderIntersectionObserver;
  // The boundary of an Element, can be used to logic distinguish difference element
  RenderElementBoundary renderElementBoundary;
  // Placeholder renderObject of positioned element(absolute/fixed)
  // used to get original coordinate before move away from document flow
  RenderObject renderPositionedPlaceholder;

  // Horizontal margin dimension (left + right)
  double get cropMarginWidth => renderMargin.margin.horizontal;
  // Vertical margin dimension (top + bottom)
  double get cropMarginHeight => renderMargin.margin.vertical;
  // Horizontal padding dimension (left + right)
  double get cropPaddingWidth => renderPadding.padding.horizontal;
  // Vertical padding dimension (top + bottom)
  double get cropPaddingHeight => renderPadding.padding.vertical;
  // Horizontal border dimension (left + right)
  double get cropBorderWidth => renderDecoratedBox.borderEdge.horizontal;
  // Vertical border dimension (top + bottom)
  double get cropBorderHeight => renderDecoratedBox.borderEdge.vertical;

  Element({
    @required int targetId,
    @required this.tagName,
    this.defaultStyle = const {},
    this.events = const [],
    this.needsReposition = false,
    this.allowChildren = true,
  })  : assert(targetId != null),
        assert(tagName != null),
        super(NodeType.ELEMENT_NODE, targetId, tagName) {
    if (properties == null) properties = {};
    if (events == null) events = [];

    defaultDisplay = defaultStyle.containsKey('display') ? defaultStyle['display'] : 'block';
    style = CSSStyleDeclaration(style: defaultStyle);

    _registerStyleChangedListeners();

    // Mark element needs to reposition according to position CSS.
    if (_isPositioned(style)) needsReposition = true;

    if (allowChildren) {
      // Content children layout, BoxModel content.
      renderObject = renderLayoutBox = createRenderLayoutBox(style);
    }

    // Background image
    renderObject = initBackground(renderObject, style, targetId);

    // BoxModel Padding
    renderObject = renderPadding = initRenderPadding(renderObject, style);

    // Overflow
    renderObject = initOverflowBox(renderObject, style, _scrollListener);

    // BoxModel Border
    renderObject = initRenderDecoratedBox(renderObject, style, targetId);

    // Constrained box
    renderObject =
        renderConstrainedBox = initRenderConstrainedBox(renderObject, style);

    // Pointer event listener boundary.
    renderObject = RenderPointerListener(
      child: renderObject,
      onPointerDown: this.handlePointDown,
      onPointerMove: this.handlePointMove,
      onPointerUp: this.handlePointUp,
      onPointerCancel: this.handlePointCancel,
      behavior: HitTestBehavior.translucent,
    );

    // Opacity
    renderObject = initRenderOpacity(renderObject, style);

    // Content Visibility
    renderObject = initRenderContentVisibility(renderObject, style);

    // Intersection observer
    renderObject = renderIntersectionObserver =
        RenderIntersectionObserver(child: renderObject);

    setContentVisibilityIntersectionObserver(
        renderIntersectionObserver, style['contentVisibility']);

    // Visibility
    renderObject = initRenderVisibility(renderObject, style);

    // BoxModel Margin
    renderObject = initRenderMargin(renderObject, style);

    // The layout boundary of element.
    renderObject =
        renderElementBoundary = initTransform(renderObject, style, targetId);

    // Build root render stack.
    if (targetId == BODY_ID) {
      _buildRenderStack();
    }
  }

  void _scrollListener(double scrollTop) {
    // Only trigger on body element
    if (this != ElementManager().getRootElement()) {
      return;
    }
    _updateStickyPosition(scrollTop);
  }

  // Calculate sticky status according to scrollTop
  void _updateStickyPosition(double scrollTop) {
    List<Element> stickyElements = findStickyChildren(this);
    stickyElements.forEach((Element el) {
      CSSStyleDeclaration elStyle = el.style;
      bool isFixed;

      if (el.offsetTop == null) {
        double offsetTop = el.getOffsetY();
        // save element original offset to viewport
        el.offsetTop = offsetTop;
      }

      if (elStyle.contains('top')) {
        double top = CSSSizingMixin.getDisplayPortedLength(elStyle['top']);
        isFixed = el.offsetTop - scrollTop <= top;
      } else if (elStyle.contains('bottom')) {
        double bottom =
            CSSSizingMixin.getDisplayPortedLength(elStyle['bottom']);
        double viewPortHeight = renderMargin?.size?.height;
        double elViewPortTop = el.offsetTop - scrollTop;
        isFixed = viewPortHeight - elViewPortTop <= bottom;
      }
      if (isFixed) {
        // change to fixed behavior
        if (!el.stickyFixed) {
          el.stickyFixed = true;
          el._updatePosition(resolvePositionFromStyle(el.style), CSSPositionType.fixed);
        }
      } else {
        // change to relative behavior
        if (el.stickyFixed) {
          el.stickyFixed = false;
          el._updatePosition(resolvePositionFromStyle(el.style), CSSPositionType.sticky);
        }
      }
    });
  }


  void _buildRenderStack() {
    if (renderStack != null) return;

    List<RenderBox> shouldStackedChildren = [renderDecoratedBox.child];
    renderDecoratedBox.child = null;

    children.forEach((element) {
      if (_isPositioned(element.style)) {
        RenderElementBoundary child = element.renderElementBoundary;
        // Parent should be one of RenderFlowLayout or RenderFlexLayout,
        // Only move attached child.
        // @TODO: can be optimized by common abstract class.
        if (child.attached) {
          (child.parent as ContainerRenderObjectMixin).remove(child);
          shouldStackedChildren.add(child);
        }
      }
    });

    renderStack = RenderPosition(
      textDirection: TextDirection.ltr,
      fit: StackFit.passthrough,
      overflow: Overflow.visible,
      children: shouldStackedChildren,
    );
    renderDecoratedBox.child = renderStack;
  }

  void _dropRenderStack() {
    if (renderStack == null) return;

    RenderBox originalChild = renderStack.firstChild;
    renderStack.remove(originalChild);
    (renderStack.parent as RenderObjectWithChildMixin).child = originalChild;

    if (renderStack.childCount > 0) {
      Element parentPositionedElement = findParent(this, (el) => el.renderStack != null);
      List<RenderBox> stackedChildren = renderStack.getChildrenAsList();
      for (var stackedChild in stackedChildren) {
        renderStack.dropChild(stackedChild);
        parentPositionedElement.renderStack?.add(stackedChild);
      }
    }

    renderStack = null;
  }

  void _updatePosition(CSSPositionType prevPosition, CSSPositionType currentPosition) {
    if (renderElementBoundary.parentData is PositionParentData) {
      (renderElementBoundary.parentData as PositionParentData).position = currentPosition;
    }

    // Remove stack node when change to non positioned.
    if (currentPosition == CSSPositionType.static) {
      _dropRenderStack();
    } else {
      // Add stack node when change to positioned.
      _buildRenderStack();
    }
  }

  void removeStickyPlaceholder() {
    if (stickyPlaceholder != null) {
      ContainerRenderObjectMixin stickyPlaceholderParent =
          stickyPlaceholder.parent;
      stickyPlaceholderParent.remove(stickyPlaceholder);
    }
  }

  void insertStickyPlaceholder() {
    if (!renderMargin.hasSize) {
      renderMargin.owner.flushLayout();
    }

    CSSStyleDeclaration pStyle = CSSStyleDeclaration(style: {
      'width': renderMargin.size.width.toString() + 'px',
      'height': renderMargin.size.height.toString() + 'px',
    });
    stickyPlaceholder = initRenderConstrainedBox(stickyPlaceholder, pStyle);
    stickyPlaceholder =
        initRenderDecoratedBox(stickyPlaceholder, pStyle, targetId);
    (renderObject.parent as ContainerRenderObjectMixin)
        .insert(stickyPlaceholder, after: renderObject);
  }

  void _updateOffset(
      {CSSTransition definiteTransition,
      String property,
      double diff,
      double original}) {
    PositionParentData positionParentData;
    RenderBox renderParent = renderElementBoundary.parent;
    if (renderParent is RenderPosition &&
        renderElementBoundary.parentData is PositionParentData) {
      positionParentData = renderElementBoundary.parentData;
      PositionParentData progressParentData = positionParentData;

      CSSTransition allTransition;
      if (transitionMap != null) {
        allTransition = transitionMap['all'];
      }

      if (definiteTransition != null || allTransition != null) {
        assert(diff != null);
        assert(original != null);

        CSSTransitionProgressListener progressListener = (percent) {
          double newValue = original + diff * percent;
          switch (property) {
            case 'top':
              progressParentData.top = newValue;
              break;
            case 'left':
              progressParentData.left = newValue;
              break;
            case 'right':
              progressParentData.right = newValue;
              break;
            case 'bottom':
              progressParentData.bottom = newValue;
              break;
            case 'width':
              progressParentData.width = newValue;
              break;
            case 'height':
              progressParentData.height = newValue;
              break;
          }
          renderElementBoundary.parentData = progressParentData;
          renderParent.markNeedsLayout();
        };

        definiteTransition?.addProgressListener(progressListener);
        allTransition?.addProgressListener(progressListener);
      } else {
        if (style.contains('zIndex')) {
          positionParentData.zIndex = CSSLength.toInt(style['zIndex']);
          ;
        }
        if (style.contains('top')) {
          positionParentData.top = CSSLength.toDisplayPortValue(style['top']);
        }
        if (style.contains('left')) {
          positionParentData.left = CSSLength.toDisplayPortValue(style['left']);
        }
        if (style.contains('right')) {
          positionParentData.right = CSSLength.toDisplayPortValue(style['right']);
        }
        if (style.contains('bottom')) {
          positionParentData.bottom =
              CSSLength.toDisplayPortValue(style['bottom']);
        }
        if (style.contains('width')) {
          positionParentData.width = CSSLength.toDisplayPortValue(style['width']);
        }
        if (style.contains('height')) {
          positionParentData.height =
              CSSLength.toDisplayPortValue(style['height']);
        }
        renderObject.parentData = positionParentData;
        renderParent.markNeedsLayout();
      }
    }
  }

  Element getElementById(Element parentElement, int targetId) {
    Element result = null;
    List childNodes = parentElement.childNodes;

    for (int i = 0; i < childNodes.length; i++) {
      Element element = childNodes[i];
      if (element.targetId == targetId) {
        result = element;
        break;
      }
    }
    return result;
  }

  void addChild(RenderObject child) {
    if (renderLayoutBox != null) {
      renderLayoutBox.add(child);
    } else {
      renderPadding.child = child;
    }
  }

  ContainerRenderObjectMixin createRenderLayoutBox(
      CSSStyleDeclaration style, { List<RenderBox> children }) {
    String display =
        isEmptyStyleValue(style['display']) ? defaultDisplay : style['display'];
    String flexWrap = style['flexWrap'];
    bool isFlexWrap = display.endsWith('flex') && flexWrap == 'wrap';
    if (display.endsWith('flex') && flexWrap != 'wrap') {
      ContainerRenderObjectMixin flexLayout = RenderFlexLayout(
        textDirection: TextDirection.ltr,
        crossAxisAlignment: CrossAxisAlignment.start,
        mainAxisSize: MainAxisSize.min,
        children: children,
        style: style,
        targetId: targetId,
      );
      decorateRenderFlex(flexLayout, style);
      return flexLayout;
    } else if (display == 'none' ||
        display == 'inline' ||
        display == 'inline-block' ||
        display == 'block' ||
        isFlexWrap) {
      ContainerRenderObjectMixin flowLayout = RenderFlowLayout(
        children: children,
        style: style,
        targetId: targetId,
      );
      if (isFlexWrap) {
        decorateRenderFlex(flowLayout, style);
      } else {
        decorateRenderFlow(flowLayout, style);
      }
      return flowLayout;
    } else {
      throw FlutterError('Not supported display type $display: $this');
    }
  }

  // Attach renderObject of current node to parent
  void attachTo(Element parent, { RenderObject after }) {
    String position = style['position'] == '' ? 'static' : style['position'];
    String parentDisplay = isEmptyStyleValue(parent.style['display'])
        ? defaultDisplay
        : parent.style['display'];
    bool isParentFlex = parentDisplay.endsWith('flex');

    if (isParentFlex) {
      // Add FlexItem wrap
      if (renderLayoutBox != null) {
        renderPadding.child = null;
        renderPadding.child =
            RenderFlexItem(child: renderLayoutBox as RenderBox);
      }
    }
    if (position == 'absolute') {
      Element parentStackedElement =
          findParent(this, (element) => element.renderStack != null);
      if (parentStackedElement != null) {
        parent.insertByZIndex(parentStackedElement.renderStack, this,
            CSSLength.toInt(style['zIndex']));
        return;
      }
    } else if (position == 'fixed') {
      final RenderPosition rootRenderStack =
          ElementManager().getRootElement().renderStack;
      if (rootRenderStack != null) {
        parent.insertByZIndex(
            rootRenderStack, this, CSSLength.toInt(style['zIndex']));
        return;
      }

      if (isParentFlex) return;
    }

    parent.renderLayoutBox.insert(renderObject, after: after);

    if (isParentFlex) {
      parent.children.forEach((Element child) {
        parent._updateFlexItemStyle(child);
      });
    }
    // Trigger sticky update logic after node is connected
    if (position == 'sticky') {
      // Force flush layout of child
      if (!renderMargin.hasSize) {
        renderMargin.owner.flushLayout();
      }
      parent._updateStickyPosition(0);
    }
  }

  // Detach renderObject of current node from parent
  void detach() {
    AbstractNode parentRenderObject = renderObject.parent;
    if (parentRenderObject == parent.renderLayoutBox) {
      parent.renderLayoutBox.remove(renderElementBoundary);
    } else if (parentRenderObject == parent.renderStack) {
      parent.renderStack.remove(renderElementBoundary);
    } else {
      // Fixed or sticky.
      final RenderStack rootRenderStack =
          ElementManager().getRootElement().renderStack;
      if (parent == rootRenderStack) {
        rootRenderStack.remove(renderElementBoundary);
      }
    }
  }

  @override
  @mustCallSuper
  Node appendChild(Node child) {
    assert(allowChildren, 'The element($this) does not support child.');
    super.appendChild(child);

    VoidCallback doAppendChild = () {
      // Only append node types which is visible in RenderObject tree
      if (child is NodeLifeCycle) {
<<<<<<< HEAD
        _append(child, after: renderLayoutBox.lastChild);
=======
        RenderObject childRenderObject = getRenderObjectFromNode(child);
        // Only append childNode when it has no parent
        if (childRenderObject != null && childRenderObject.parent == null) {
          child.attachTo(this, after: renderLayoutBox.lastChild);
        }
>>>>>>> f033dd4d
        child.fireAfterConnected();
      }
    };

    if (isConnected) {
      doAppendChild();
    } else {
      queueAfterConnected(doAppendChild);
    }

    return child;
  }

  @override
  @mustCallSuper
  Node removeChild(Node child) {
    // Not remove node type which is not present in RenderObject tree such as Comment
    // Only append node types which is visible in RenderObject tree
    // Only remove childNode when it has parent
    RenderObject childRenderObject = getRenderObjectFromNode(child);
    if (child is NodeLifeCycle && childRenderObject != null && childRenderObject.parent != null) {
      child.detach();
    }

    super.removeChild(child);
    return child;
  }

  @override
  @mustCallSuper
  Node insertBefore(Node child, Node referenceNode) {
    assert(allowChildren, 'The element($this) does not support child.');
    int referenceIndex = childNodes.indexOf(referenceNode);

    // Node.insertBefore will change element tree structure,
    // so get the referenceIndex before calling it.
    Node node = super.insertBefore(child, referenceNode);
    VoidCallback doInsertBefore = () {
      if (referenceIndex != -1) {

        RenderObject childRenderObject = getRenderObjectFromNode(child);
        // Only insert childNode when it has no parent
        if (childRenderObject != null && childRenderObject.parent == null) {
          Node after;
          RenderObject afterRenderObject;
          if (referenceIndex == 0) {
            after = null;
          } else {
            do {
              after = childNodes[--referenceIndex];
            } while (after is! Element && referenceIndex > 0);
            if (after is Element) {
              afterRenderObject = after?.renderObject;
            }
          }
          child.attachTo(this, after: afterRenderObject);
        }
<<<<<<< HEAD
        _append(child, after: afterRenderObject);
=======
>>>>>>> f033dd4d
        if (child is NodeLifeCycle) child.fireAfterConnected();
      }
    };

    if (isConnected) {
      doInsertBefore();
    } else {
      queueAfterConnected(doInsertBefore);
    }
    return node;
  }

  // Get container renderObject of node
  RenderObject getRenderObjectFromNode(Node node) {
    RenderObject renderObject;
    if (node is Element) {
      renderObject = node.renderObject;
    } else if (node is TextNode) {
      renderObject = node.renderTextBox;
    }
    return renderObject;
  }

  // Loop element's children to find elements need to reposition
  List<Element> findPositionedChildren(Element element,
      {bool needsReposition = false}) {
    assert(element != null);
    List<Element> result = [];

    element.children.forEach((Element child) {
      if (_isPositioned(child.style)) {
        if (needsReposition) {
          if (child.needsReposition) result.add(child);
        } else {
          result.add(child);
        }
      }

      List<Element> mergeChildren =
          findPositionedChildren(child, needsReposition: needsReposition);
      if (mergeChildren != null) {
        mergeChildren.forEach((Element child) {
          result.add(child);
        });
      }
    });

    return result;
  }

  // Store placeholder renderObject reference to parentData of element boundary
  // to enable access from parent RenderStack
  RenderBox getStackedRenderBox(Element element) {
    // Positioned element in flex layout will reposition in new layer
    if (renderLayoutBox is RenderFlexLayout) {
      Size preferredSize = Size(
          CSSLength.toDisplayPortValue(element.style[WIDTH]),
          CSSLength.toDisplayPortValue(element.style[HEIGHT])
      );
      renderPositionedPlaceholder = RenderPositionHolder(preferredSize: preferredSize);
    } else {
      // Positioned element in flow layout will position in old flow layer
      renderPositionedPlaceholder = RenderPositionHolder(preferredSize: Size.zero);
    }

    RenderBox stackedRenderBox = element.renderObject as RenderBox;
    stackedRenderBox.parentData = getPositionParentDataFromStyle(element.style, renderPositionedPlaceholder);
    return stackedRenderBox;
  }

  // Add placeholder to positioned element for calculate original
  // coordinate before moved away
  void addPositionPlaceholder() {
    if (renderPositionedPlaceholder == null ||
        !renderPositionedPlaceholder.attached) {
      addChild(renderPositionedPlaceholder);
    }
  }

<<<<<<< HEAD
  void _addPositionedChild(Element child, CSSPositionType position) {
    RenderPosition parentRenderPosition;
    switch (position) {
      case CSSPositionType.relative:
        // Ensure renderStack exists.
        _buildRenderStack();
        parentRenderPosition = renderStack;
        break;

      case CSSPositionType.absolute:
        Element parentStackedElement = findParent(child, (element) => element.renderStack != null);
        parentRenderPosition = parentStackedElement.renderStack;
        break;

      case CSSPositionType.fixed:
        final Element rootEl = ElementManager().getRootElement();
        parentRenderPosition = rootEl.renderStack;
        break;

      case CSSPositionType.static:
      case CSSPositionType.sticky:
        // @TODO: sticky.
      default:
        return;
    }
    Size preferredSize = Size.zero;
    String childDisplay = child.style['display'];
    if ((!childDisplay.isEmpty && childDisplay != 'inline')
    || (position != CSSPositionType.static && position != CSSPositionType.relative)) {
      preferredSize = Size(
        CSSLength.toDisplayPortValue(child.style[WIDTH]),
        CSSLength.toDisplayPortValue(child.style[HEIGHT]),
      );
    }

    RenderPositionHolder positionedBoxHolder = RenderPositionHolder(
      preferredSize: preferredSize
    );

    var childRenderElementBoundary = child.renderElementBoundary;
    if (position == CSSPositionType.relative) {
      childRenderElementBoundary.positionedHolder = positionedBoxHolder;
    }

    addChild(positionedBoxHolder);
    childRenderElementBoundary.parentData = getPositionParentDataFromStyle(child.style, positionedBoxHolder);
    positionedBoxHolder.realDisplayedBox = childRenderElementBoundary;
    parentRenderPosition.add(childRenderElementBoundary);
  }
  void _addStickyChild(Element child, CSSPositionType position) {

  }

  /// Append a child to childList, if after is null, insert into first.
  void _append(Node child, { RenderBox after }) {
    if (child is Element) {
      CSSStyleDeclaration childStyle = child.style;
      CSSPositionType childPositionType = resolvePositionFromStyle(childStyle);
      String display = isEmptyStyleValue(style['display'])
          ? defaultDisplay
          : style['display'];
      bool isFlex = display.endsWith('flex');

      if (isFlex) {
        // Add FlexItem wrap for flex child node.
        if (child.renderLayoutBox != null) {
          child.renderPadding.child = null;
          child.renderPadding.child =
              RenderFlexItem(child: child.renderLayoutBox as RenderBox);
        }
      }

      switch (childPositionType) {
        case CSSPositionType.relative:
        case CSSPositionType.absolute:
        case CSSPositionType.fixed:
          _addPositionedChild(child, childPositionType);
          break;
        case CSSPositionType.sticky:
          _addStickyChild(child, childPositionType);
          break;
        case CSSPositionType.static:
          renderLayoutBox.insert(child.renderObject, after: after);
          break;
      }

      if (isFlex) {
        children.forEach((Element child) {
          _updateFlexItemStyle(child);
        });
      }

      // Trigger sticky update logic after node is connected
//      if (childPosition == 'sticky') {
//        // Force flush layout of child
//        if (!child.renderMargin.hasSize) {
//          child.renderMargin.owner.flushLayout();
//        }
//        _updateStickyPosition(0);
//      }
//    }
    }
  }

=======
>>>>>>> f033dd4d
  void _updateFlexItemStyle(Element element) {
    ParentData childParentData = element.renderObject.parentData;
    if (childParentData is RenderFlexParentData) {
      final RenderFlexParentData parentData = childParentData;
      RenderFlexParentData flexParentData =
          CSSFlexItem.getParentData(element.style);
      parentData.flexGrow = flexParentData.flexGrow;
      parentData.flexShrink = flexParentData.flexShrink;
      parentData.flexBasis = flexParentData.flexBasis;

      // Update margin for flex child.
      element.updateRenderMargin(element.style);
      element.renderObject.markNeedsLayout();
    }
  }

  void insertByZIndex(RenderStack renderStack, Element el, int zIndex) {
    RenderObject renderObject = getStackedRenderBox(el);
    RenderBox child = renderStack.lastChild;
    while (child != null) {
      ParentData parentData = child.parentData;
      if (parentData is PositionParentData) {
        final ContainerParentDataMixin childParentData = child.parentData;
        if (parentData.zIndex <= zIndex) {
          renderStack.insert(renderObject, after: child);
        } else {
          renderStack.insert(renderObject,
              after: childParentData.previousSibling);
        }
        addPositionPlaceholder();
        return;
      } else if (zIndex >= 0) {
        renderStack.insert(renderObject, after: child);
        addPositionPlaceholder();
        return;
      } else if (zIndex < 0) {
        renderStack.insert(renderObject, after: null);
        addPositionPlaceholder();
        return;
      }
      final ContainerParentDataMixin childParentData = child.parentData;
      child = childParentData.previousSibling;
    }
    renderStack.add(renderObject);
    addPositionPlaceholder();
  }

  void _registerStyleChangedListeners() {
    style.addStyleChangeListener('display', _styleDisplayChangedListener);
    style.addStyleChangeListener('position', _stylePositionChangedListener);
    style.addStyleChangeListener('zIndex', _stylePositionChangedListener);

    style.addStyleChangeListener('top', _styleOffsetChangedListener);
    style.addStyleChangeListener('left', _styleOffsetChangedListener);
    style.addStyleChangeListener('bottom', _styleOffsetChangedListener);
    style.addStyleChangeListener('right', _styleOffsetChangedListener);

    style.addStyleChangeListener('flexDirection', _styleFlexChangedListener);
    style.addStyleChangeListener('flexWrap', _styleFlexChangedListener);
    style.addStyleChangeListener('flexFlow', _styleFlexItemChangedListener);
    style.addStyleChangeListener('justifyContent', _styleFlexChangedListener);
    style.addStyleChangeListener('alignItems', _styleFlexChangedListener);
    style.addStyleChangeListener('alignContent', _styleFlexChangedListener);
    style.addStyleChangeListener('textAlign', _styleFlexChangedListener);

    style.addStyleChangeListener('flexGrow', _styleFlexItemChangedListener);
    style.addStyleChangeListener('flexShrink', _styleFlexItemChangedListener);
    style.addStyleChangeListener('flexBasis', _styleFlexItemChangedListener);
    style.addStyleChangeListener('alignItems', _styleFlexItemChangedListener);

    style.addStyleChangeListener('textAlign', _styleTextAlignChangedListener);

    style.addStyleChangeListener('padding', _stylePaddingChangedListener);
    style.addStyleChangeListener('paddingLeft', _stylePaddingChangedListener);
    style.addStyleChangeListener('paddingTop', _stylePaddingChangedListener);
    style.addStyleChangeListener('paddingRight', _stylePaddingChangedListener);
    style.addStyleChangeListener('paddingBottom', _stylePaddingChangedListener);

    style.addStyleChangeListener('width', _styleSizeChangedListener);
    style.addStyleChangeListener('minWidth', _styleSizeChangedListener);
    style.addStyleChangeListener('maxWidth', _styleSizeChangedListener);
    style.addStyleChangeListener('height', _styleSizeChangedListener);
    style.addStyleChangeListener('minHeight', _styleSizeChangedListener);
    style.addStyleChangeListener('maxHeight', _styleSizeChangedListener);

    style.addStyleChangeListener('overflow', _styleOverflowChangedListener);
    style.addStyleChangeListener('overflowX', _styleOverflowChangedListener);
    style.addStyleChangeListener('overflowY', _styleOverflowChangedListener);

    style.addStyleChangeListener('background', _styleBackgroundChangedListener);
    style.addStyleChangeListener(
        'backgroundColor', _styleBackgroundChangedListener);
    style.addStyleChangeListener(
        'backgroundAttachment', _styleBackgroundChangedListener);
    style.addStyleChangeListener(
        'backgroundImage', _styleBackgroundChangedListener);
    style.addStyleChangeListener(
        'backgroundRepeat', _styleBackgroundChangedListener);
    style.addStyleChangeListener(
        'backgroundSize', _styleBackgroundChangedListener);
    style.addStyleChangeListener(
        'backgroundPosition', _styleBackgroundChangedListener);

    style.addStyleChangeListener('border', _styleDecoratedChangedListener);
    style.addStyleChangeListener('borderTop', _styleDecoratedChangedListener);
    style.addStyleChangeListener('borderLeft', _styleDecoratedChangedListener);
    style.addStyleChangeListener('borderRight', _styleDecoratedChangedListener);
    style.addStyleChangeListener(
        'borderBottom', _styleDecoratedChangedListener);
    style.addStyleChangeListener('borderWidth', _styleDecoratedChangedListener);
    style.addStyleChangeListener(
        'borderLeftWidth', _styleDecoratedChangedListener);
    style.addStyleChangeListener(
        'borderTopWidth', _styleDecoratedChangedListener);
    style.addStyleChangeListener(
        'borderRightWidth', _styleDecoratedChangedListener);
    style.addStyleChangeListener(
        'borderBottomWidth', _styleDecoratedChangedListener);
    style.addStyleChangeListener(
        'borderRadius', _styleDecoratedChangedListener);
    style.addStyleChangeListener(
        'borderTopLeftRadius', _styleDecoratedChangedListener);
    style.addStyleChangeListener(
        'borderTopRightRadius', _styleDecoratedChangedListener);
    style.addStyleChangeListener(
        'borderBottomLeftRadius', _styleDecoratedChangedListener);
    style.addStyleChangeListener(
        'borderBottomRightRadius', _styleDecoratedChangedListener);
    style.addStyleChangeListener('borderStyle', _styleDecoratedChangedListener);
    style.addStyleChangeListener(
        'borderLeftStyle', _styleDecoratedChangedListener);
    style.addStyleChangeListener(
        'borderTopStyle', _styleDecoratedChangedListener);
    style.addStyleChangeListener(
        'borderRightStyle', _styleDecoratedChangedListener);
    style.addStyleChangeListener(
        'borderBottomStyle', _styleDecoratedChangedListener);
    style.addStyleChangeListener('borderColor', _styleDecoratedChangedListener);
    style.addStyleChangeListener(
        'borderLeftColor', _styleDecoratedChangedListener);
    style.addStyleChangeListener(
        'borderTopColor', _styleDecoratedChangedListener);
    style.addStyleChangeListener(
        'borderRightColor', _styleDecoratedChangedListener);
    style.addStyleChangeListener(
        'borderBottomColor', _styleDecoratedChangedListener);
    style.addStyleChangeListener('boxShadow', _styleDecoratedChangedListener);

    style.addStyleChangeListener('margin', _styleMarginChangedListener);
    style.addStyleChangeListener('marginLeft', _styleMarginChangedListener);
    style.addStyleChangeListener('marginTop', _styleMarginChangedListener);
    style.addStyleChangeListener('marginRight', _styleMarginChangedListener);
    style.addStyleChangeListener('marginBottom', _styleMarginChangedListener);

    style.addStyleChangeListener('opacity', _styleOpacityChangedListener);
    style.addStyleChangeListener('visibility', _styleVisibilityChangedListener);
    style.addStyleChangeListener(
        'contentVisibility', _styleContentVisibilityChangedListener);
    style.addStyleChangeListener('transform', _styleTransformChangedListener);
    style.addStyleChangeListener(
        'transformOrigin', _styleTransformOriginChangedListener);
    style.addStyleChangeListener('transition', _styleTransitionChangedListener);
    style.addStyleChangeListener(
        'transitionProperty', _styleTransitionChangedListener);
    style.addStyleChangeListener(
        'transitionDuration', _styleTransitionChangedListener);
    style.addStyleChangeListener(
        'transitionTimingFunction', _styleTransitionChangedListener);
    style.addStyleChangeListener(
        'transitionDelay', _styleTransitionChangedListener);
  }

  void _styleDisplayChangedListener(
      String property, String original, String present) {
    // Display change may case width/height doesn't works at all.
    _styleSizeChangedListener(property, original, present);

    bool shouldRender = present != 'none';
    renderElementBoundary.shouldRender = shouldRender;

    if (renderLayoutBox != null) {
      String prevDisplay =
          isEmptyStyleValue(original) ? defaultDisplay : original;
      String currentDisplay =
          isEmptyStyleValue(present) ? defaultDisplay : present;
      if (prevDisplay != currentDisplay) {
        ContainerRenderObjectMixin prevRenderLayoutBox = renderLayoutBox;
        // Collect children of renderLayoutBox and remove their relationship.
        List<RenderBox> children = [];
        prevRenderLayoutBox
          ..visitChildren((child) {
            children.add(child);
          })
          ..removeAll();

        renderPadding.child = null;
        renderLayoutBox = createRenderLayoutBox(style, children: children);
        renderPadding.child = renderLayoutBox as RenderBox;
      }

      if (currentDisplay.endsWith('flex')) {
        // update flex layout properties
        decorateRenderFlex(renderLayoutBox, style);
      } else {
        // update flow layout properties
        decorateRenderFlow(renderLayoutBox, style);
      }
    }
  }

  void _stylePositionChangedListener(
      String property, String original, String present) {
    /// Update position.
    CSSPositionType prevPosition = resolveCSSPosition(original);
    CSSPositionType currentPosition = resolveCSSPosition(present);

    // Position changed.
    if (prevPosition != currentPosition) {
      _updatePosition(prevPosition, currentPosition);
    }
  }

  void _styleOffsetChangedListener(
      String property, String original, String present) {
    double _original = CSSLength.toDisplayPortValue(original);

    _updateOffset(
      definiteTransition:
          transitionMap != null ? transitionMap[property] : null,
      property: property,
      original: _original,
      diff: CSSLength.toDisplayPortValue(present) - _original,
    );
  }

  void _styleTextAlignChangedListener(
      String property, String original, String present) {
    _updateDecorationRenderLayoutBox();
  }

  void _updateDecorationRenderLayoutBox() {
    if (renderLayoutBox is RenderFlexLayout) {
      if (style['flexWrap'] == 'wrap') {
        decorateRenderFlow(renderLayoutBox, style);
      } else {
        decorateRenderFlex(renderLayoutBox, style);
      }
    } else if (renderLayoutBox is RenderFlowLayout) {
      decorateRenderFlow(renderLayoutBox, style);
    }
  }

  void _styleTransitionChangedListener(
      String property, String original, String present) {
    if (present != null) initTransition(style, property);
  }

  void _styleOverflowChangedListener(
      String property, String original, String present) {
    updateOverFlowBox(style, _scrollListener);
  }

  void _stylePaddingChangedListener(
      String property, String original, String present) {
    updateRenderPadding(style, transitionMap);
  }

  void _styleSizeChangedListener(
      String property, String original, String present) {
    // Update constrained box.
    updateConstraints(style, transitionMap);

    if (property == WIDTH || property == HEIGHT) {
      double _original = CSSLength.toDisplayPortValue(original);
      _updateOffset(
        definiteTransition:
            transitionMap != null ? transitionMap[property] : null,
        property: property,
        original: _original,
        diff: CSSLength.toDisplayPortValue(present) - _original,
      );
    }
  }

  void _styleMarginChangedListener(
      String property, String original, String present) {
    /// Update margin.
    updateRenderMargin(style, transitionMap);
  }

  void _styleFlexChangedListener(
      String property, String original, String present) {
    String display =
        isEmptyStyleValue(style['display']) ? defaultDisplay : style['display'];
    if (display.endsWith('flex')) {
      ContainerRenderObjectMixin prevRenderLayoutBox = renderLayoutBox;
      // Collect children of renderLayoutBox and remove their relationship.
      List<RenderBox> children = [];
      prevRenderLayoutBox
        ..visitChildren((child) {
          children.add(child);
        })
        ..removeAll();

      renderPadding.child = null;
      renderLayoutBox = createRenderLayoutBox(style, children: children);
      renderPadding.child = renderLayoutBox as RenderBox;

      this.children.forEach((Element child) {
        _updateFlexItemStyle(child);
      });
    }

    _updateDecorationRenderLayoutBox();
  }

  void _styleFlexItemChangedListener(
      String property, String original, String present) {
    String display =
        isEmptyStyleValue(style['display']) ? defaultDisplay : style['display'];
    if (display.endsWith('flex')) {
      children.forEach((Element child) {
        _updateFlexItemStyle(child);
      });
    }
  }

  // background may exist on the decoratedBox or single box, because the attachment
  void _styleBackgroundChangedListener(
      String property, String original, String present) {
    updateBackground(property, present, renderPadding, targetId);
    // decoratedBox may contains background and border
    updateRenderDecoratedBox(style, transitionMap);
  }

  void _styleDecoratedChangedListener(
      String property, String original, String present) {
    // Update decorated box.
    updateRenderDecoratedBox(style, transitionMap);
  }

  void _styleOpacityChangedListener(
      String property, String original, String present) {
    // Update opacity.
    updateRenderOpacity(present, parentRenderObject: renderMargin);
  }

  void _styleVisibilityChangedListener(
      String property, String original, String present) {
    // Update visibility.
    updateRenderVisibility(present, parentRenderObject: renderMargin);
  }

  void _styleContentVisibilityChangedListener(
      String property, original, present) {
    // Update content visibility.
    updateRenderContentVisibility(present,
        parentRenderObject: renderIntersectionObserver,
        renderIntersectionObserver: renderIntersectionObserver);
  }

  void _styleTransformChangedListener(
      String property, String original, String present) {
    // Update transform.
    updateTransform(present, transitionMap);
  }

  void _styleTransformOriginChangedListener(
      String property, String original, String present) {
    // Update transform.
    updateTransformOrigin(present, transitionMap);
  }

  // Update textNode style when container style changed
  void updateChildNodesStyle() {
    childNodes.forEach((node) {
      if (node is TextNode) node.updateTextStyle();
    });
  }

  // @TODO(refactor): Need to remove it.
  void _flushStyle() {
    if (transitionMap != null) {
      for (CSSTransition transition in transitionMap.values) {
        initTransitionEvent(transition);
        transition?.apply();
      }
    }

    updateChildNodesStyle();
  }

  // Universal style property change callback.
  @mustCallSuper
  void setStyle(String key, value) {
    // @NOTE: See [CSSStyleDeclaration.setProperty], value change will trigger
    // [StyleChangeListener] to be invoked in sync.
    style[key] = value;
    _flushStyle();
  }

  @mustCallSuper
  void setProperty(String key, value) {
    properties[key] = value;

    // Each key change will emit to `setStyle`
    if (key == STYLE) {
      assert(value is Map<String, dynamic>);
      // @TODO: Consider `{ color: red }` to `{}`, need to remove invisible keys.
      (value as Map<String, dynamic>).forEach(setStyle);
    }
  }

  @mustCallSuper
  dynamic getProperty(String key) {
    return properties[key];
  }

  @mustCallSuper
  void removeProperty(String key) {
    properties.remove(key);

    if (key == STYLE) {
      setProperty(STYLE, null);
    }
  }

  @mustCallSuper
  method(String name, List args) {
    switch (name) {
      case 'offsetTop':
        return getOffsetY();
      case 'offsetLeft':
        return getOffsetX();
      case 'offsetWidth':
        return renderMargin.hasSize ? renderMargin.size.width : 0;
      case 'offsetHeight':
        return renderMargin.hasSize ? renderMargin.size.height : 0;
      case 'clientWidth':
        return renderPadding.hasSize ? renderPadding.size.width : 0;
      case 'clientHeight':
        return renderPadding.hasSize ? renderPadding.size.height : 0;
      case 'clientLeft':
        return renderPadding.hasSize
            ? renderPadding
                .localToGlobal(Offset.zero, ancestor: renderMargin)
                .dx
            : 0;
      case 'clientTop':
        return renderPadding.hasSize
            ? renderPadding
                .localToGlobal(Offset.zero, ancestor: renderMargin)
                .dy
            : 0;
      case 'scrollTop':
        return getScrollTop();
      case 'scrollLeft':
        return getScrollLeft();
      case 'scrollHeight':
        return getScrollHeight();
      case 'scrollWidth':
        return getScrollWidth();
      case 'getBoundingClientRect':
        return getBoundingClientRect();
      case 'click':
        return click();
      case 'scroll':
        return scroll(args);
      case 'scrollBy':
        return scroll(args, isScrollBy: true);
    }
  }

  String getBoundingClientRect() {
    BoundingClientRect boundingClientRect;

    RenderBox sizedBox = renderConstrainedBox.child;
    if (isConnected) {
      // Force flush layout.
      if (!sizedBox.hasSize) {
        sizedBox.markNeedsLayout();
        sizedBox.owner.flushLayout();
      }

      Offset offset = getOffset(sizedBox);
      Size size = sizedBox.size;
      boundingClientRect = BoundingClientRect(
        x: offset.dx,
        y: offset.dy,
        width: size.width,
        height: size.height,
        top: offset.dy,
        left: offset.dx,
        right: offset.dx + size.width,
        bottom: offset.dy + size.height,
      );
    } else {
      boundingClientRect = BoundingClientRect();
    }

    return boundingClientRect.toJSON();
  }

  double getOffsetX() {
    double offset = 0;
    if (renderObject is RenderBox && renderObject.attached) {
      Offset relative = getOffset(renderObject as RenderBox);
      offset += relative.dx;
    }
    return offset;
  }

  double getOffsetY() {
    double offset = 0;
    if (renderObject is RenderBox && renderObject.attached) {
      Offset relative = getOffset(renderObject as RenderBox);
      offset += relative.dy;
    }
    return offset;
  }

  Offset getOffset(RenderBox renderBox) {
    Element element =
        findParent(this, (element) => element.renderStack != null);
    if (element == null) {
      element = ElementManager().getRootElement();
    }
    return renderBox.localToGlobal(Offset.zero, ancestor: element.renderObject);
  }

  @override
  void addEvent(String eventName) {
    if (eventHandlers.containsKey(eventName)) return; // Only listen once.
    bool isIntersectionObserverEvent = _isIntersectionObserverEvent(eventName);
    bool hasIntersectionObserverEvent = isIntersectionObserverEvent &&
        _hasIntersectionObserverEvent(eventHandlers);
    super.addEventListener(eventName, _eventResponder);

    // Only add listener once for all intersection related event
    if (isIntersectionObserverEvent && !hasIntersectionObserverEvent) {
      renderIntersectionObserver.addListener(handleIntersectionChange);
    }
  }

  void removeEvent(String eventName) {
    if (!eventHandlers.containsKey(eventName)) return; // Only listen once.
    super.removeEventListener(eventName, _eventResponder);

    // Remove listener when no intersection related event
    if (_isIntersectionObserverEvent(eventName) &&
        !_hasIntersectionObserverEvent(eventHandlers)) {
      renderIntersectionObserver.removeListener(handleIntersectionChange);
    }
  }

  void _eventResponder(Event event) {
    String json = jsonEncode([targetId, event]);
    emitUIEvent(json);
  }

  void click() {
    Event clickEvent = Event('click', EventInit());

    if (isConnected) {
      final RenderBox box = renderElementBoundary;
      // HitTest will test rootView's every child (including
      // child's child), so must flush rootView every times,
      // or child may miss size.
      RendererBinding.instance.renderView.owner.flushLayout();

      // Position the center of element.
      Offset position = box.localToGlobal(box.size.center(Offset.zero));
      final BoxHitTestResult boxHitTestResult = BoxHitTestResult();
      GestureBinding.instance.hitTest(boxHitTestResult, position);
      bool hitTest = true;
      Element currentElement = this;
      while (hitTest) {
        currentElement.handleClick(clickEvent);
        if (currentElement.parent != null) {
          currentElement = currentElement.parent;
          hitTest = currentElement.renderElementBoundary
              .hitTest(boxHitTestResult, position: position);
        } else {
          hitTest = false;
        }
      }
    } else {
      // If element not in tree, click is fired and only response to itself.
      handleClick(clickEvent);
    }
  }

  Future<Uint8List> toBlob({double devicePixelRatio}) {
    if (devicePixelRatio == null) {
      devicePixelRatio = window.devicePixelRatio;
    }

    Completer<Uint8List> completer = new Completer();
    // Only capture
    var originalChild = renderMargin.child;
    // Make sure child is detached.
    renderMargin.child = null;
    var renderRepaintBoundary = RenderRepaintBoundary(child: originalChild);
    renderMargin.child = renderRepaintBoundary;
    renderRepaintBoundary.markNeedsLayout();
    renderRepaintBoundary.markNeedsPaint();
    requestAnimationFrame((_) async {
      Uint8List captured;
      if (renderRepaintBoundary.size == Size.zero) {
        // Return a blob with zero length.
        captured = Uint8List(0);
      } else {
        Image image =
            await renderRepaintBoundary.toImage(pixelRatio: devicePixelRatio);
        ByteData byteData = await image.toByteData(format: ImageByteFormat.png);
        captured = byteData.buffer.asUint8List();
      }
      renderRepaintBoundary.child = null;
      renderMargin.child = originalChild;

      completer.complete(captured);
    });

    return completer.future;
  }
}

Element findParent(Element element, TestElement testElement) {
  Element _el = element?.parent;
  while (_el != null && !testElement(_el)) {
    _el = _el.parent;
  }
  return _el;
}

List<Element> findStickyChildren(Element element) {
  assert(element != null);
  List<Element> result = [];

  element.children.forEach((Element child) {
    if (_isSticky(child.style)) result.add(child);

    List<Element> mergedChildren = findStickyChildren(child);
    mergedChildren.forEach((Element child) {
      result.add(child);
    });
  });

  return result;
}

bool _isIntersectionObserverEvent(String eventName) {
  return eventName == 'appear' ||
      eventName == 'disappear' ||
      eventName == 'intersectionchange';
}

bool _hasIntersectionObserverEvent(eventHandlers) {
  return eventHandlers.containsKey('appear') ||
      eventHandlers.containsKey('disappear') ||
      eventHandlers.containsKey('intersectionchange');
}

bool _isPositioned(CSSStyleDeclaration style) {
  if (style.contains('position')) {
    String position = style['position'];
    return position != 'static';
  } else {
    return false;
  }
}

bool _isSticky(CSSStyleDeclaration style) {
  return style['position'] == 'sticky' && style.contains('top') ||
      style.contains('bottom');
}

PositionParentData getPositionParentDataFromStyle(CSSStyleDeclaration style, RenderPositionHolder placeholder) {
  PositionParentData parentData = PositionParentData();
  parentData.originalRenderBoxRef = placeholder;
  parentData.position = resolvePositionFromStyle(style);

  if (style.contains('top')) {
    parentData.top = CSSLength.toDisplayPortValue(style['top']);
  }
  if (style.contains('left')) {
    parentData.left = CSSLength.toDisplayPortValue(style['left']);
  }
  if (style.contains('bottom')) {
    parentData.bottom = CSSLength.toDisplayPortValue(style['bottom']);
  }
  if (style.contains('right')) {
    parentData.right = CSSLength.toDisplayPortValue(style['right']);
  }
  parentData.width = CSSLength.toDisplayPortValue(style['width']);
  parentData.height = CSSLength.toDisplayPortValue(style['height']);
  parentData.zIndex = CSSLength.toInt(style['zIndex']);
  return parentData;
}<|MERGE_RESOLUTION|>--- conflicted
+++ resolved
@@ -455,60 +455,47 @@
     }
   }
 
+  @override
+  bool get attached => renderElementBoundary.attached;
+
   // Attach renderObject of current node to parent
+  @override
   void attachTo(Element parent, { RenderObject after }) {
-    String position = style['position'] == '' ? 'static' : style['position'];
-    String parentDisplay = isEmptyStyleValue(parent.style['display'])
-        ? defaultDisplay
-        : parent.style['display'];
+    CSSPositionType positionType = resolvePositionFromStyle(style);
+    CSSStyleDeclaration parentStyle = parent.style;
+    String parentDisplay = isEmptyStyleValue(parentStyle['display'])
+        ? parent.defaultDisplay
+        : parentStyle['display'];
     bool isParentFlex = parentDisplay.endsWith('flex');
 
-    if (isParentFlex) {
-      // Add FlexItem wrap
-      if (renderLayoutBox != null) {
-        renderPadding.child = null;
-        renderPadding.child =
-            RenderFlexItem(child: renderLayoutBox as RenderBox);
-      }
-    }
-    if (position == 'absolute') {
-      Element parentStackedElement =
-          findParent(this, (element) => element.renderStack != null);
-      if (parentStackedElement != null) {
-        parent.insertByZIndex(parentStackedElement.renderStack, this,
-            CSSLength.toInt(style['zIndex']));
-        return;
-      }
-    } else if (position == 'fixed') {
-      final RenderPosition rootRenderStack =
-          ElementManager().getRootElement().renderStack;
-      if (rootRenderStack != null) {
-        parent.insertByZIndex(
-            rootRenderStack, this, CSSLength.toInt(style['zIndex']));
-        return;
-      }
-
-      if (isParentFlex) return;
-    }
-
-    parent.renderLayoutBox.insert(renderObject, after: after);
-
-    if (isParentFlex) {
-      parent.children.forEach((Element child) {
-        parent._updateFlexItemStyle(child);
-      });
-    }
-    // Trigger sticky update logic after node is connected
-    if (position == 'sticky') {
-      // Force flush layout of child
-      if (!renderMargin.hasSize) {
-        renderMargin.owner.flushLayout();
-      }
-      parent._updateStickyPosition(0);
-    }
+      // Add FlexItem wrap for flex child node.
+    if (isParentFlex && renderLayoutBox != null) {
+      renderPadding.child = null;
+      renderPadding.child =
+          RenderFlexItem(child: renderLayoutBox as RenderBox);
+    }
+
+    switch (positionType) {
+      case CSSPositionType.relative:
+      case CSSPositionType.absolute:
+      case CSSPositionType.fixed:
+        parent._addPositionedChild(this, positionType);
+        break;
+      case CSSPositionType.sticky:
+        parent._addStickyChild(this, positionType);
+        break;
+      case CSSPositionType.static:
+        parent.renderLayoutBox
+            .insert(renderElementBoundary, after: after);
+        break;
+    }
+
+    /// Update flex siblings.
+    if (isParentFlex) parent.children.forEach(_updateFlexItemStyle);
   }
 
   // Detach renderObject of current node from parent
+  @override
   void detach() {
     AbstractNode parentRenderObject = renderObject.parent;
     if (parentRenderObject == parent.renderLayoutBox) {
@@ -534,15 +521,7 @@
     VoidCallback doAppendChild = () {
       // Only append node types which is visible in RenderObject tree
       if (child is NodeLifeCycle) {
-<<<<<<< HEAD
         _append(child, after: renderLayoutBox.lastChild);
-=======
-        RenderObject childRenderObject = getRenderObjectFromNode(child);
-        // Only append childNode when it has no parent
-        if (childRenderObject != null && childRenderObject.parent == null) {
-          child.attachTo(this, after: renderLayoutBox.lastChild);
-        }
->>>>>>> f033dd4d
         child.fireAfterConnected();
       }
     };
@@ -562,8 +541,7 @@
     // Not remove node type which is not present in RenderObject tree such as Comment
     // Only append node types which is visible in RenderObject tree
     // Only remove childNode when it has parent
-    RenderObject childRenderObject = getRenderObjectFromNode(child);
-    if (child is NodeLifeCycle && childRenderObject != null && childRenderObject.parent != null) {
+    if (child is NodeLifeCycle && child.attached) {
       child.detach();
     }
 
@@ -582,28 +560,19 @@
     Node node = super.insertBefore(child, referenceNode);
     VoidCallback doInsertBefore = () {
       if (referenceIndex != -1) {
-
-        RenderObject childRenderObject = getRenderObjectFromNode(child);
-        // Only insert childNode when it has no parent
-        if (childRenderObject != null && childRenderObject.parent == null) {
-          Node after;
-          RenderObject afterRenderObject;
-          if (referenceIndex == 0) {
-            after = null;
-          } else {
-            do {
-              after = childNodes[--referenceIndex];
-            } while (after is! Element && referenceIndex > 0);
-            if (after is Element) {
-              afterRenderObject = after?.renderObject;
-            }
+        Node after;
+        RenderObject afterRenderObject;
+        if (referenceIndex == 0) {
+          after = null;
+        } else {
+          do {
+            after = childNodes[--referenceIndex];
+          } while (after is! Element && referenceIndex > 0);
+          if (after is Element) {
+            afterRenderObject = after?.renderObject;
           }
-          child.attachTo(this, after: afterRenderObject);
         }
-<<<<<<< HEAD
         _append(child, after: afterRenderObject);
-=======
->>>>>>> f033dd4d
         if (child is NodeLifeCycle) child.fireAfterConnected();
       }
     };
@@ -614,44 +583,6 @@
       queueAfterConnected(doInsertBefore);
     }
     return node;
-  }
-
-  // Get container renderObject of node
-  RenderObject getRenderObjectFromNode(Node node) {
-    RenderObject renderObject;
-    if (node is Element) {
-      renderObject = node.renderObject;
-    } else if (node is TextNode) {
-      renderObject = node.renderTextBox;
-    }
-    return renderObject;
-  }
-
-  // Loop element's children to find elements need to reposition
-  List<Element> findPositionedChildren(Element element,
-      {bool needsReposition = false}) {
-    assert(element != null);
-    List<Element> result = [];
-
-    element.children.forEach((Element child) {
-      if (_isPositioned(child.style)) {
-        if (needsReposition) {
-          if (child.needsReposition) result.add(child);
-        } else {
-          result.add(child);
-        }
-      }
-
-      List<Element> mergeChildren =
-          findPositionedChildren(child, needsReposition: needsReposition);
-      if (mergeChildren != null) {
-        mergeChildren.forEach((Element child) {
-          result.add(child);
-        });
-      }
-    });
-
-    return result;
   }
 
   // Store placeholder renderObject reference to parentData of element boundary
@@ -683,7 +614,6 @@
     }
   }
 
-<<<<<<< HEAD
   void _addPositionedChild(Element child, CSSPositionType position) {
     RenderPosition parentRenderPosition;
     switch (position) {
@@ -739,57 +669,11 @@
 
   /// Append a child to childList, if after is null, insert into first.
   void _append(Node child, { RenderBox after }) {
-    if (child is Element) {
-      CSSStyleDeclaration childStyle = child.style;
-      CSSPositionType childPositionType = resolvePositionFromStyle(childStyle);
-      String display = isEmptyStyleValue(style['display'])
-          ? defaultDisplay
-          : style['display'];
-      bool isFlex = display.endsWith('flex');
-
-      if (isFlex) {
-        // Add FlexItem wrap for flex child node.
-        if (child.renderLayoutBox != null) {
-          child.renderPadding.child = null;
-          child.renderPadding.child =
-              RenderFlexItem(child: child.renderLayoutBox as RenderBox);
-        }
-      }
-
-      switch (childPositionType) {
-        case CSSPositionType.relative:
-        case CSSPositionType.absolute:
-        case CSSPositionType.fixed:
-          _addPositionedChild(child, childPositionType);
-          break;
-        case CSSPositionType.sticky:
-          _addStickyChild(child, childPositionType);
-          break;
-        case CSSPositionType.static:
-          renderLayoutBox.insert(child.renderObject, after: after);
-          break;
-      }
-
-      if (isFlex) {
-        children.forEach((Element child) {
-          _updateFlexItemStyle(child);
-        });
-      }
-
-      // Trigger sticky update logic after node is connected
-//      if (childPosition == 'sticky') {
-//        // Force flush layout of child
-//        if (!child.renderMargin.hasSize) {
-//          child.renderMargin.owner.flushLayout();
-//        }
-//        _updateStickyPosition(0);
-//      }
-//    }
-    }
-  }
-
-=======
->>>>>>> f033dd4d
+    // Only append childNode when it is not attached.
+    if (!child.attached)
+      child.attachTo(this, after: after);
+  }
+
   void _updateFlexItemStyle(Element element) {
     ParentData childParentData = element.renderObject.parentData;
     if (childParentData is RenderFlexParentData) {
@@ -804,37 +688,6 @@
       element.updateRenderMargin(element.style);
       element.renderObject.markNeedsLayout();
     }
-  }
-
-  void insertByZIndex(RenderStack renderStack, Element el, int zIndex) {
-    RenderObject renderObject = getStackedRenderBox(el);
-    RenderBox child = renderStack.lastChild;
-    while (child != null) {
-      ParentData parentData = child.parentData;
-      if (parentData is PositionParentData) {
-        final ContainerParentDataMixin childParentData = child.parentData;
-        if (parentData.zIndex <= zIndex) {
-          renderStack.insert(renderObject, after: child);
-        } else {
-          renderStack.insert(renderObject,
-              after: childParentData.previousSibling);
-        }
-        addPositionPlaceholder();
-        return;
-      } else if (zIndex >= 0) {
-        renderStack.insert(renderObject, after: child);
-        addPositionPlaceholder();
-        return;
-      } else if (zIndex < 0) {
-        renderStack.insert(renderObject, after: null);
-        addPositionPlaceholder();
-        return;
-      }
-      final ContainerParentDataMixin childParentData = child.parentData;
-      child = childParentData.previousSibling;
-    }
-    renderStack.add(renderObject);
-    addPositionPlaceholder();
   }
 
   void _registerStyleChangedListeners() {
