/*
 * Copyright (C) 2019-present Alibaba Inc. All rights reserved.
 * Author: Kraken Team.
 */

import 'dart:convert';
import 'dart:typed_data';
import 'dart:ui';
import 'dart:async';

import 'package:flutter/foundation.dart';
import 'package:flutter/gestures.dart';
import 'package:flutter/painting.dart';
import 'package:flutter/rendering.dart';
import 'package:flutter/scheduler.dart';
import 'package:kraken/bridge.dart';
import 'package:kraken/element.dart';
import 'package:kraken/module.dart';
import 'package:kraken/rendering.dart';
import 'package:kraken/css.dart';
import 'package:meta/meta.dart';

import '../css/flow.dart';
import 'event_handler.dart';
import 'bounding_client_rect.dart';

const String STYLE = 'style';

/// Defined by W3C Standard,
/// Most elements's default width is 300 in pixel,
/// height is 150 in pixel.
const String ELEMENT_DEFAULT_WIDTH = '300px';
const String ELEMENT_DEFAULT_HEIGHT = '150px';

typedef TestElement = bool Function(Element element);

enum StickyPositionType {
  relative,
  fixed,
}

class Element extends Node
    with
        NodeLifeCycle,
        EventHandlerMixin,
        CSSTextMixin,
        CSSBackgroundMixin,
        CSSDecoratedBoxMixin,
        CSSSizingMixin,
        CSSFlexboxMixin,
        CSSFlowMixin,
        CSSOverflowMixin,
        CSSOpacityMixin,
        CSSTransformMixin,
        CSSVisibilityMixin,
        CSSContentVisibilityMixin,
        CSSTransitionMixin {
  Map<String, dynamic> properties;
  List<String> events;

  // Whether element allows children.
  bool isIntrinsicBox = false;

  /// whether element needs reposition when append to tree or
  /// changing position property.
  bool needsReposition = false;

  bool shouldBlockStretch = true;

  // Position of sticky element changes between relative and fixed of scroll container
  StickyPositionType stickyStatus = StickyPositionType.relative;
  // Original offset to scroll container of sticky element
  Offset originalScrollContainerOffset;
  // Original offset of sticky element
  Offset originalOffset;

  final String tagName;

  final Map<String, dynamic> defaultStyle;

  /// The default display type of
  String defaultDisplay;

  // After `this` created, useful to set default properties, override this for individual element.
  void afterConstruct() {}

  // Style declaration from user.
  CSSStyleDeclaration style;

  // A point reference to treed renderObject.
  RenderObject renderObject;
  KrakenRenderConstrainedBox renderConstrainedBox;
  RenderDecoratedBox stickyPlaceholder;
  RenderLayoutBox renderLayoutBox;
  RenderIntrinsicBox renderIntrinsicBox;
  RenderIntersectionObserver renderIntersectionObserver;
  // The boundary of an Element, can be used to logic distinguish difference element
  RenderElementBoundary renderElementBoundary;
  // Placeholder renderObject of positioned element(absolute/fixed)
  // used to get original coordinate before move away from document flow
  RenderObject renderPositionedPlaceholder;

  // Horizontal margin dimension (left + right)
  double get cropMarginWidth => renderMargin.margin.horizontal;
  // Vertical margin dimension (top + bottom)
  double get cropMarginHeight => renderMargin.margin.vertical;
  // Horizontal padding dimension (left + right)
  double get cropPaddingWidth {
    if (renderIntrinsicBox != null && renderIntrinsicBox.padding != null) {
      return renderIntrinsicBox.padding.horizontal;
    } else if (renderLayoutBox != null && renderLayoutBox.padding != null) {
      return renderLayoutBox.padding.horizontal;
    }
    return 0.0;
  }

  // Vertical padding dimension (top + bottom)
  double get cropPaddingHeight {
    if (renderIntrinsicBox != null && renderIntrinsicBox.padding != null) {
      return renderIntrinsicBox.padding.vertical;
    } else if (renderLayoutBox != null && renderLayoutBox.padding != null) {
      return renderLayoutBox.padding.vertical;
    }
    return 0.0;
  }

  bool get isValidSticky {
    return style[POSITION] == STICKY && (style.contains(TOP) || style.contains(BOTTOM));
  }

  // Horizontal border dimension (left + right)
  double get cropBorderWidth => renderDecoratedBox.borderEdge.horizontal;
  // Vertical border dimension (top + bottom)
  double get cropBorderHeight => renderDecoratedBox.borderEdge.vertical;

  Element(
    int targetId,
    ElementManager elementManager, {
    this.tagName,
    this.defaultStyle = const {},
    this.events = const [],
    this.needsReposition = false,
    this.isIntrinsicBox = false,
  })  : assert(targetId != null),
        assert(tagName != null),
        super(NodeType.ELEMENT_NODE, targetId, elementManager, tagName) {
    if (properties == null) properties = {};
    if (events == null) events = [];

    defaultDisplay = defaultStyle.containsKey(DISPLAY) ? defaultStyle[DISPLAY] : BLOCK;
    style = CSSStyleDeclaration(style: defaultStyle);

    style.addStyleChangeListener(_onStyleChanged);

    // Mark element needs to reposition according to position CSS.
    if (_isPositioned(style)) needsReposition = true;

    // Content children layout, BoxModel content.
    if (isIntrinsicBox) {
      renderObject = renderIntrinsicBox = RenderIntrinsicBox(targetId, style);
    } else {
      renderObject = renderLayoutBox = createRenderLayoutBox(style);
    }

    // Init overflow
    initRenderOverflow(_getRenderBoxModel(), style, _scrollListener);
    
    // BoxModel Border
    renderObject = initRenderDecoratedBox(renderObject, style, targetId);

    // Constrained box
    renderObject = renderConstrainedBox = initRenderConstrainedBox(renderObject, style);

    // Intersection observer
    renderObject = renderIntersectionObserver = RenderIntersectionObserver(child: renderObject);

    setContentVisibilityIntersectionObserver(renderIntersectionObserver, style[CONTENT_VISIBILITY]);

    // BoxModel Margin
    renderObject = initRenderMargin(renderObject, style);

    // The layout boundary of element.
    renderObject = renderElementBoundary = initTransform(renderObject, style, targetId, elementManager);

    setElementSizeType();
  }

  void setElementSizeType() {
    bool widthDefined = style.contains(WIDTH) || style.contains(MIN_WIDTH);
    bool heightDefined = style.contains(HEIGHT) || style.contains(MIN_HEIGHT);

    BoxSizeType widthType = widthDefined ? BoxSizeType.specified : BoxSizeType.automatic;
    BoxSizeType heightType = heightDefined ? BoxSizeType.specified : BoxSizeType.automatic;

    renderElementBoundary.widthSizeType = widthType;
    renderElementBoundary.heightSizeType = heightType;
  }

  void _scrollListener(double scrollOffset, AxisDirection axisDirection) {
    layoutStickyChildren(scrollOffset, axisDirection);
  }

  // Set sticky child offset according to scroll offset and direction
  void layoutStickyChild(Element child, double scrollOffset, AxisDirection axisDirection) {
    CSSStyleDeclaration childStyle = child.style;
    bool isFixed = false;

    if (child.originalScrollContainerOffset == null) {
      Offset horizontalScrollContainerOffset =
<<<<<<< HEAD
          child.renderElementBoundary.localToGlobal(Offset.zero, ancestor: child.elementManager.getRootRenderObject())
              - renderDecoratedBox.localToGlobal(Offset.zero, ancestor: child.elementManager.getRootRenderObject());
      Offset verticalScrollContainerOffset =
          child.renderElementBoundary.localToGlobal(Offset.zero, ancestor: child.elementManager.getRootRenderObject())
              - renderDecoratedBox.localToGlobal(Offset.zero, ancestor: child.elementManager.getRootRenderObject());
=======
          child.renderElementBoundary.localToGlobal(Offset.zero, ancestor: child.elementManager.getRootRenderObject()) -
              renderScrollViewPortX.localToGlobal(Offset.zero, ancestor: child.elementManager.getRootRenderObject());
      Offset verticalScrollContainerOffset =
          child.renderElementBoundary.localToGlobal(Offset.zero, ancestor: child.elementManager.getRootRenderObject()) -
              renderScrollViewPortY.localToGlobal(Offset.zero, ancestor: child.elementManager.getRootRenderObject());
>>>>>>> cd88e775

      double offsetY = verticalScrollContainerOffset.dy;
      double offsetX = horizontalScrollContainerOffset.dx;
      if (axisDirection == AxisDirection.down) {
        offsetY += scrollOffset;
      } else if (axisDirection == AxisDirection.right) {
        offsetX += scrollOffset;
      }
      // Save original offset to scroll container in element tree to
      // act as base offset to compute dynamic sticky offset later
      child.originalScrollContainerOffset = Offset(offsetX, offsetY);
    }

    // Sticky offset to scroll container must include padding
    EdgeInsetsGeometry padding = renderLayoutBox.padding;
    EdgeInsets resolvedPadding = EdgeInsets.all(0);
    if (padding != null) {
      resolvedPadding = padding.resolve(TextDirection.ltr);
    }

    RenderLayoutParentData boxParentData = child.renderElementBoundary?.parentData;

    if (child.originalOffset == null) {
      child.originalOffset = boxParentData.offset;
    }

    double offsetY = child.originalOffset.dy;
    double offsetX = child.originalOffset.dx;

    double childHeight = child.renderElementBoundary?.size?.height;
    double childWidth = child.renderElementBoundary?.size?.width;
    // Sticky element cannot exceed the boundary of its parent element container
    RenderBox parentContainer = child.parent.renderLayoutBox;
    double minOffsetY = 0;
    double maxOffsetY = parentContainer.size.height - childHeight;
    double minOffsetX = 0;
    double maxOffsetX = parentContainer.size.width - childWidth;

    if (axisDirection == AxisDirection.down) {
      double offsetTop = child.originalScrollContainerOffset.dy - scrollOffset;
      double viewPortHeight = renderDecoratedBox?.size?.height;
      double offsetBottom = viewPortHeight - childHeight - offsetTop;

      if (childStyle.contains(TOP)) {
        double top = CSSLength.toDisplayPortValue(childStyle[TOP]) + resolvedPadding.top;
        isFixed = offsetTop < top;
        if (isFixed) {
          offsetY += top - offsetTop;
          if (offsetY > maxOffsetY) {
            offsetY = maxOffsetY;
          }
        }
      } else if (childStyle.contains(BOTTOM)) {
        double bottom = CSSLength.toDisplayPortValue(childStyle[BOTTOM]) + resolvedPadding.bottom;
        isFixed = offsetBottom < bottom;
        if (isFixed) {
          offsetY += offsetBottom - bottom;
          if (offsetY < minOffsetY) {
            offsetY = minOffsetY;
          }
        }
      }

      if (isFixed) {
        boxParentData.offset = Offset(
          boxParentData.offset.dx,
          offsetY,
        );
      } else {
        boxParentData.offset = Offset(
          boxParentData.offset.dx,
          child.originalOffset.dy,
        );
      }
    } else if (axisDirection == AxisDirection.right) {
      double offsetLeft = child.originalScrollContainerOffset.dx - scrollOffset;
      double viewPortWidth = renderDecoratedBox?.size?.width;
      double offsetRight = viewPortWidth - childWidth - offsetLeft;

      if (childStyle.contains(LEFT)) {
        double left = CSSLength.toDisplayPortValue(childStyle[LEFT]) + resolvedPadding.left;
        isFixed = offsetLeft < left;
        if (isFixed) {
          offsetX += left - offsetLeft;
          if (offsetX > maxOffsetX) {
            offsetX = maxOffsetX;
          }
        }
      } else if (childStyle.contains(RIGHT)) {
        double right = CSSLength.toDisplayPortValue(childStyle[RIGHT]) + resolvedPadding.right;
        isFixed = offsetRight < right;
        if (isFixed) {
          offsetX += offsetRight - right;
          if (offsetX < minOffsetX) {
            offsetX = minOffsetX;
          }
        }
      }

      if (isFixed) {
        boxParentData.offset = Offset(
          offsetX,
          boxParentData.offset.dy,
        );
      } else {
        boxParentData.offset = Offset(
          child.originalOffset.dx,
          boxParentData.offset.dy,
        );
      }
    }

    if (isFixed) {
      // Change sticky status to fixed
      child.stickyStatus = StickyPositionType.fixed;
      boxParentData.isOffsetSet = true;
      child.renderElementBoundary.markNeedsPaint();
    } else {
      // Change sticky status to relative
      if (child.stickyStatus == StickyPositionType.fixed) {
        child.stickyStatus = StickyPositionType.relative;
        // Reset child offset to its original offset
        child.renderElementBoundary.markNeedsPaint();
      }
    }
  }

  // Calculate sticky status according to scroll offset and scroll direction
  void layoutStickyChildren(double scrollOffset, AxisDirection axisDirection) {
    List<Element> stickyElements = findStickyChildren(this);
    stickyElements.forEach((Element el) {
      layoutStickyChild(el, scrollOffset, axisDirection);
    });
  }

  void _updatePosition(CSSPositionType prevPosition, CSSPositionType currentPosition) {
    if (renderElementBoundary.parentData is RenderLayoutParentData) {
      (renderElementBoundary.parentData as RenderLayoutParentData).position = currentPosition;
    }
    // Move element according to position when it's already connected
    if (isConnected) {
      if (currentPosition == CSSPositionType.static) {
        // Loop renderObject children to move positioned children to its containing block
        renderLayoutBox.visitChildren((childRenderObject) {
          if (childRenderObject is RenderElementBoundary) {
            Element child = elementManager.getEventTargetByTargetId<Element>(childRenderObject.targetId);
            CSSPositionType childPositionType = resolvePositionFromStyle(child.style);
            if (childPositionType == CSSPositionType.absolute || childPositionType == CSSPositionType.fixed) {
              Element containgBlockElement = findContainingBlock(child);
              child.detach();
              child.attachTo(containgBlockElement);
            }
          }
        });

        // Move self from containing block to original position in element tree
        if (prevPosition == CSSPositionType.absolute || prevPosition == CSSPositionType.fixed) {
          RenderLayoutParentData parentData = renderElementBoundary.parentData;
          RenderPositionHolder renderPositionHolder = parentData.renderPositionHolder;
          if (renderPositionHolder != null) {
            RenderLayoutBox parentLayoutBox = renderPositionHolder.parent;
            int parentTargetId = parentLayoutBox.targetId;
            Element parentElement = elementManager.getEventTargetByTargetId<Element>(parentTargetId);

            List<RenderObject> layoutChildren = [];
            parentLayoutBox.visitChildren((child) {
              layoutChildren.add(child);
            });
            int idx = layoutChildren.indexOf(renderPositionHolder);
            RenderObject previousSibling = idx > 0 ? layoutChildren[idx - 1] : null;
            detach();
            attachTo(parentElement, after: previousSibling);
          }
        }

        // Reset stick element offset to normal flow
        if (prevPosition == CSSPositionType.sticky) {
          RenderLayoutParentData boxParentData = renderElementBoundary?.parentData;
          boxParentData.isOffsetSet = false;
          renderElementBoundary.markNeedsLayout();
          renderElementBoundary.markNeedsPaint();
        }
      } else {
        // Move self to containing block
        if (currentPosition == CSSPositionType.absolute || currentPosition == CSSPositionType.fixed) {
          Element containgBlockElement = findContainingBlock(this);
          detach();
          attachTo(containgBlockElement);
        }

        // Loop children tree to find and append positioned children whose containing block is self
        List<Element> positionedChildren = [];
        _findPositionedChildren(this, positionedChildren);
        positionedChildren.forEach((child) {
          child.detach();
          child.attachTo(this);
        });

        // Set stick element offset
        if (currentPosition == CSSPositionType.sticky) {
          Element scrollContainer = findScrollContainer(this);
          // Set sticky child offset manually
          scrollContainer.layoutStickyChild(this, 0, AxisDirection.down);
          scrollContainer.layoutStickyChild(this, 0, AxisDirection.right);
        }
      }
    }
  }

  void _findPositionedChildren(Element parent, List<Element> positionedChildren) {
    for (int i = 0; i < parent.children.length; i++) {
      Element child = parent.children[i];
      CSSPositionType childPositionType = resolvePositionFromStyle(child.style);
      if (childPositionType == CSSPositionType.absolute || childPositionType == CSSPositionType.fixed) {
        positionedChildren.add(child);
      } else if (child.children.length != 0) {
        _findPositionedChildren(child, positionedChildren);
      }
    }
  }

  void _updateOffset({CSSTransition definiteTransition, String property, double diff, double original}) {
    RenderLayoutParentData positionParentData;
    RenderBox renderParent = renderElementBoundary.parent;
    if (renderElementBoundary.parentData is RenderLayoutParentData) {
      positionParentData = renderElementBoundary.parentData;
      RenderLayoutParentData progressParentData = positionParentData;

      CSSTransition allTransition;
      if (transitionMap != null) {
        allTransition = transitionMap['all'];
      }

      if (definiteTransition != null || allTransition != null) {
        assert(diff != null);
        assert(original != null);

        CSSTransitionProgressListener progressListener = (percent) {
          double newValue = original + diff * percent;
          switch (property) {
            case TOP:
              progressParentData.top = newValue;
              break;
            case LEFT:
              progressParentData.left = newValue;
              break;
            case RIGHT:
              progressParentData.right = newValue;
              break;
            case BOTTOM:
              progressParentData.bottom = newValue;
              break;
            case WIDTH:
              progressParentData.width = newValue;
              break;
            case HEIGHT:
              progressParentData.height = newValue;
              break;
          }
          renderElementBoundary.parentData = progressParentData;
          renderParent.markNeedsLayout();
        };

        definiteTransition?.addProgressListener(progressListener);
        allTransition?.addProgressListener(progressListener);
      } else {
        if (style.contains(Z_INDEX)) {
          positionParentData.zIndex = CSSLength.toInt(style[Z_INDEX]) ?? 0;
        }
        if (style.contains(TOP)) {
          positionParentData.top = CSSLength.toDisplayPortValue(style[TOP]);
        }
        if (style.contains(LEFT)) {
          positionParentData.left = CSSLength.toDisplayPortValue(style[LEFT]);
        }
        if (style.contains(RIGHT)) {
          positionParentData.right = CSSLength.toDisplayPortValue(style[RIGHT]);
        }
        if (style.contains(BOTTOM)) {
          positionParentData.bottom = CSSLength.toDisplayPortValue(style[BOTTOM]);
        }
        if (style.contains(WIDTH)) {
          positionParentData.width = CSSLength.toDisplayPortValue(style[WIDTH]);
        }
        if (style.contains(HEIGHT)) {
          positionParentData.height = CSSLength.toDisplayPortValue(style[HEIGHT]);
        }
        renderObject.parentData = positionParentData;
        renderParent.markNeedsLayout();
      }
    }
  }

  Element getElementById(Element parentElement, int targetId) {
    Element result = null;
    List childNodes = parentElement.childNodes;

    for (int i = 0; i < childNodes.length; i++) {
      Element element = childNodes[i];
      if (element.targetId == targetId) {
        result = element;
        break;
      }
    }
    return result;
  }

  void addChild(RenderObject child) {
    if (renderLayoutBox != null) {
      renderLayoutBox.add(child);
    } else {
      renderIntrinsicBox.child = child;
    }
  }

  RenderBoxModel createRenderLayoutBox(CSSStyleDeclaration style, {List<RenderBox> children}) {
    String display = CSSStyleDeclaration.isNullOrEmptyValue(style[DISPLAY]) ? defaultDisplay : style[DISPLAY];
    if (display.endsWith(FLEX)) {
      RenderFlexLayout flexLayout =
          RenderFlexLayout(children: children, style: style, targetId: targetId, elementManager: elementManager);
      decorateRenderFlex(flexLayout, style);
      return flexLayout;
    } else if (display == NONE || display == INLINE || display == INLINE_BLOCK || display == BLOCK) {
      RenderFlowLayoutBox flowLayout =
          RenderFlowLayoutBox(children: children, style: style, targetId: targetId, elementManager: elementManager);
      decorateRenderFlow(flowLayout, style);
      return flowLayout;
    } else {
      throw FlutterError('Not supported display type $display: $this');
    }
  }

  @override
  bool get attached => renderElementBoundary.attached;

  // Attach renderObject of current node to parent
  @override
  void attachTo(Element parent, {RenderObject after}) {
    CSSStyleDeclaration parentStyle = parent.style;
    String parentDisplayValue =
        CSSStyleDeclaration.isNullOrEmptyValue(parentStyle[DISPLAY]) ? parent.defaultDisplay : parentStyle[DISPLAY];
    // InlineFlex or Flex
    bool isParentFlexDisplayType = parentDisplayValue.endsWith(FLEX);

    // Add FlexItem wrap for flex child node.
    if (isParentFlexDisplayType && renderLayoutBox != null) {
      renderDecoratedBox.child = null;
      renderDecoratedBox.child = RenderFlexItem(child: renderLayoutBox);
    }

    CSSPositionType positionType = resolvePositionFromStyle(style);
    switch (positionType) {
      case CSSPositionType.absolute:
      case CSSPositionType.fixed:
        parent._addPositionedChild(this, positionType);
        break;
      case CSSPositionType.sticky:
        parent._addStickyChild(this, after);
        break;
      case CSSPositionType.relative:
      case CSSPositionType.static:
        parent.renderLayoutBox.insert(renderElementBoundary, after: after);
        break;
    }

    /// Update flex siblings.
    if (isParentFlexDisplayType) parent.children.forEach(_updateFlexItemStyle);
  }

  // Detach renderObject of current node from parent
  @override
  void detach() {
    // Remove placeholder of positioned element
    RenderLayoutParentData parentData = renderElementBoundary.parentData;
    if (parentData.renderPositionHolder != null) {
      ContainerRenderObjectMixin parent = parentData.renderPositionHolder.parent;
      parent.remove(parentData.renderPositionHolder);
    }
    (renderElementBoundary.parent as ContainerRenderObjectMixin).remove(renderElementBoundary);
  }

  @override
  @mustCallSuper
  Node appendChild(Node child) {
    super.appendChild(child);

    VoidCallback doAppendChild = () {
      // Only append node types which is visible in RenderObject tree
      if (child is NodeLifeCycle) {
        _append(child, after: renderLayoutBox.lastChild);
        child.fireAfterConnected();
      }
    };

    if (isConnected) {
      doAppendChild();
    } else {
      queueAfterConnected(doAppendChild);
    }

    return child;
  }

  @override
  @mustCallSuper
  Node removeChild(Node child) {
    // Not remove node type which is not present in RenderObject tree such as Comment
    // Only append node types which is visible in RenderObject tree
    // Only remove childNode when it has parent
    if (child is NodeLifeCycle && child.attached) {
      child.detach();
    }

    super.removeChild(child);
    return child;
  }

  @override
  @mustCallSuper
  Node insertBefore(Node child, Node referenceNode) {
    int referenceIndex = childNodes.indexOf(referenceNode);

    // Node.insertBefore will change element tree structure,
    // so get the referenceIndex before calling it.
    Node node = super.insertBefore(child, referenceNode);
    VoidCallback doInsertBefore = () {
      if (referenceIndex != -1) {
        Node after;
        RenderObject afterRenderObject;
        if (referenceIndex == 0) {
          after = null;
        } else {
          do {
            after = childNodes[--referenceIndex];
          } while (after is! Element && referenceIndex > 0);
          if (after is Element) {
            afterRenderObject = after?.renderObject;
          }
        }
        _append(child, after: afterRenderObject);
        if (child is NodeLifeCycle) child.fireAfterConnected();
      }
    };

    if (isConnected) {
      doInsertBefore();
    } else {
      queueAfterConnected(doInsertBefore);
    }
    return node;
  }

  // Add placeholder to positioned element for calculate original
  // coordinate before moved away
  void addPositionPlaceholder() {
    if (renderPositionedPlaceholder == null || !renderPositionedPlaceholder.attached) {
      addChild(renderPositionedPlaceholder);
    }
  }

  void _addPositionedChild(Element child, CSSPositionType position) {
    // RenderPosition parentRenderPosition;
    ContainerRenderObjectMixin parentRenderLayoutBox;

    switch (position) {
      case CSSPositionType.absolute:
        Element containingBlockElement = findContainingBlock(child);
        parentRenderLayoutBox = containingBlockElement.renderLayoutBox;
        break;

      case CSSPositionType.fixed:
        final Element rootEl = elementManager.getRootElement();
        parentRenderLayoutBox = rootEl.renderLayoutBox;
        break;

      case CSSPositionType.sticky:
        Element containingBlockElement = findContainingBlock(child);
        parentRenderLayoutBox = containingBlockElement.renderLayoutBox;
        break;

      default:
        return;
    }
    Size preferredSize = Size.zero;
    String childDisplay = child.style[DISPLAY];
    if ((!childDisplay.isEmpty && childDisplay != INLINE) || (position != CSSPositionType.static)) {
      preferredSize = Size(
        CSSLength.toDisplayPortValue(child.style[WIDTH]) ?? 0,
        CSSLength.toDisplayPortValue(child.style[HEIGHT]) ?? 0,
      );
    }

    RenderPositionHolder positionedBoxHolder = RenderPositionHolder(preferredSize: preferredSize);

    var childRenderElementBoundary = child.renderElementBoundary;
    if (position == CSSPositionType.relative || position == CSSPositionType.absolute) {
      childRenderElementBoundary.positionedHolder = positionedBoxHolder;
    }

    child.parent.addChild(positionedBoxHolder);

    setPositionedChildParentData(parentRenderLayoutBox, child, positionedBoxHolder);
    positionedBoxHolder.realDisplayedBox = childRenderElementBoundary;

    parentRenderLayoutBox.add(childRenderElementBoundary);
  }

  void _addStickyChild(Element child, RenderObject after) {
    renderLayoutBox.insert(child.renderElementBoundary, after: after);

    // Set sticky element offset
    Element scrollContainer = findScrollContainer(child);
    // Flush layout first to calculate sticky offset
    if (!child.renderElementBoundary.hasSize) {
      child.renderElementBoundary.owner.flushLayout();
    }
    // Set sticky child offset manually
    scrollContainer.layoutStickyChild(child, 0, AxisDirection.down);
    scrollContainer.layoutStickyChild(child, 0, AxisDirection.right);
  }

  // Inline box including inline/inline-block/inline-flex/...
  bool get isInlineBox {
    String displayValue = style[DISPLAY];
    return displayValue.startsWith(INLINE);
  }

  // Inline content means children should be inline elements.
  bool get isInlineContent {
    String displayValue = style[DISPLAY];
    return displayValue == INLINE;
  }

  /// Append a child to childList, if after is null, insert into first.
  void _append(Node child, {RenderBox after}) {
    // @NOTE: Make sure inline-box only have inline children, or print warning.
    if ((child is Element) && !child.isInlineBox) {
      if (isInlineContent) print('[WARN]: Can not nest non-inline element into non-inline parent element.');
    }

    // Only append childNode when it is not attached.
    if (!child.attached) child.attachTo(this, after: after);
  }

  void _updateFlexItemStyle(Element element) {
    ParentData childParentData = element.renderObject.parentData;
    if (childParentData is RenderFlexParentData) {
      final RenderFlexParentData parentData = childParentData;
      RenderFlexParentData flexParentData = CSSFlex.getParentData(element.style);
      parentData.flexGrow = flexParentData.flexGrow;
      parentData.flexShrink = flexParentData.flexShrink;
      parentData.flexBasis = flexParentData.flexBasis;
      parentData.alignSelf = flexParentData.alignSelf;

      // Update margin for flex child.
      element.updateRenderMargin(element.style);
      element.renderObject.markNeedsLayout();
    }
  }

  void _onStyleChanged(String property, String original, String present) {
    switch (property) {
      case DISPLAY:
        _styleDisplayChangedListener(property, original, present);
        break;

      case POSITION:
      case Z_INDEX:
        _stylePositionChangedListener(property, original, present);
        break;

      case TOP:
      case LEFT:
      case BOTTOM:
      case RIGHT:
        _styleOffsetChangedListener(property, original, present);
        break;

      case FLEX_FLOW:
      case FLEX_DIRECTION:
      case FLEX_WRAP:
      case ALIGN_SELF:
      case ALIGN_CONTENT:
      case ALIGN_ITEMS:
      case JUSTIFY_CONTENT:
        _styleFlexChangedListener(property, original, present);
        break;

      case FLEX:
      case FLEX_GROW:
      case FLEX_SHRINK:
      case FLEX_BASIS:
        _styleFlexItemChangedListener(property, original, present);
        break;

      case TEXT_ALIGN:
        _styleTextAlignChangedListener(property, original, present);
        break;

      case PADDING:
      case PADDING_TOP:
      case PADDING_RIGHT:
      case PADDING_BOTTOM:
      case PADDING_LEFT:
        _stylePaddingChangedListener(property, original, present);
        break;

      case WIDTH:
      case MIN_WIDTH:
      case MAX_WIDTH:
      case HEIGHT:
      case MIN_HEIGHT:
      case MAX_HEIGHT:
        _styleSizeChangedListener(property, original, present);
        break;

      case OVERFLOW:
      case OVERFLOW_X:
      case OVERFLOW_Y:
        _styleOverflowChangedListener(property, original, present);
        break;

      case BACKGROUND:
      case BACKGROUND_COLOR:
      case BACKGROUND_ATTACHMENT:
      case BACKGROUND_IMAGE:
      case BACKGROUND_REPEAT:
      case BACKGROUND_POSITION:
      case BACKGROUND_SIZE:
        _styleBackgroundChangedListener(property, original, present);
        break;

      case 'border':
      case 'borderTop':
      case 'borderLeft':
      case 'borderRight':
      case 'borderBottom':
      case 'borderWidth':
      case 'borderLeftWidth':
      case 'borderTopWidth':
      case 'borderRightWidth':
      case 'borderBottomWidth':
      case 'borderRadius':
      case 'borderTopLeftRadius':
      case 'borderTopRightRadius':
      case 'borderBottomLeftRadius':
      case 'borderBottomRightRadius':
      case 'borderStyle':
      case 'borderLeftStyle':
      case 'borderTopStyle':
      case 'borderRightStyle':
      case 'borderBottomStyle':
      case 'borderColor':
      case 'borderLeftColor':
      case 'borderTopColor':
      case 'borderRightColor':
      case 'borderBottomColor':
      case 'boxShadow':
        _styleDecoratedChangedListener(property, original, present);
        break;

      case 'margin':
      case 'marginLeft':
      case 'marginTop':
      case 'marginRight':
      case 'marginBottom':
        _styleMarginChangedListener(property, original, present);
        break;

      case 'opacity':
        _styleOpacityChangedListener(property, original, present);
        break;
      case 'visibility':
        _styleVisibilityChangedListener(property, original, present);
        break;
      case 'contentVisibility':
        _styleContentVisibilityChangedListener(property, original, present);
        break;
      case 'transform':
        _styleTransformChangedListener(property, original, present);
        break;
      case 'transformOrigin':
        _styleTransformOriginChangedListener(property, original, present);
        break;
      case 'transition':
      case 'transitionProperty':
      case 'transitionDuration':
      case 'transitionTimingFunction':
      case 'transitionDelay':
        _styleTransitionChangedListener(property, original, present);
        break;
    }
  }

  void _styleDisplayChangedListener(String property, String original, String present) {
    // Display change may case width/height doesn't works at all.
    _styleSizeChangedListener(property, original, present);

    bool shouldRender = present != NONE;
    renderElementBoundary.shouldRender = shouldRender;

    if (renderLayoutBox != null) {
      String prevDisplay = CSSStyleDeclaration.isNullOrEmptyValue(original) ? defaultDisplay : original;
      String currentDisplay = CSSStyleDeclaration.isNullOrEmptyValue(present) ? defaultDisplay : present;
      if (prevDisplay != currentDisplay) {
        ContainerRenderObjectMixin prevRenderLayoutBox = renderLayoutBox;
        // Collect children of renderLayoutBox and remove their relationship.
        List<RenderBox> children = [];
        prevRenderLayoutBox
          ..visitChildren((child) {
            children.add(child);
          })
          ..removeAll();

        renderDecoratedBox.child = null;
        renderLayoutBox = renderLayoutBox.fromCopy(createRenderLayoutBox(style, children: children));
        renderDecoratedBox.child = renderLayoutBox;
      }

      if (currentDisplay.endsWith(FLEX)) {
        // update flex layout properties
        decorateRenderFlex(renderLayoutBox, style);
      } else {
        // update flow layout properties
        decorateRenderFlow(renderLayoutBox, style);
      }
    }
  }

  void _stylePositionChangedListener(String property, String original, String present) {
    /// Update position.
    CSSPositionType prevPosition = resolveCSSPosition(original);
    CSSPositionType currentPosition = resolveCSSPosition(present);

    // Position changed.
    if (prevPosition != currentPosition) {
      _updatePosition(prevPosition, currentPosition);
    }
  }

  void _styleOffsetChangedListener(String property, String original, String present) {
    double _original = CSSLength.toDisplayPortValue(original) ?? 0;
    double current = CSSLength.toDisplayPortValue(present) ?? 0;
    _updateOffset(
      definiteTransition: transitionMap != null ? transitionMap[property] : null,
      property: property,
      original: _original,
      diff: current - _original,
    );
  }

  void _styleTextAlignChangedListener(String property, String original, String present) {
    _updateDecorationRenderLayoutBox();
  }

  void _updateDecorationRenderLayoutBox() {
    if (renderLayoutBox is RenderFlexLayout) {
      decorateRenderFlex(renderLayoutBox, style);
    } else if (renderLayoutBox is RenderFlowLayoutBox) {
      decorateRenderFlow(renderLayoutBox, style);
    }
  }

  void _styleTransitionChangedListener(String property, String original, String present) {
    if (present != null) updateTransition(style);
  }

  void _styleOverflowChangedListener(String property, String original, String present) {
    updateRenderOverflow(_getRenderBoxModel(), style, _scrollListener);
  }

  void _stylePaddingChangedListener(String property, String original, String present) {
    updateRenderPadding(_getRenderBoxModel(), style, transitionMap);
  }

  void _styleSizeChangedListener(String property, String original, String present) {
    // Update constrained box.
    updateConstraints(style, transitionMap);

    setElementSizeType();

    if (property == WIDTH || property == HEIGHT) {
      double _original = CSSLength.toDisplayPortValue(original) ?? 0;
      double current = CSSLength.toDisplayPortValue(present) ?? 0;
      _updateOffset(
        definiteTransition: transitionMap != null ? transitionMap[property] : null,
        property: property,
        original: _original,
        diff: current - _original,
      );
    }
  }

  void _styleMarginChangedListener(String property, String original, String present) {
    /// Update margin.
    updateRenderMargin(style, transitionMap);
  }

  void _styleFlexChangedListener(String property, String original, String present) {
    String display = CSSStyleDeclaration.isNullOrEmptyValue(style[DISPLAY]) ? defaultDisplay : style[DISPLAY];
    if (display.endsWith(FLEX)) {
      ContainerRenderObjectMixin prevRenderLayoutBox = renderLayoutBox;
      // Collect children of renderLayoutBox and remove their relationship.
      List<RenderBox> children = [];
      prevRenderLayoutBox
        ..visitChildren((child) {
          children.add(child);
        })
        ..removeAll();

      renderDecoratedBox.child = null;
      renderLayoutBox = renderLayoutBox.fromCopy(createRenderLayoutBox(style, children: children));
      renderDecoratedBox.child = renderLayoutBox;

      this.children.forEach((Element child) {
        _updateFlexItemStyle(child);
      });
    }

    _updateDecorationRenderLayoutBox();
  }

  void _styleFlexItemChangedListener(String property, String original, String present) {
    String display = CSSStyleDeclaration.isNullOrEmptyValue(style[DISPLAY]) ? defaultDisplay : style[DISPLAY];
    if (display.endsWith(FLEX)) {
      children.forEach((Element child) {
        _updateFlexItemStyle(child);
      });
    }
  }

  // background may exist on the decoratedBox or single box, because the attachment
  void _styleBackgroundChangedListener(String property, String original, String present) {
<<<<<<< HEAD
    updateBackground(style, property, present, renderDecoratedBox, targetId);
=======
    updateBackground(
        style, property, present, (renderScrollViewPortX as RenderObjectWithChildMixin<RenderBox>), targetId);
>>>>>>> cd88e775
    // decoratedBox may contains background and border
    updateRenderDecoratedBox(style, transitionMap);
  }

  void _styleDecoratedChangedListener(String property, String original, String present) {
    // Update decorated box.
    updateRenderDecoratedBox(style, transitionMap);
  }

  void _styleOpacityChangedListener(String property, String original, String present) {
    // Update opacity.
    updateRenderOpacity(present, parentRenderObject: renderMargin);
  }

  void _styleVisibilityChangedListener(String property, String original, String present) {
    // Update visibility.
    updateRenderVisibility(present, parentRenderObject: renderMargin);
  }

  void _styleContentVisibilityChangedListener(String property, original, present) {
    // Update content visibility.
    updateRenderContentVisibility(present,
        parentRenderObject: renderIntersectionObserver, renderIntersectionObserver: renderIntersectionObserver);
  }

  void _styleTransformChangedListener(String property, String original, String present) {
    // Update transform.
    updateTransform(present, transitionMap);
  }

  void _styleTransformOriginChangedListener(String property, String original, String present) {
    // Update transform.
    updateTransformOrigin(present, transitionMap);
  }

  // Update textNode style when container style changed
  void updateChildNodesStyle() {
    childNodes.forEach((node) {
      if (node is TextNode) node.updateTextStyle();
    });
  }

  // @TODO(refactor): Need to remove it.
  void _flushStyle() {
    if (transitionMap != null) {
      for (CSSTransition transition in transitionMap.values) {
        initTransitionEvent(transition);
        transition?.apply();
      }
    }

    updateChildNodesStyle();
  }

  RenderBoxModel _getRenderBoxModel() {
    if (isIntrinsicBox) {
      return renderIntrinsicBox;
    } else {
      return renderLayoutBox;
    }
  }

  // Universal style property change callback.
  @mustCallSuper
  void setStyle(String key, value) {
    // @NOTE: See [CSSStyleDeclaration.setProperty], value change will trigger
    // [StyleChangeListener] to be invoked in sync.
    style[key] = value;
    _flushStyle();
  }

  @mustCallSuper
  void setProperty(String key, value) {
    // Each key change will emit to `setStyle`
    if (key == STYLE) {
      assert(value is Map<String, dynamic>);
      // @TODO: Consider `{ color: red }` to `{}`, need to remove invisible keys.
      (value as Map<String, dynamic>).forEach(setStyle);
    } else {
      properties[key] = value;
    }
  }

  @mustCallSuper
  dynamic getProperty(String key) {
    return properties[key];
  }

  @mustCallSuper
  void removeProperty(String key) {
    properties.remove(key);

    if (key == STYLE) {
      setProperty(STYLE, null);
    }
  }

  @mustCallSuper
  method(String name, List args) {
    switch (name) {
      case 'offsetTop':
        // need to flush layout to get correct size
        elementManager.getRootRenderObject().owner.flushLayout();
        return getOffsetY();
      case 'offsetLeft':
        // need to flush layout to get correct size
        elementManager.getRootRenderObject().owner.flushLayout();
        return getOffsetX();
      case 'offsetWidth':
        // need to flush layout to get correct size
        elementManager.getRootRenderObject().owner.flushLayout();
        return renderMargin.hasSize ? renderMargin.size.width : 0;
      case 'offsetHeight':
        // need to flush layout to get correct size
        elementManager.getRootRenderObject().owner.flushLayout();
        return renderMargin.hasSize ? renderMargin.size.height : 0;
      // TODO support clientWidth clientHeight clientLeft clientTop
      case 'clientWidth':
        // need to flush layout to get correct size
        elementManager.getRootRenderObject().owner.flushLayout();
        return renderLayoutBox.clientWidth;
      case 'clientHeight':
        // need to flush layout to get correct size
        elementManager.getRootRenderObject().owner.flushLayout();
        return renderLayoutBox.clientHeight;
      case 'clientLeft':
        // TODO: implement this after border has supported in renderLayoutBox
        //  return renderLayoutBox.borderLeft();
        break;
      case 'clientTop':
        // TODO: implement this after border has supported in renderLayoutBox
        // return renderLayoutBox.borderTop;
        break;
      case 'scrollTop':
        return getScrollTop();
      case 'scrollLeft':
        return getScrollLeft();
      case 'scrollHeight':
        return getScrollHeight(_getRenderBoxModel());
      case 'scrollWidth':
        return getScrollWidth(_getRenderBoxModel());
      case 'getBoundingClientRect':
        return getBoundingClientRect();
      case 'click':
        return click();
      case 'scroll':
        return scroll(args);
      case 'scrollBy':
        return scroll(args, isScrollBy: true);
    }
  }

  String getBoundingClientRect() {
    BoundingClientRect boundingClientRect;

    RenderBox sizedBox = renderConstrainedBox.child;
    if (isConnected) {
      // need to flush layout to get correct size
      elementManager.getRootRenderObject().owner.flushLayout();

      // Force flush layout.
      if (!sizedBox.hasSize) {
        sizedBox.markNeedsLayout();
        sizedBox.owner.flushLayout();
      }

      Offset offset = getOffset(sizedBox);
      Size size = sizedBox.size;
      boundingClientRect = BoundingClientRect(
        x: offset.dx,
        y: offset.dy,
        width: size.width,
        height: size.height,
        top: offset.dy,
        left: offset.dx,
        right: offset.dx + size.width,
        bottom: offset.dy + size.height,
      );
    } else {
      boundingClientRect = BoundingClientRect();
    }

    return boundingClientRect.toJSON();
  }

  double getOffsetX() {
    double offset = 0;
    if (renderObject is RenderBox && renderObject.attached) {
      Offset relative = getOffset(renderObject as RenderBox);
      offset += relative.dx;
    }
    return offset;
  }

  double getOffsetY() {
    double offset = 0;
    if (renderObject is RenderBox && renderObject.attached) {
      Offset relative = getOffset(renderObject as RenderBox);
      offset += relative.dy;
    }
    return offset;
  }

  Offset getOffset(RenderBox renderBox) {
    // need to flush layout to get correct size
    elementManager.getRootRenderObject().owner.flushLayout();

    Element element = findContainingBlock(this);
    if (element == null) {
      element = elementManager.getRootElement();
    }
    return renderBox.localToGlobal(Offset.zero, ancestor: element.renderObject);
  }

  @override
  void addEvent(String eventName) {
    if (eventHandlers.containsKey(eventName)) return; // Only listen once.
    bool isIntersectionObserverEvent = _isIntersectionObserverEvent(eventName);
    bool hasIntersectionObserverEvent = isIntersectionObserverEvent && _hasIntersectionObserverEvent(eventHandlers);
    super.addEventListener(eventName, _eventResponder);

    // bind pointer responder.
    addEventResponder(_getRenderBoxModel());

    // Only add listener once for all intersection related event
    if (isIntersectionObserverEvent && !hasIntersectionObserverEvent) {
      renderIntersectionObserver.addListener(handleIntersectionChange);
    }
  }

  void removeEvent(String eventName) {
    if (!eventHandlers.containsKey(eventName)) return; // Only listen once.
    super.removeEventListener(eventName, _eventResponder);

    // Remove pointer responder.
    removeEventResponder(_getRenderBoxModel());

    // Remove listener when no intersection related event
    if (_isIntersectionObserverEvent(eventName) && !_hasIntersectionObserverEvent(eventHandlers)) {
      renderIntersectionObserver.removeListener(handleIntersectionChange);
    }
  }

  void _eventResponder(Event event) {
    String json = jsonEncode([targetId, event]);
    emitUIEvent(elementManager.controller.contextId, json);
  }

  void click() {
    Event clickEvent = Event('click', EventInit());

    if (isConnected) {
      final RenderBox box = renderElementBoundary;
      // HitTest will test rootView's every child (including
      // child's child), so must flush rootView every times,
      // or child may miss size.
      elementManager.getRootRenderObject().owner.flushLayout();

      // Position the center of element.
      Offset position = box.localToGlobal(box.size.center(Offset.zero), ancestor: elementManager.getRootRenderObject());
      final BoxHitTestResult boxHitTestResult = BoxHitTestResult();
      GestureBinding.instance.hitTest(boxHitTestResult, position);
      bool hitTest = true;
      Element currentElement = this;
      while (hitTest) {
        currentElement.handleClick(clickEvent);
        if (currentElement.parent != null) {
          currentElement = currentElement.parent;
          hitTest = currentElement.renderElementBoundary.hitTest(boxHitTestResult, position: position);
        } else {
          hitTest = false;
        }
      }
    } else {
      // If element not in tree, click is fired and only response to itself.
      handleClick(clickEvent);
    }
  }

  Future<Uint8List> toBlob({double devicePixelRatio}) {
    if (devicePixelRatio == null) {
      devicePixelRatio = window.devicePixelRatio;
    }

    Completer<Uint8List> completer = new Completer();
    // Only capture
    var originalChild = renderMargin.child;
    // Make sure child is detached.
    renderMargin.child = null;
    var renderRepaintBoundary = RenderRepaintBoundary(child: originalChild);
    renderMargin.child = renderRepaintBoundary;
    renderRepaintBoundary.markNeedsLayout();
    renderRepaintBoundary.markNeedsPaint();

    SchedulerBinding.instance.addPostFrameCallback((_) async {
      Uint8List captured;
      if (renderRepaintBoundary.size == Size.zero) {
        // Return a blob with zero length.
        captured = Uint8List(0);
      } else {
        Image image = await renderRepaintBoundary.toImage(pixelRatio: devicePixelRatio);
        ByteData byteData = await image.toByteData(format: ImageByteFormat.png);
        captured = byteData.buffer.asUint8List();
      }
      renderRepaintBoundary.child = null;
      renderMargin.child = originalChild;

      completer.complete(captured);
    });

    return completer.future;
  }
}

Element findContainingBlock(Element element) {
  Element _el = element?.parent;
  Element rootEl = element.elementManager.getRootElement();

  while (_el != null) {
    bool isElementNonStatic = _el.style[POSITION] != STATIC && _el.style[POSITION].isNotEmpty;
    bool hasTransform = _el.style[TRANSFORM].isNotEmpty;
    // https://www.w3.org/TR/CSS2/visudet.html#containing-block-details
    if (_el == rootEl || isElementNonStatic || hasTransform) {
      break;
    }
    _el = _el.parent;
  }
  return _el;
}

Element findScrollContainer(Element element) {
  Element _el = element?.parent;
  Element rootEl = element.elementManager.getRootElement();

  while (_el != null) {
    List<CSSOverflowType> overflow = getOverflowTypes(_el.style);
    CSSOverflowType overflowX = overflow[0];
    CSSOverflowType overflowY = overflow[1];

    if (overflowX != CSSOverflowType.visible || overflowY != CSSOverflowType.visible || _el == rootEl) {
      break;
    }
    _el = _el.parent;
  }
  return _el;
}

List<Element> findStickyChildren(Element element) {
  assert(element != null);
  List<Element> result = [];

  element.children.forEach((Element child) {
    List<CSSOverflowType> overflow = getOverflowTypes(child.style);
    CSSOverflowType overflowX = overflow[0];
    CSSOverflowType overflowY = overflow[1];

    if (child.isValidSticky) result.add(child);

    // No need to loop scrollable container children
    if (overflowX != CSSOverflowType.visible || overflowY != CSSOverflowType.visible) {
      return;
    }

    List<Element> mergedChildren = findStickyChildren(child);
    mergedChildren.forEach((Element child) {
      result.add(child);
    });
  });

  return result;
}

bool _isIntersectionObserverEvent(String eventName) {
  return eventName == 'appear' || eventName == 'disappear' || eventName == 'intersectionchange';
}

bool _hasIntersectionObserverEvent(eventHandlers) {
  return eventHandlers.containsKey('appear') ||
      eventHandlers.containsKey('disappear') ||
      eventHandlers.containsKey('intersectionchange');
}

bool _isPositioned(CSSStyleDeclaration style) {
  if (style.contains(POSITION)) {
    String position = style[POSITION];
    return position != '' && position != STATIC;
  } else {
    return false;
  }
}

void setPositionedChildParentData(
    ContainerRenderObjectMixin parentRenderLayoutBox, Element child, RenderPositionHolder placeholder) {
  var parentData;
  if (parentRenderLayoutBox is RenderFlowLayoutBox) {
    parentData = RenderLayoutParentData();
  } else {
    parentData = RenderFlexParentData();
  }
  CSSStyleDeclaration style = child.style;

  CSSPositionType positionType = resolvePositionFromStyle(style);
  parentData.renderPositionHolder = placeholder;
  parentData.position = positionType;

  if (style.contains(TOP)) {
    parentData.top = CSSLength.toDisplayPortValue(style[TOP]);
  }
  if (style.contains(LEFT)) {
    parentData.left = CSSLength.toDisplayPortValue(style[LEFT]);
  }
  if (style.contains(BOTTOM)) {
    parentData.bottom = CSSLength.toDisplayPortValue(style[BOTTOM]);
  }
  if (style.contains(RIGHT)) {
    parentData.right = CSSLength.toDisplayPortValue(style[RIGHT]);
  }
  parentData.width = CSSLength.toDisplayPortValue(style[WIDTH]) ?? 0.0;
  parentData.height = CSSLength.toDisplayPortValue(style[HEIGHT]) ?? 0.0;
  parentData.zIndex = CSSLength.toInt(style[Z_INDEX]) ?? 0;

  parentData.isPositioned = positionType == CSSPositionType.absolute || positionType == CSSPositionType.fixed;

  RenderElementBoundary childRenderElementBoundary = child.renderElementBoundary;
  childRenderElementBoundary.parentData = parentData;
}<|MERGE_RESOLUTION|>--- conflicted
+++ resolved
@@ -164,7 +164,7 @@
 
     // Init overflow
     initRenderOverflow(_getRenderBoxModel(), style, _scrollListener);
-    
+
     // BoxModel Border
     renderObject = initRenderDecoratedBox(renderObject, style, targetId);
 
@@ -207,19 +207,11 @@
 
     if (child.originalScrollContainerOffset == null) {
       Offset horizontalScrollContainerOffset =
-<<<<<<< HEAD
           child.renderElementBoundary.localToGlobal(Offset.zero, ancestor: child.elementManager.getRootRenderObject())
               - renderDecoratedBox.localToGlobal(Offset.zero, ancestor: child.elementManager.getRootRenderObject());
       Offset verticalScrollContainerOffset =
           child.renderElementBoundary.localToGlobal(Offset.zero, ancestor: child.elementManager.getRootRenderObject())
               - renderDecoratedBox.localToGlobal(Offset.zero, ancestor: child.elementManager.getRootRenderObject());
-=======
-          child.renderElementBoundary.localToGlobal(Offset.zero, ancestor: child.elementManager.getRootRenderObject()) -
-              renderScrollViewPortX.localToGlobal(Offset.zero, ancestor: child.elementManager.getRootRenderObject());
-      Offset verticalScrollContainerOffset =
-          child.renderElementBoundary.localToGlobal(Offset.zero, ancestor: child.elementManager.getRootRenderObject()) -
-              renderScrollViewPortY.localToGlobal(Offset.zero, ancestor: child.elementManager.getRootRenderObject());
->>>>>>> cd88e775
 
       double offsetY = verticalScrollContainerOffset.dy;
       double offsetX = horizontalScrollContainerOffset.dx;
@@ -1053,12 +1045,7 @@
 
   // background may exist on the decoratedBox or single box, because the attachment
   void _styleBackgroundChangedListener(String property, String original, String present) {
-<<<<<<< HEAD
     updateBackground(style, property, present, renderDecoratedBox, targetId);
-=======
-    updateBackground(
-        style, property, present, (renderScrollViewPortX as RenderObjectWithChildMixin<RenderBox>), targetId);
->>>>>>> cd88e775
     // decoratedBox may contains background and border
     updateRenderDecoratedBox(style, transitionMap);
   }
