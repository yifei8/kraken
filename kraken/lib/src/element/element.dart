/*
 * Copyright (C) 2019-present Alibaba Inc. All rights reserved.
 * Author: Kraken Team.
 */

import 'dart:convert';
import 'dart:typed_data';
import 'dart:ui';
import 'dart:async';

import 'package:flutter/foundation.dart';
import 'package:flutter/gestures.dart';
import 'package:flutter/painting.dart';
import 'package:flutter/rendering.dart';
import 'package:flutter/scheduler.dart';
import 'package:kraken/bridge.dart';
import 'package:kraken/element.dart';
import 'package:kraken/module.dart';
import 'package:kraken/rendering.dart';
import 'package:kraken/css.dart';
import 'package:meta/meta.dart';

import '../css/flow.dart';
import 'event_handler.dart';
import 'bounding_client_rect.dart';

const String STYLE = 'style';

/// Defined by W3C Standard,
/// Most element's default width is 300 in pixel,
/// height is 150 in pixel.
const String ELEMENT_DEFAULT_WIDTH = '300px';
const String ELEMENT_DEFAULT_HEIGHT = '150px';

typedef TestElement = bool Function(Element element);

enum StickyPositionType {
  relative,
  fixed,
}

enum BoxSizeType {
  // Element which have intrinsic before layout. Such as <img /> and <video />
  intrinsic,

  // Element which have width or min-width properties defined.
  specified,

  // Element which neither have intrinsic or predefined size.
  automatic,
}

mixin ElementBase on Node {
  RenderLayoutBox _renderLayoutBox;
  RenderIntrinsic _renderIntrinsic;

  RenderBoxModel get renderBoxModel => _renderLayoutBox ?? _renderIntrinsic ?? null;
  set renderBoxModel(RenderBoxModel value) {
    if (value == null) {
      _renderIntrinsic = null;
      _renderLayoutBox = null;
    } else if (value is RenderIntrinsic) {
      _renderIntrinsic = value;
    } else if (value is RenderLayoutBox) {
      _renderLayoutBox = value;
    } else {
      if (!kReleaseMode)
        throw FlutterError('Unknown RenderBoxModel value.');
    }
  }
}

class Element extends Node
    with
        ElementBase,
        NodeLifeCycle,
        EventHandlerMixin,
        CSSTextMixin,
        CSSDecoratedBoxMixin,
        CSSSizingMixin,
        CSSFlexboxMixin,
        CSSFlowMixin,
        CSSOverflowMixin,
        CSSOpacityMixin,
        CSSTransformMixin,
        CSSVisibilityMixin,
        CSSOffsetMixin,
        CSSContentVisibilityMixin,
        CSSTransitionMixin,
        CSSFilterEffectsMixin {
  Map<String, dynamic> properties;
  List<String> events;

  /// Should create repaintBoundary for this element to repaint separately from parent.
  bool repaintSelf;

  bool shouldBlockStretch = true;

  // Position of sticky element changes between relative and fixed of scroll container
  StickyPositionType stickyStatus = StickyPositionType.relative;
  // Original offset to scroll container of sticky element
  Offset originalScrollContainerOffset;
  // Original offset of sticky element
  Offset originalOffset;

  final String tagName;

  final Map<String, dynamic> defaultStyle;

  /// The default display type of
  String defaultDisplay;

  // After `this` created, useful to set default properties, override this for individual element.
  void afterConstruct() {}

  // Style declaration from user.
  CSSStyleDeclaration style;

  RenderDecoratedBox stickyPlaceholder;
  // Placeholder renderObject of positioned element(absolute/fixed)
  // used to get original coordinate before move away from document flow
  RenderObject renderPositionedPlaceholder;

  bool get isValidSticky {
    return style[POSITION] == STICKY && (style.contains(TOP) || style.contains(BOTTOM));
  }

  Element(
    int targetId,
    ElementManager elementManager, {
    this.tagName,
    this.defaultStyle = const {},
    this.events = const [],
    // Whether element allows children.
    bool isIntrinsicBox = false,
    this.repaintSelf = false
  }) : assert(targetId != null),
        assert(tagName != null),
        super(NodeType.ELEMENT_NODE, targetId, elementManager, tagName) {
    if (properties == null) properties = {};
    if (events == null) events = [];

    _isIntrinsicBox = isIntrinsicBox;
    defaultDisplay = defaultStyle.containsKey(DISPLAY) ? defaultStyle[DISPLAY] : BLOCK;
    _isIntrinsicBox = isIntrinsicBox;

    style = CSSStyleDeclaration(this);
    initializeRenderObject();

    _setDefaultStyle();
  }

  bool _isIntrinsicBox = false;
  bool _initialized = false;

<<<<<<< HEAD
    initializeRenderObject();

    _setDefaultStyle();
  }

  bool _isIntrinsicBox = false;
  bool _initialized = false;

=======
>>>>>>> 7d87c18b
  @override
  void initializeRenderObject() {
    if (_initialized) {
      return;
    }
    // Content children layout, BoxModel content.
    if (_isIntrinsicBox) {
      _renderIntrinsic = _createRenderIntrinsic(this, repaintSelf: repaintSelf);
    } else {
      _renderLayoutBox = createRenderLayout(this, repaintSelf: repaintSelf);
<<<<<<< HEAD
      childNodes.forEach((Node child) {
        child.attachTo(this);
      });
    }
=======
      for (Node child in childNodes) {
        child.attachTo(this);
      }
    }

    style.addStyleChangeListener(_onStyleChanged);
    style.applyTargetProperties();

>>>>>>> 7d87c18b
    _initialized = true;
  }

  void _setDefaultStyle() {
    if (defaultStyle != null && defaultStyle.isNotEmpty) {
      defaultStyle.forEach((property, dynamic value) {
        style.setProperty(property, value);
      });
    }
  }

  void _scrollListener(double scrollOffset, AxisDirection axisDirection) {
    layoutStickyChildren(scrollOffset, axisDirection);
  }

  // Set sticky child offset according to scroll offset and direction
  void layoutStickyChild(Element child, double scrollOffset, AxisDirection axisDirection) {
    CSSStyleDeclaration childStyle = child.style;
    bool isFixed = false;
    RenderBox childRenderBoxModel = child.renderBoxModel;

    if (child.originalScrollContainerOffset == null) {
      Offset horizontalScrollContainerOffset =
          childRenderBoxModel.localToGlobal(Offset.zero, ancestor: child.elementManager.getRootRenderObject())
              - renderBoxModel.localToGlobal(Offset.zero, ancestor: child.elementManager.getRootRenderObject());
      Offset verticalScrollContainerOffset =
          childRenderBoxModel.localToGlobal(Offset.zero, ancestor: child.elementManager.getRootRenderObject())
              - renderBoxModel.localToGlobal(Offset.zero, ancestor: child.elementManager.getRootRenderObject());

      double offsetY = verticalScrollContainerOffset.dy;
      double offsetX = horizontalScrollContainerOffset.dx;
      if (axisDirection == AxisDirection.down) {
        offsetY += scrollOffset;
      } else if (axisDirection == AxisDirection.right) {
        offsetX += scrollOffset;
      }
      // Save original offset to scroll container in element tree to
      // act as base offset to compute dynamic sticky offset later
      child.originalScrollContainerOffset = Offset(offsetX, offsetY);
    }

    // Sticky offset to scroll container must include padding
    EdgeInsetsGeometry padding = _renderLayoutBox.padding;
    EdgeInsets resolvedPadding = EdgeInsets.all(0);
    if (padding != null) {
      resolvedPadding = padding.resolve(TextDirection.ltr);
    }

    RenderLayoutParentData boxParentData = childRenderBoxModel?.parentData;

    if (child.originalOffset == null) {
      child.originalOffset = boxParentData.offset;
    }

    double offsetY = child.originalOffset.dy;
    double offsetX = child.originalOffset.dx;

    double childHeight = childRenderBoxModel?.size?.height;
    double childWidth = childRenderBoxModel?.size?.width;
    // Sticky element cannot exceed the boundary of its parent element container
    RenderBox parentContainer = child.parent._renderLayoutBox;
    double minOffsetY = 0;
    double maxOffsetY = parentContainer.size.height - childHeight;
    double minOffsetX = 0;
    double maxOffsetX = parentContainer.size.width - childWidth;

    if (axisDirection == AxisDirection.down) {
      double offsetTop = child.originalScrollContainerOffset.dy - scrollOffset;
      double viewPortHeight = renderBoxModel?.size?.height;
      double offsetBottom = viewPortHeight - childHeight - offsetTop;

      if (childStyle.contains(TOP)) {
        double top = CSSLength.toDisplayPortValue(childStyle[TOP]) + resolvedPadding.top;
        isFixed = offsetTop < top;
        if (isFixed) {
          offsetY += top - offsetTop;
          if (offsetY > maxOffsetY) {
            offsetY = maxOffsetY;
          }
        }
      } else if (childStyle.contains(BOTTOM)) {
        double bottom = CSSLength.toDisplayPortValue(childStyle[BOTTOM]) + resolvedPadding.bottom;
        isFixed = offsetBottom < bottom;
        if (isFixed) {
          offsetY += offsetBottom - bottom;
          if (offsetY < minOffsetY) {
            offsetY = minOffsetY;
          }
        }
      }

      if (isFixed) {
        boxParentData.offset = Offset(
          boxParentData.offset.dx,
          offsetY,
        );
      } else {
        boxParentData.offset = Offset(
          boxParentData.offset.dx,
          child.originalOffset.dy,
        );
      }
    } else if (axisDirection == AxisDirection.right) {
      double offsetLeft = child.originalScrollContainerOffset.dx - scrollOffset;
      double viewPortWidth = renderBoxModel?.size?.width;
      double offsetRight = viewPortWidth - childWidth - offsetLeft;

      if (childStyle.contains(LEFT)) {
        double left = CSSLength.toDisplayPortValue(childStyle[LEFT]) + resolvedPadding.left;
        isFixed = offsetLeft < left;
        if (isFixed) {
          offsetX += left - offsetLeft;
          if (offsetX > maxOffsetX) {
            offsetX = maxOffsetX;
          }
        }
      } else if (childStyle.contains(RIGHT)) {
        double right = CSSLength.toDisplayPortValue(childStyle[RIGHT]) + resolvedPadding.right;
        isFixed = offsetRight < right;
        if (isFixed) {
          offsetX += offsetRight - right;
          if (offsetX < minOffsetX) {
            offsetX = minOffsetX;
          }
        }
      }

      if (isFixed) {
        boxParentData.offset = Offset(
          offsetX,
          boxParentData.offset.dy,
        );
      } else {
        boxParentData.offset = Offset(
          child.originalOffset.dx,
          boxParentData.offset.dy,
        );
      }
    }

    if (isFixed) {
      // Change sticky status to fixed
      child.stickyStatus = StickyPositionType.fixed;
      boxParentData.isOffsetSet = true;
      childRenderBoxModel.markNeedsPaint();
    } else {
      // Change sticky status to relative
      if (child.stickyStatus == StickyPositionType.fixed) {
        child.stickyStatus = StickyPositionType.relative;
        // Reset child offset to its original offset
        childRenderBoxModel.markNeedsPaint();
      }
    }
  }

  // Calculate sticky status according to scroll offset and scroll direction
  void layoutStickyChildren(double scrollOffset, AxisDirection axisDirection) {
    List<Element> stickyElements = _findStickyChildren(this);
    for (Element el in stickyElements) {
      layoutStickyChild(el, scrollOffset, axisDirection);
    }
  }

  void _updatePosition(CSSPositionType prevPosition, CSSPositionType currentPosition) {
    if (renderBoxModel.parentData is RenderLayoutParentData) {
      (renderBoxModel.parentData as RenderLayoutParentData).position = currentPosition;
    }
    // Move element according to position when it's already attached to render tree.
    if (attached) {
      if (currentPosition == CSSPositionType.static) {
        // Loop renderObject children to move positioned children to its containing block
        _renderLayoutBox.visitChildren((childRenderObject) {
          if (childRenderObject is RenderBoxModel) {
            Element child = elementManager.getEventTargetByTargetId<Element>(childRenderObject.targetId);
            CSSPositionType childPositionType = CSSPositionedLayout.parsePositionType(child.style[POSITION]);
            if (childPositionType == CSSPositionType.absolute || childPositionType == CSSPositionType.fixed) {
              Element containgBlockElement = _findContainingBlock(child);
              child.detach();
              child.attachTo(containgBlockElement);
            }
          }
        });

        // Move self from containing block to original position in element tree
        if (prevPosition == CSSPositionType.absolute || prevPosition == CSSPositionType.fixed) {
          RenderPositionHolder renderPositionHolder = renderBoxModel.renderPositionHolder;
          if (renderPositionHolder != null) {
            RenderLayoutBox parentLayoutBox = renderPositionHolder.parent;
            int parentTargetId = parentLayoutBox.targetId;
            Element parentElement = elementManager.getEventTargetByTargetId<Element>(parentTargetId);

            List<RenderObject> layoutChildren = [];
            parentLayoutBox.visitChildren((child) {
              layoutChildren.add(child);
            });
            int idx = layoutChildren.indexOf(renderPositionHolder);
            RenderObject previousSibling;
            if (idx > 0) {
              /// RenderBoxModel and its placeholder is the same
              if (layoutChildren[idx - 1] == renderBoxModel) {
                /// Placeholder is placed after its original renderBoxModel
                /// get idx - 2 as its previous sibling
                previousSibling = idx > 1 ? layoutChildren[idx - 2] : null;
              } else { /// RenderBoxModel and its placeholder is different
                previousSibling = layoutChildren[idx - 1];
              }
            } else {
              previousSibling = null;
            }
            detach();
            attachTo(parentElement, after: previousSibling);
          }
        }

        // Reset stick element offset to normal flow
        if (prevPosition == CSSPositionType.sticky) {
          RenderLayoutParentData boxParentData = renderBoxModel?.parentData;
          boxParentData.isOffsetSet = false;
          renderBoxModel.markNeedsLayout();
          renderBoxModel.markNeedsPaint();
        }
      } else {
        // Move self to containing block
        if (currentPosition == CSSPositionType.absolute || currentPosition == CSSPositionType.fixed) {
          Element containgBlockElement = _findContainingBlock(this);
          detach();
          attachTo(containgBlockElement);
        }

        // Loop children tree to find and append positioned children whose containing block is self
        List<Element> positionedChildren = [];
        _findPositionedChildren(this, positionedChildren);
        for (var child in positionedChildren) {
          child.detach();
          child.attachTo(this);
        }
        // Set stick element offset
        if (currentPosition == CSSPositionType.sticky) {
          Element scrollContainer = _findScrollContainer(this);
          // Set sticky child offset manually
          scrollContainer.layoutStickyChild(this, 0, AxisDirection.down);
          scrollContainer.layoutStickyChild(this, 0, AxisDirection.right);
        }
      }
    }
  }

  void _findPositionedChildren(Element parent, List<Element> positionedChildren) {
    for (int i = 0; i < parent.children.length; i++) {
      Element child = parent.children[i];
      CSSPositionType childPositionType = CSSPositionedLayout.parsePositionType(child.style[POSITION]);
      if (childPositionType == CSSPositionType.absolute || childPositionType == CSSPositionType.fixed) {
        positionedChildren.add(child);
      } else if (child.children.length != 0) {
        _findPositionedChildren(child, positionedChildren);
      }
    }
  }

  Element getElementById(Element parentElement, int targetId) {
    Element result;
    List childNodes = parentElement.childNodes;

    for (int i = 0; i < childNodes.length; i++) {
      Element element = childNodes[i];
      if (element.targetId == targetId) {
        result = element;
        break;
      }
    }
    return result;
  }

  void addChild(RenderObject child) {
    if (_renderLayoutBox != null) {
      _renderLayoutBox.add(child);
<<<<<<< HEAD
    } else {
=======
    } else if (_renderIntrinsic != null) {
>>>>>>> 7d87c18b
      _renderIntrinsic.child = child;
    }
  }

  @override
  void dispose() {
    assert(renderBoxModel != null);
    assert(renderBoxModel.parent == null);

    renderBoxModel = null;
    _initialized = false;
  }

  @override
  bool get attached => renderBoxModel != null && renderBoxModel.attached;

  // Attach renderObject of current node to parent
  @override
  void attachTo(Element parent, {RenderObject after}) {
    if (!_initialized) {
      initializeRenderObject();
    }

    CSSStyleDeclaration parentStyle = parent.style;
    CSSDisplay parentDisplayValue =
       CSSSizing.getDisplay(CSSStyleDeclaration.isNullOrEmptyValue(parentStyle[DISPLAY]) ? parent.defaultDisplay : parentStyle[DISPLAY]);
    // InlineFlex or Flex
    bool isParentFlexDisplayType = parentDisplayValue == CSSDisplay.flex || parentDisplayValue == CSSDisplay.inlineFlex;

    CSSPositionType positionType = CSSPositionedLayout.parsePositionType(style[POSITION]);
    switch (positionType) {
      case CSSPositionType.absolute:
      case CSSPositionType.fixed:
        parent._addPositionedChild(this, positionType);
        parent._renderLayoutBox.markNeedsSortChildren();
        break;
      case CSSPositionType.sticky:
        parent._addStickyChild(this, after);
        parent._renderLayoutBox.markNeedsSortChildren();
        break;
      case CSSPositionType.relative:
      case CSSPositionType.static:
        parent._renderLayoutBox.insert(renderBoxModel, after: after);
        break;
    }

    /// Update flex siblings.
    if (isParentFlexDisplayType) parent.children.forEach(_updateFlexItemStyle);
  }

  // Detach renderObject of current node from parent
  @override
  void detach() {
    RenderPositionHolder renderPositionHolder = renderBoxModel.renderPositionHolder;
    // Remove placeholder of positioned element
    if (renderPositionHolder != null) {
      ContainerRenderObjectMixin parent = renderPositionHolder.parent;
      if (parent != null) {
        parent.remove(renderPositionHolder);
      }
    }
    (renderBoxModel.parent as ContainerRenderObjectMixin).remove(renderBoxModel);
<<<<<<< HEAD

    childNodes.forEach((child) {
      child.detach();
    });
=======
    // Remove all intersection change listeners.
    renderBoxModel.clearIntersectionChangeListeners();

    for (Node child in childNodes) {
      child.detach();
    }

    style.removeStyleChangeListener(_onStyleChanged);
>>>>>>> 7d87c18b
    dispose();
  }

  @override
  @mustCallSuper
  Node appendChild(Node child) {
    super.appendChild(child);

    // ignore: prefer_function_declarations_over_variables
    VoidCallback doAppendChild = () {
      // Only append node types which is visible in RenderObject tree
      if (child is NodeLifeCycle) {
        _append(child, after: _renderLayoutBox.lastChild);
        child.fireAfterConnected();
      }
    };

    if (isConnected) {
      doAppendChild();
    } else {
      queueAfterConnected(doAppendChild);
    }

    return child;
  }

  @override
  @mustCallSuper
  Node removeChild(Node child) {
    // Not remove node type which is not present in RenderObject tree such as Comment
    // Only append node types which is visible in RenderObject tree
    // Only remove childNode when it has parent
    if (child is NodeLifeCycle && child.attached) {
      child.detach();
    }

    super.removeChild(child);
    return child;
  }

  @override
  @mustCallSuper
  Node insertBefore(Node child, Node referenceNode) {
    int referenceIndex = childNodes.indexOf(referenceNode);

    // Node.insertBefore will change element tree structure,
    // so get the referenceIndex before calling it.
    Node node = super.insertBefore(child, referenceNode);
    // ignore: prefer_function_declarations_over_variables
    VoidCallback doInsertBefore = () {
      if (referenceIndex != -1) {
        Node after;
        RenderObject afterRenderObject;
        if (referenceIndex == 0) {
          after = null;
        } else {
          do {
            after = childNodes[--referenceIndex];
          } while (after is! Element && referenceIndex > 0);
          if (after is Element) {
            afterRenderObject = after?.renderBoxModel;
          }
        }
        _append(child, after: afterRenderObject);
        if (child is NodeLifeCycle) child.fireAfterConnected();
      }
    };

    if (isConnected) {
      doInsertBefore();
    } else {
      queueAfterConnected(doInsertBefore);
    }
    return node;
  }

  // Add placeholder to positioned element for calculate original
  // coordinate before moved away
  void addPositionPlaceholder() {
    if (renderPositionedPlaceholder == null || !renderPositionedPlaceholder.attached) {
      addChild(renderPositionedPlaceholder);
    }
  }

  void _addPositionedChild(Element child, CSSPositionType position) {
    // RenderPosition parentRenderPosition;
    RenderLayoutBox parentRenderLayoutBox;

    switch (position) {
      case CSSPositionType.absolute:
        Element containingBlockElement = _findContainingBlock(child);
        parentRenderLayoutBox = containingBlockElement._renderLayoutBox;
        break;

      case CSSPositionType.fixed:
        final Element rootEl = elementManager.getRootElement();
        parentRenderLayoutBox = rootEl._renderLayoutBox;
        break;

      case CSSPositionType.sticky:
        Element containingBlockElement = _findContainingBlock(child);
        parentRenderLayoutBox = containingBlockElement._renderLayoutBox;
        break;

      default:
        return;
    }
    Size preferredSize = Size.zero;
    CSSDisplay childDisplay = CSSSizing.getDisplay(child.style[DISPLAY]);
    if (childDisplay != CSSDisplay.inline || (position != CSSPositionType.static)) {
      preferredSize = Size(
        CSSLength.toDisplayPortValue(child.style[WIDTH]) ?? 0,
        CSSLength.toDisplayPortValue(child.style[HEIGHT]) ?? 0,
      );
    }

    RenderPositionHolder childPositionHolder = RenderPositionHolder(preferredSize: preferredSize);

    RenderBoxModel childRenderBoxModel = child.renderBoxModel;
    childRenderBoxModel.renderPositionHolder = childPositionHolder;
    _setPositionedChildParentData(parentRenderLayoutBox, child);
    childPositionHolder.realDisplayedBox = childRenderBoxModel;

    parentRenderLayoutBox.add(childRenderBoxModel);
    /// Placeholder of flexbox needs to inherit size from its real display box,
    /// so it needs to layout after real box layout
    child.parent.addChild(childPositionHolder);
  }

  void _addStickyChild(Element child, RenderObject after) {
    RenderBoxModel childRenderBoxModel = child.renderBoxModel;
    // Only layout box can have sticky child.
    assert(childRenderBoxModel is RenderLayoutBox);
    (renderBoxModel as RenderLayoutBox).insert(childRenderBoxModel, after: after);

    // Set sticky element offset
    Element scrollContainer = _findScrollContainer(child);
    // Flush layout first to calculate sticky offset
    if (!childRenderBoxModel.hasSize) {
      childRenderBoxModel.owner.flushLayout();
    }
    // Set sticky child offset manually
    scrollContainer.layoutStickyChild(child, 0, AxisDirection.down);
    scrollContainer.layoutStickyChild(child, 0, AxisDirection.right);
  }

  // Inline box including inline/inline-block/inline-flex/...
  bool get isInlineBox {
    String displayValue = style[DISPLAY];
    return displayValue.startsWith(INLINE);
  }

  // Inline content means children should be inline elements.
  bool get isInlineContent {
    String displayValue = style[DISPLAY];
    return displayValue == INLINE;
  }

  /// Append a child to childList, if after is null, insert into first.
  void _append(Node child, {RenderBox after}) {
    // @NOTE: Make sure inline-box only have inline children, or print warning.
    if ((child is Element) && !child.isInlineBox) {
      if (isInlineContent) print('[WARN]: Can not nest non-inline element into non-inline parent element.');
    }

    // Only append childNode when it is not attached.
    if (!child.attached) child.attachTo(this, after: after);
  }

  void _updateFlexItemStyle(Element element) {
    ParentData childParentData = element.renderBoxModel.parentData;
    if (childParentData is RenderFlexParentData) {
      final RenderFlexParentData parentData = childParentData;
      RenderFlexParentData flexParentData = CSSFlex.getParentData(element.style);
      parentData.flexGrow = flexParentData.flexGrow;
      parentData.flexShrink = flexParentData.flexShrink;
      parentData.flexBasis = flexParentData.flexBasis;
      parentData.alignSelf = flexParentData.alignSelf;

      element.renderBoxModel.markNeedsLayout();
    }
  }

  void _onStyleChanged(String property, String original, String present, bool inAnimation) {
    switch (property) {
      case DISPLAY:
        _styleDisplayChangedListener(property, original, present);
        break;

      case POSITION:
      case Z_INDEX:
        _stylePositionChangedListener(property, original, present);
        break;

      case TOP:
      case LEFT:
      case BOTTOM:
      case RIGHT:
        _styleOffsetChangedListener(property, original, present);
        break;

      case FLEX_DIRECTION:
      case FLEX_WRAP:
      case ALIGN_SELF:
      case ALIGN_CONTENT:
      case ALIGN_ITEMS:
      case JUSTIFY_CONTENT:
        _styleFlexChangedListener(property, original, present);
        break;

      case FLEX_GROW:
      case FLEX_SHRINK:
      case FLEX_BASIS:
        _styleFlexItemChangedListener(property, original, present);
        break;

      case SLIVER_DIRECTION:
        _styleSliverDirectionChangedListener(property, original, present);
        break;

      case TEXT_ALIGN:
        _styleTextAlignChangedListener(property, original, present);
        break;

      case PADDING_TOP:
      case PADDING_RIGHT:
      case PADDING_BOTTOM:
      case PADDING_LEFT:
        _stylePaddingChangedListener(property, original, present);
        break;

      case WIDTH:
      case MIN_WIDTH:
      case MAX_WIDTH:
      case HEIGHT:
      case MIN_HEIGHT:
      case MAX_HEIGHT:
        _styleSizeChangedListener(property, original, present);
        break;

      case OVERFLOW_X:
      case OVERFLOW_Y:
        _styleOverflowChangedListener(property, original, present);
        break;

      case BACKGROUND_COLOR:
      case BACKGROUND_ATTACHMENT:
      case BACKGROUND_IMAGE:
      case BACKGROUND_REPEAT:
      case BACKGROUND_POSITION:
      case BACKGROUND_SIZE:
      case BACKGROUND_CLIP:
      case BACKGROUND_ORIGIN:
      case BORDER_LEFT_WIDTH:
      case BORDER_TOP_WIDTH:
      case BORDER_RIGHT_WIDTH:
      case BORDER_BOTTOM_WIDTH:
      case BORDER_TOP_LEFT_RADIUS:
      case BORDER_TOP_RIGHT_RADIUS:
      case BORDER_BOTTOM_LEFT_RADIUS:
      case BORDER_BOTTOM_RIGHT_RADIUS:
      case BORDER_LEFT_STYLE:
      case BORDER_TOP_STYLE:
      case BORDER_RIGHT_STYLE:
      case BORDER_BOTTOM_STYLE:
      case BORDER_LEFT_COLOR:
      case BORDER_TOP_COLOR:
      case BORDER_RIGHT_COLOR:
      case BORDER_BOTTOM_COLOR:
      case BOX_SHADOW:
        _styleBoxChangedListener(property, original, present);
        break;

      case MARGIN_LEFT:
      case MARGIN_TOP:
      case MARGIN_RIGHT:
      case MARGIN_BOTTOM:
        _styleMarginChangedListener(property, original, present);
        break;

      case OPACITY:
        _styleOpacityChangedListener(property, original, present);
        break;
      case VISIBILITY:
        _styleVisibilityChangedListener(property, original, present);
        break;
      case CONTENT_VISIBILITY:
        _styleContentVisibilityChangedListener(property, original, present);
        break;
      case TRANSFORM:
        _styleTransformChangedListener(property, original, present);
        break;
      case TRANSFORM_ORIGIN:
        _styleTransformOriginChangedListener(property, original, present);
        break;
      case TRANSITION_DELAY:
      case TRANSITION_DURATION:
      case TRANSITION_TIMING_FUNCTION:
      case TRANSITION_PROPERTY:
        _styleTransitionChangedListener(property, original, present);
        break;

      case FILTER:
        _styleFilterChangedListener(property, original, present);
        break;
    }

    // Text Style
    switch(property) {
      case COLOR:
        _updateTextChildNodesStyle();
        // Color change should trigger currentColor update
        _styleBoxChangedListener(property, original, present);
        break;
      case OVERFLOW_X:
      case OVERFLOW_Y:
      case TEXT_SHADOW:
      case TEXT_DECORATION_LINE:
      case TEXT_DECORATION_STYLE:
      case FONT_WEIGHT:
      case FONT_STYLE:
      case FONT_SIZE:
      case LETTER_SPACING:
      case WORD_SPACING:
        _updateTextChildNodesStyle();
        break;
    }
  }

  void _styleDisplayChangedListener(String property, String original, String present) {
    // Display change may case width/height doesn't works at all.
    _styleSizeChangedListener(property, original, present);

    CSSDisplay originalDisplay = CSSSizing.getDisplay(CSSStyleDeclaration.isNullOrEmptyValue(original) ? defaultDisplay : original);
    CSSDisplay presentDisplay = CSSSizing.getDisplay(CSSStyleDeclaration.isNullOrEmptyValue(present) ? defaultDisplay : present);

    renderBoxModel.display = presentDisplay;

<<<<<<< HEAD
    if (renderBoxModel != null) {
      if (originalDisplay != presentDisplay) {
        RenderLayoutBox prevRenderLayoutBox = renderBoxModel;
        bool shouldReattach = parent != null;
        renderBoxModel = createRenderLayout(this, prevRenderLayoutBox: prevRenderLayoutBox, repaintSelf: repaintSelf);

        if (shouldReattach && prevRenderLayoutBox != renderBoxModel) {
          RenderLayoutBox parentRenderObject = parent.renderBoxModel;
          RenderBoxModel previous = previousSibling is Element ? (previousSibling as Element).renderBoxModel : null;
          parentRenderObject.remove(prevRenderLayoutBox);
          parentRenderObject.insert(renderBoxModel, after: previous);
        } else {
          renderBoxModel.markNeedsLayout();
        }
=======
    if (originalDisplay != presentDisplay && renderBoxModel is RenderLayoutBox) {
      RenderLayoutBox prevRenderLayoutBox = renderBoxModel;
      bool shouldReattach = parent != null;
      renderBoxModel = createRenderLayout(this, prevRenderLayoutBox: prevRenderLayoutBox, repaintSelf: repaintSelf);

      if (shouldReattach && prevRenderLayoutBox != renderBoxModel) {
        RenderLayoutBox parentRenderObject = parent.renderBoxModel;
        RenderBoxModel previous = previousSibling is Element ? (previousSibling as Element).renderBoxModel : null;
        parentRenderObject.remove(prevRenderLayoutBox);
        parentRenderObject.insert(renderBoxModel, after: previous);
      } else {
        renderBoxModel.markNeedsLayout();
>>>>>>> 7d87c18b
      }
    }
  }

  void _stylePositionChangedListener(String property, String original, String present) {
    /// Update position.
    CSSPositionType prevPosition = CSSPositionedLayout.parsePositionType(original);
    CSSPositionType currentPosition = CSSPositionedLayout.parsePositionType(present);

    // Position changed.
    if (prevPosition != currentPosition) {
      _updatePosition(prevPosition, currentPosition);
    }
  }

  void _styleOffsetChangedListener(String property, String original, String present) {
    updateRenderOffset(renderBoxModel, property, present);
  }

  void _styleTextAlignChangedListener(String property, String original, String present) {
    _updateDecorationRenderLayoutBox();
  }

  void _updateDecorationRenderLayoutBox() {
    if (renderBoxModel is RenderFlexLayout) {
      CSSFlexboxMixin.decorateRenderFlex(renderBoxModel, style);
    } else if (renderBoxModel is RenderFlowLayout) {
      CSSFlowMixin.decorateRenderFlow(renderBoxModel, style);
    }
  }

  void _styleFilterChangedListener(String property, String original, String present) {
    updateFilterEffects(renderBoxModel, present);
  }

  void _styleTransitionChangedListener(String property, String original, String present) {
    if (present != null) updateTransition(style);
  }

  void _styleOverflowChangedListener(String property, String original, String present) {
    updateRenderOverflow(renderBoxModel, this, _scrollListener);
  }

  void _stylePaddingChangedListener(String property, String original, String present) {
    updateRenderPadding(renderBoxModel, style, property, present);
  }

  void _styleSizeChangedListener(String property, String original, String present) {
    updateRenderSizing(renderBoxModel, style, property, present);

    if (property == WIDTH || property == HEIGHT) {
      updateRenderOffset(renderBoxModel, property, present);
    }
  }

  void _styleMarginChangedListener(String property, String original, String present) {
    updateRenderMargin(renderBoxModel, style, property, present);
  }

  void _styleFlexChangedListener(String property, String original, String present) {
    _updateDecorationRenderLayoutBox();
  }

  void _styleFlexItemChangedListener(String property, String original, String present) {
    CSSDisplay display = CSSSizing.getDisplay(CSSStyleDeclaration.isNullOrEmptyValue(style[DISPLAY]) ? defaultDisplay : style[DISPLAY]);
    if (display == CSSDisplay.flex || display == CSSDisplay.inlineFlex) {
      for (Element child in children) {
        _updateFlexItemStyle(child);
      }
    }
  }

  void _styleSliverDirectionChangedListener(String property, String original, String present) {
    CSSDisplay display = CSSSizing.getDisplay(CSSStyleDeclaration.isNullOrEmptyValue(style[DISPLAY]) ? defaultDisplay : style[DISPLAY]);
    if (display == CSSDisplay.sliver) {
      assert(renderBoxModel is RenderRecyclerLayout);
      RenderRecyclerLayout renderRecyclerLayout = renderBoxModel;
      renderRecyclerLayout.axis = RenderRecyclerLayout.resolveAxis(style);
    }
  }

  void _styleSliverDirectionChangedListener(String property, String original, String present) {
    CSSDisplay display = CSSSizing.getDisplay(CSSStyleDeclaration.isNullOrEmptyValue(style[DISPLAY]) ? defaultDisplay : style[DISPLAY]);
    if (display == CSSDisplay.sliver) {
      assert(renderBoxModel is RenderRecyclerLayout);
      RenderRecyclerLayout renderRecyclerLayout = renderBoxModel;
      renderRecyclerLayout.axis = RenderRecyclerLayout.resolveAxis(style);
    }
  }

  void _styleBoxChangedListener(String property, String original, String present) {
    updateRenderDecoratedBox(renderBoxModel, style, property, original, present);
  }

  void _styleOpacityChangedListener(String property, String original, String present) {
    // Update opacity.
    updateRenderOpacity(renderBoxModel, this, present);
  }

  void _styleVisibilityChangedListener(String property, String original, String present) {
    // Update visibility
    updateRenderVisibility(CSSVisibilityMixin.getVisibility(present));
  }

  void _styleContentVisibilityChangedListener(String property, String original, String present) {
    // Update content visibility.
    updateRenderContentVisibility(CSSContentVisibilityMixin.getContentVisibility(present));
  }

  void _styleTransformChangedListener(String property, String original, String present) {
    // Update transform.
    updateRenderTransform(this, renderBoxModel, present);
  }

  void _styleTransformOriginChangedListener(String property, String original, String present) {
    // Update transform.
    updateRenderTransformOrigin(renderBoxModel, present);
  }

  // Update textNode style when container style changed
  void _updateTextChildNodesStyle() {
    for (var node in childNodes) {
      if (node is TextNode) node.updateTextStyle();
    }
  }

  // Universal style property change callback.
  @mustCallSuper
  void setStyle(String key, dynamic value) {
    // @HACK: delay transition property at next frame to make sure transition trigger after all style had been set.
    // https://github.com/WebKit/webkit/blob/master/Source/WebCore/style/StyleTreeResolver.cpp#L220
    // This it not a good solution between webkit's implementation which write all new style property into an RenderStyle object
    // then trigger the animation phase.
    if (key == TRANSITION) {
      SchedulerBinding.instance.addPostFrameCallback((timestamp) {
        style.setProperty(key, value);
      });
      return;
    } else {
      // @NOTE: See [CSSStyleDeclaration.setProperty], value change will trigger
      // [StyleChangeListener] to be invoked in sync.
      style.setProperty(key, value);
    }
  }

  @mustCallSuper
  void setProperty(String key, dynamic value) {
    // Each key change will emit to `setStyle`
    if (key == STYLE) {
      assert(value is Map<String, dynamic>);
      // @TODO: Consider `{ color: red }` to `{}`, need to remove invisible keys.
      (value as Map<String, dynamic>).forEach(setStyle);
    } else {
      switch(key) {
        case 'scrollTop':
          // need to flush layout to get correct size
          elementManager.getRootRenderObject().owner.flushLayout();
          setScrollTop(value.toDouble());
          break;
        case 'scrollLeft':
          // need to flush layout to get correct size
          elementManager.getRootRenderObject().owner.flushLayout();
          setScrollLeft(value.toDouble());
          break;
      }
      properties[key] = value;
    }
  }

  @mustCallSuper
  dynamic getProperty(String key) {
    switch(key) {
      case 'offsetTop':
        // need to flush layout to get correct size
        elementManager.getRootRenderObject().owner.flushLayout();
        return getOffsetY();
      case 'offsetLeft':
        // need to flush layout to get correct size
        elementManager.getRootRenderObject().owner.flushLayout();
        return getOffsetX();
      case 'offsetWidth':
        // need to flush layout to get correct size
        elementManager.getRootRenderObject().owner.flushLayout();
        return renderBoxModel.hasSize ? renderBoxModel.size.width : 0;
      case 'offsetHeight':
        // need to flush layout to get correct size
        elementManager.getRootRenderObject().owner.flushLayout();
        return renderBoxModel.hasSize ? renderBoxModel.size.height : 0;
        // @TODO support clientWidth clientHeight clientLeft clientTop
      case 'clientWidth':
        // need to flush layout to get correct size
        elementManager.getRootRenderObject().owner.flushLayout();
        return renderBoxModel.clientWidth;
      case 'clientHeight':
        // need to flush layout to get correct size
        elementManager.getRootRenderObject().owner.flushLayout();
        return renderBoxModel.clientHeight;
      case 'clientLeft':
        // need to flush layout to get correct size
        elementManager.getRootRenderObject().owner.flushLayout();
        return renderBoxModel.borderLeft;
        break;
      case 'clientTop':
        // need to flush layout to get correct size
        elementManager.getRootRenderObject().owner.flushLayout();
        return renderBoxModel.borderTop;
        break;
      case 'scrollTop':
        return getScrollTop();
      case 'scrollLeft':
        return getScrollLeft();
      case 'scrollHeight':
        return getScrollHeight(renderBoxModel);
      case 'scrollWidth':
        return getScrollWidth(renderBoxModel);
      case 'getBoundingClientRect':
        return getBoundingClientRect();
      default:
        return properties[key];
    }
  }

  @mustCallSuper
  void removeProperty(String key) {
    properties.remove(key);

    if (key == STYLE) {
      setProperty(STYLE, null);
    }
  }

  @mustCallSuper
  dynamic method(String name, List args) {
    switch (name) {
      case 'click':
        return click();
      case 'scroll':
        return scroll(args);
      case 'scrollBy':
        return scroll(args, isScrollBy: true);
    }
  }

  String getBoundingClientRect() {
    BoundingClientRect boundingClientRect;
    RenderBox sizedBox = renderBoxModel;
    if (attached) {
      // need to flush layout to get correct size
      elementManager.getRootRenderObject().owner.flushLayout();

      // Force flush layout.
      if (!sizedBox.hasSize) {
        sizedBox.markNeedsLayout();
        sizedBox.owner.flushLayout();
      }

      Offset offset = getOffset(sizedBox);
      Size size = sizedBox.size;
      boundingClientRect = BoundingClientRect(
        x: offset.dx,
        y: offset.dy,
        width: size.width,
        height: size.height,
        top: offset.dy,
        left: offset.dx,
        right: offset.dx + size.width,
        bottom: offset.dy + size.height,
      );
    } else {
      boundingClientRect = BoundingClientRect();
    }

    return boundingClientRect.toJSON();
  }

  double getOffsetX() {
    double offset = 0;
    if (renderBoxModel.attached) {
      Offset relative = getOffset(renderBoxModel);
      offset += relative.dx;
    }
    return offset;
  }

  double getOffsetY() {
    double offset = 0;
    if (renderBoxModel.attached) {
      Offset relative = getOffset(renderBoxModel);
      offset += relative.dy;
    }
    return offset;
  }

  Offset getOffset(RenderBox renderBox) {
    // need to flush layout to get correct size
    elementManager.getRootRenderObject().owner.flushLayout();

    Element element = _findContainingBlock(this);
    if (element == null) {
      element = elementManager.getRootElement();
    }
    return renderBox.localToGlobal(Offset.zero, ancestor: element.renderBoxModel);
  }

  @override
  void addEvent(String eventName) {
    if (eventHandlers.containsKey(eventName)) return; // Only listen once.
    bool isIntersectionObserverEvent = _isIntersectionObserverEvent(eventName);
    bool hasIntersectionObserverEvent = isIntersectionObserverEvent && _hasIntersectionObserverEvent(eventHandlers);
    super.addEventListener(eventName, _eventResponder);

    // bind pointer responder.
    addEventResponder(renderBoxModel);

    // Only add listener once for all intersection related event
    if (isIntersectionObserverEvent && !hasIntersectionObserverEvent) {
      renderBoxModel.addIntersectionChangeListener(handleIntersectionChange);
    }
  }

  void removeEvent(String eventName) {
    if (!eventHandlers.containsKey(eventName)) return; // Only listen once.
    super.removeEventListener(eventName, _eventResponder);

    // Remove pointer responder.
    removeEventResponder(renderBoxModel);

    // Remove listener when no intersection related event
    if (_isIntersectionObserverEvent(eventName) && !_hasIntersectionObserverEvent(eventHandlers)) {
      renderBoxModel.removeIntersectionChangeListener(handleIntersectionChange);
    }
  }

  void _eventResponder(Event event) {
    String json = jsonEncode([targetId, event]);
    emitUIEvent(elementManager.controller.view.contextId, json);
  }

  void click() {
    Event clickEvent = Event('click', EventInit());

    if (attached) {
      final RenderBox box = renderBoxModel;
      // HitTest will test rootView's every child (including
      // child's child), so must flush rootView every times,
      // or child may miss size.
      elementManager.getRootRenderObject().owner.flushLayout();

      // Position the center of element.
      Offset position = box.localToGlobal(box.size.center(Offset.zero), ancestor: elementManager.getRootRenderObject());
      final BoxHitTestResult boxHitTestResult = BoxHitTestResult();
      GestureBinding.instance.hitTest(boxHitTestResult, position);
      bool hitTest = true;
      Element currentElement = this;
      while (hitTest) {
        currentElement.handleClick(clickEvent);
        if (currentElement.parent != null) {
          currentElement = currentElement.parent;
          hitTest = currentElement.renderBoxModel.hitTest(boxHitTestResult, position: position);
        } else {
          hitTest = false;
        }
      }
    } else {
      // If element not in tree, click is fired and only response to itself.
      handleClick(clickEvent);
    }
  }

  Future<Uint8List> toBlob({double devicePixelRatio}) {
    if (devicePixelRatio == null) {
      devicePixelRatio = window.devicePixelRatio;
    }

    Completer<Uint8List> completer = Completer();

    RenderObject parent = renderBoxModel.parent;
    if (!renderBoxModel.isRepaintBoundary) {
      RenderBoxModel renderReplacedBoxModel;
      if (renderBoxModel is RenderLayoutBox) {
<<<<<<< HEAD
        renderBoxModel = renderReplacedBoxModel = createRenderLayout(this, prevRenderLayoutBox: renderBoxModel, repaintSelf: true);
      } else {
        renderBoxModel = renderReplacedBoxModel = _createRenderIntrinsic(this, prevRenderIntrinsic: renderBoxModel, repaintSelf: true);
=======
        renderReplacedBoxModel = createRenderLayout(this, prevRenderLayoutBox: renderBoxModel, repaintSelf: true);
      } else {
        renderReplacedBoxModel = _createRenderIntrinsic(this, prevRenderIntrinsic: renderBoxModel, repaintSelf: true);
>>>>>>> 7d87c18b
      }

      if (parent is RenderObjectWithChildMixin<RenderBox>) {
        parent.child = null;
        parent.child = renderReplacedBoxModel;
      } else if (parent is ContainerRenderObjectMixin) {
        ContainerBoxParentData parentData = renderBoxModel.parentData;
        RenderObject previousSibling = parentData.previousSibling;
        parent.remove(renderBoxModel);
        parent.insert(renderReplacedBoxModel, after: previousSibling);
      }
      renderBoxModel = renderReplacedBoxModel;
    }

    renderBoxModel.markNeedsLayout();

    SchedulerBinding.instance.addPostFrameCallback((_) async {
      Uint8List captured;
      if (renderBoxModel.size == Size.zero) {
        // Return a blob with zero length.
        captured = Uint8List(0);
      } else {
        Image image = await renderBoxModel.toImage(pixelRatio: devicePixelRatio);
        ByteData byteData = await image.toByteData(format: ImageByteFormat.png);
        captured = byteData.buffer.asUint8List();
      }

      completer.complete(captured);
    });

    return completer.future;
  }
}

RenderLayoutBox createRenderLayout(Element element, {RenderLayoutBox prevRenderLayoutBox, bool repaintSelf = false}) {
  CSSStyleDeclaration style = element.style;
  CSSDisplay display = CSSSizing.getDisplay(CSSStyleDeclaration.isNullOrEmptyValue(style[DISPLAY]) ? element.defaultDisplay : style[DISPLAY]);
  if (display == CSSDisplay.flex || display == CSSDisplay.inlineFlex) {
    RenderFlexLayout flexLayout;

    if (prevRenderLayoutBox == null) {
      if (repaintSelf) {
        flexLayout = RenderSelfRepaintFlexLayout(style: style, targetId: element.targetId, elementManager: element.elementManager);
      } else {
        flexLayout = RenderFlexLayout(style: style, targetId: element.targetId, elementManager: element.elementManager);
      }

    } else if (prevRenderLayoutBox is RenderFlowLayout) {
      if (prevRenderLayoutBox is RenderSelfRepaintFlowLayout) {
        if (repaintSelf) {
          // RenderSelfRepaintFlowLayout --> RenderSelfRepaintFlexLayout
          flexLayout = prevRenderLayoutBox.toFlexLayout();
        } else {
          // RenderSelfRepaintFlowLayout --> RenderFlexLayout
          flexLayout = prevRenderLayoutBox.toParentRepaintFlexLayout();
        }
      } else {
        if (repaintSelf) {
          // RenderFlowLayout --> RenderSelfRepaintFlexLayout
          flexLayout = prevRenderLayoutBox.toSelfRepaintFlexLayout();
        } else {
          // RenderFlowLayout --> RenderFlexLayout
          flexLayout = prevRenderLayoutBox.toFlexLayout();
        }
      }
    } else if (prevRenderLayoutBox is RenderFlexLayout) {
      if (prevRenderLayoutBox is RenderSelfRepaintFlexLayout) {
        if (repaintSelf) {
          // RenderSelfRepaintFlexLayout --> RenderSelfRepaintFlexLayout
          flexLayout = prevRenderLayoutBox;
          return flexLayout;
        } else {
          // RenderSelfRepaintFlexLayout --> RenderFlexLayout
          flexLayout = prevRenderLayoutBox.toParentRepaint();
        }
      } else {
        if (repaintSelf) {
          // RenderFlexLayout --> RenderSelfRepaintFlexLayout
          flexLayout = prevRenderLayoutBox.toSelfRepaint();
        } else {
          // RenderFlexLayout --> RenderFlexLayout
          flexLayout = prevRenderLayoutBox;
          return flexLayout;
        }
      }
    } else if (prevRenderLayoutBox is RenderRecyclerLayout) {
      flexLayout = prevRenderLayoutBox.toFlexLayout();
    }

    CSSFlexboxMixin.decorateRenderFlex(flexLayout, style);
    return flexLayout;
  } else if (display == CSSDisplay.block || display == CSSDisplay.none || display == CSSDisplay.inline || display == CSSDisplay.inlineBlock) {
    RenderFlowLayout flowLayout;

    if (prevRenderLayoutBox == null) {
      if (repaintSelf) {
        flowLayout = RenderSelfRepaintFlowLayout(style: style, targetId: element.targetId, elementManager: element.elementManager);
      } else {
        flowLayout = RenderFlowLayout(style: style, targetId: element.targetId, elementManager: element.elementManager);
      }
    } else if (prevRenderLayoutBox is RenderFlowLayout) {
      if (prevRenderLayoutBox is RenderSelfRepaintFlowLayout) {
        if (repaintSelf) {
          // RenderSelfRepaintFlowLayout --> RenderSelfRepaintFlowLayout
          flowLayout = prevRenderLayoutBox;
          return flowLayout;
        } else {
          // RenderSelfRepaintFlowLayout --> RenderFlowLayout
          flowLayout = prevRenderLayoutBox.toParentRepaint();
        }
      } else {
        if (repaintSelf) {
          // RenderFlowLayout --> RenderSelfRepaintFlowLayout
          flowLayout = prevRenderLayoutBox.toSelfRepaint();
        } else {
          // RenderFlowLayout --> RenderFlowLayout
          flowLayout = prevRenderLayoutBox;
          return flowLayout;
        }
      }
    } else if (prevRenderLayoutBox is RenderFlexLayout) {
      if (prevRenderLayoutBox is RenderSelfRepaintFlexLayout) {
        if (repaintSelf) {
          // RenderSelfRepaintFlexLayout --> RenderSelfRepaintFlowLayout
          flowLayout = prevRenderLayoutBox.toFlowLayout();
        } else {
          // RenderSelfRepaintFlexLayout --> RenderFlowLayout
          flowLayout = prevRenderLayoutBox.toParentRepaintFlowLayout();
        }
      } else {
        if (repaintSelf) {
          // RenderFlexLayout --> RenderSelfRepaintFlowLayout
          flowLayout = prevRenderLayoutBox.toSelfRepaintFlowLayout();
        } else {
          // RenderFlexLayout --> RenderFlowLayout
          flowLayout = prevRenderLayoutBox.toFlowLayout();
        }
      }
    } else if (prevRenderLayoutBox is RenderRecyclerLayout) {
      // RenderRecyclerLayout --> RenderFlowLayout
      flowLayout = prevRenderLayoutBox.toFlowLayout();
    }

    CSSFlowMixin.decorateRenderFlow(flowLayout, style);
    return flowLayout;
  } else if (display == CSSDisplay.sliver) {
    RenderRecyclerLayout renderRecyclerLayout;

    if (prevRenderLayoutBox == null) {
      renderRecyclerLayout = RenderRecyclerLayout(style: style, targetId: element.targetId, elementManager: element.elementManager);
    } else if (prevRenderLayoutBox is RenderFlowLayout) {
      renderRecyclerLayout = prevRenderLayoutBox.toRenderRecyclerLayout();
    } else if (prevRenderLayoutBox is RenderFlexLayout) {
      renderRecyclerLayout = prevRenderLayoutBox.toRenderRecyclerLayout();
    }

    return renderRecyclerLayout;
  } else {
    throw FlutterError('Not supported display type $display');
  }
}

RenderIntrinsic _createRenderIntrinsic(Element element, {RenderIntrinsic prevRenderIntrinsic, bool repaintSelf = false}) {
  RenderIntrinsic intrinsic;

  if (prevRenderIntrinsic == null) {
    if (repaintSelf) {
      intrinsic = RenderSelfRepaintIntrinsic(element.targetId, element.style, element.elementManager);
    } else {
      intrinsic = RenderIntrinsic(element.targetId, element.style, element.elementManager);
    }
  } else {
    if (prevRenderIntrinsic is RenderSelfRepaintIntrinsic) {
      if (repaintSelf) {
        // RenderSelfRepaintIntrinsic --> RenderSelfRepaintIntrinsic
        intrinsic = prevRenderIntrinsic;
      } else {
        // RenderSelfRepaintIntrinsic --> RenderIntrinsic
        intrinsic = prevRenderIntrinsic.toParentRepaint();
      }
    } else {
      if (repaintSelf) {
        // RenderIntrinsic --> RenderSelfRepaintIntrinsic
        intrinsic = prevRenderIntrinsic.toSelfRepaint();
      } else {
        // RenderIntrinsic --> RenderIntrinsic
        intrinsic = prevRenderIntrinsic;
      }
    }
  }
  return intrinsic;
}

RenderBoxModel createRenderBoxModel(Element element, {RenderBoxModel prevRenderBoxModel, bool repaintSelf = false}) {
  RenderBoxModel renderBoxModel = prevRenderBoxModel ?? element.renderBoxModel;

  if (renderBoxModel is RenderIntrinsic) {
    return _createRenderIntrinsic(element, prevRenderIntrinsic: prevRenderBoxModel, repaintSelf: repaintSelf);
  } else {
    return createRenderLayout(element, prevRenderLayoutBox: prevRenderBoxModel, repaintSelf: repaintSelf);
  }
}

Element _findContainingBlock(Element element) {
  Element _el = element?.parent;
  Element rootEl = element.elementManager.getRootElement();

  while (_el != null) {
    bool isElementNonStatic = _el.style[POSITION] != STATIC && _el.style[POSITION].isNotEmpty;
    bool hasTransform = _el.style[TRANSFORM].isNotEmpty;
    // https://www.w3.org/TR/CSS2/visudet.html#containing-block-details
    if (_el == rootEl || isElementNonStatic || hasTransform) {
      break;
    }
    _el = _el.parent;
  }
  return _el;
}

Element _findScrollContainer(Element element) {
  Element _el = element?.parent;
  Element rootEl = element.elementManager.getRootElement();

  while (_el != null) {
    List<CSSOverflowType> overflow = getOverflowTypes(_el.style);
    CSSOverflowType overflowX = overflow[0];
    CSSOverflowType overflowY = overflow[1];

    if (overflowX != CSSOverflowType.visible || overflowY != CSSOverflowType.visible || _el == rootEl) {
      break;
    }
    _el = _el.parent;
  }
  return _el;
}

List<Element> _findStickyChildren(Element element) {
  assert(element != null);
  List<Element> result = [];

  for (Element child in element.children) {
    List<CSSOverflowType> overflow = getOverflowTypes(child.style);
    CSSOverflowType overflowX = overflow[0];
    CSSOverflowType overflowY = overflow[1];

    if (child.isValidSticky) result.add(child);

    // No need to loop scrollable container children
    if (overflowX != CSSOverflowType.visible || overflowY != CSSOverflowType.visible) {
      break;
    }

    List<Element> mergedChildren = _findStickyChildren(child);
    for (Element child in mergedChildren) {
      result.add(child);
    }
  }

  return result;
}

bool _isIntersectionObserverEvent(String eventName) {
  return eventName == 'appear' || eventName == 'disappear' || eventName == 'intersectionchange';
}

bool _hasIntersectionObserverEvent(Map eventHandlers) {
  return eventHandlers.containsKey('appear') ||
      eventHandlers.containsKey('disappear') ||
      eventHandlers.containsKey('intersectionchange');
}

void _setPositionedChildParentData(RenderLayoutBox parentRenderLayoutBox, Element child) {
  var parentData;
  if (parentRenderLayoutBox is RenderFlowLayout) {
    parentData = RenderLayoutParentData();
  } else {
    parentData = RenderFlexParentData();
  }
  CSSStyleDeclaration style = child.style;

  RenderBoxModel childRenderBoxModel = child.renderBoxModel;
  childRenderBoxModel.parentData = CSSPositionedLayout.getPositionParentData(style, parentData);
}<|MERGE_RESOLUTION|>--- conflicted
+++ resolved
@@ -140,7 +140,6 @@
     if (properties == null) properties = {};
     if (events == null) events = [];
 
-    _isIntrinsicBox = isIntrinsicBox;
     defaultDisplay = defaultStyle.containsKey(DISPLAY) ? defaultStyle[DISPLAY] : BLOCK;
     _isIntrinsicBox = isIntrinsicBox;
 
@@ -153,17 +152,6 @@
   bool _isIntrinsicBox = false;
   bool _initialized = false;
 
-<<<<<<< HEAD
-    initializeRenderObject();
-
-    _setDefaultStyle();
-  }
-
-  bool _isIntrinsicBox = false;
-  bool _initialized = false;
-
-=======
->>>>>>> 7d87c18b
   @override
   void initializeRenderObject() {
     if (_initialized) {
@@ -174,12 +162,6 @@
       _renderIntrinsic = _createRenderIntrinsic(this, repaintSelf: repaintSelf);
     } else {
       _renderLayoutBox = createRenderLayout(this, repaintSelf: repaintSelf);
-<<<<<<< HEAD
-      childNodes.forEach((Node child) {
-        child.attachTo(this);
-      });
-    }
-=======
       for (Node child in childNodes) {
         child.attachTo(this);
       }
@@ -188,7 +170,6 @@
     style.addStyleChangeListener(_onStyleChanged);
     style.applyTargetProperties();
 
->>>>>>> 7d87c18b
     _initialized = true;
   }
 
@@ -465,11 +446,7 @@
   void addChild(RenderObject child) {
     if (_renderLayoutBox != null) {
       _renderLayoutBox.add(child);
-<<<<<<< HEAD
-    } else {
-=======
     } else if (_renderIntrinsic != null) {
->>>>>>> 7d87c18b
       _renderIntrinsic.child = child;
     }
   }
@@ -532,12 +509,6 @@
       }
     }
     (renderBoxModel.parent as ContainerRenderObjectMixin).remove(renderBoxModel);
-<<<<<<< HEAD
-
-    childNodes.forEach((child) {
-      child.detach();
-    });
-=======
     // Remove all intersection change listeners.
     renderBoxModel.clearIntersectionChangeListeners();
 
@@ -546,7 +517,6 @@
     }
 
     style.removeStyleChangeListener(_onStyleChanged);
->>>>>>> 7d87c18b
     dispose();
   }
 
@@ -885,22 +855,6 @@
 
     renderBoxModel.display = presentDisplay;
 
-<<<<<<< HEAD
-    if (renderBoxModel != null) {
-      if (originalDisplay != presentDisplay) {
-        RenderLayoutBox prevRenderLayoutBox = renderBoxModel;
-        bool shouldReattach = parent != null;
-        renderBoxModel = createRenderLayout(this, prevRenderLayoutBox: prevRenderLayoutBox, repaintSelf: repaintSelf);
-
-        if (shouldReattach && prevRenderLayoutBox != renderBoxModel) {
-          RenderLayoutBox parentRenderObject = parent.renderBoxModel;
-          RenderBoxModel previous = previousSibling is Element ? (previousSibling as Element).renderBoxModel : null;
-          parentRenderObject.remove(prevRenderLayoutBox);
-          parentRenderObject.insert(renderBoxModel, after: previous);
-        } else {
-          renderBoxModel.markNeedsLayout();
-        }
-=======
     if (originalDisplay != presentDisplay && renderBoxModel is RenderLayoutBox) {
       RenderLayoutBox prevRenderLayoutBox = renderBoxModel;
       bool shouldReattach = parent != null;
@@ -913,7 +867,6 @@
         parentRenderObject.insert(renderBoxModel, after: previous);
       } else {
         renderBoxModel.markNeedsLayout();
->>>>>>> 7d87c18b
       }
     }
   }
@@ -983,15 +936,6 @@
       for (Element child in children) {
         _updateFlexItemStyle(child);
       }
-    }
-  }
-
-  void _styleSliverDirectionChangedListener(String property, String original, String present) {
-    CSSDisplay display = CSSSizing.getDisplay(CSSStyleDeclaration.isNullOrEmptyValue(style[DISPLAY]) ? defaultDisplay : style[DISPLAY]);
-    if (display == CSSDisplay.sliver) {
-      assert(renderBoxModel is RenderRecyclerLayout);
-      RenderRecyclerLayout renderRecyclerLayout = renderBoxModel;
-      renderRecyclerLayout.axis = RenderRecyclerLayout.resolveAxis(style);
     }
   }
 
@@ -1294,15 +1238,9 @@
     if (!renderBoxModel.isRepaintBoundary) {
       RenderBoxModel renderReplacedBoxModel;
       if (renderBoxModel is RenderLayoutBox) {
-<<<<<<< HEAD
-        renderBoxModel = renderReplacedBoxModel = createRenderLayout(this, prevRenderLayoutBox: renderBoxModel, repaintSelf: true);
-      } else {
-        renderBoxModel = renderReplacedBoxModel = _createRenderIntrinsic(this, prevRenderIntrinsic: renderBoxModel, repaintSelf: true);
-=======
         renderReplacedBoxModel = createRenderLayout(this, prevRenderLayoutBox: renderBoxModel, repaintSelf: true);
       } else {
         renderReplacedBoxModel = _createRenderIntrinsic(this, prevRenderIntrinsic: renderBoxModel, repaintSelf: true);
->>>>>>> 7d87c18b
       }
 
       if (parent is RenderObjectWithChildMixin<RenderBox>) {
