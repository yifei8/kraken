/*
 * Copyright (C) 2019-present Alibaba Inc. All rights reserved.
 * Author: Kraken Team.
 */

import 'dart:convert';
import 'dart:typed_data';
import 'dart:ui';
import 'dart:async';

import 'package:flutter/foundation.dart';
import 'package:flutter/gestures.dart';
import 'package:flutter/painting.dart';
import 'package:flutter/rendering.dart';
import 'package:flutter/scheduler.dart';
import 'package:kraken/bridge.dart';
import 'package:kraken/element.dart';
import 'package:kraken/module.dart';
import 'package:kraken/rendering.dart';
import 'package:kraken/scheduler.dart';
import 'package:kraken/style.dart';
import 'package:meta/meta.dart';

import 'event_handler.dart';

typedef TestElement = bool Function(Element element);

abstract class Element extends Node
    with
        NodeLifeCycle,
        EventHandlerMixin,
        TextStyleMixin,
        BackgroundImageMixin,
        RenderDecoratedBoxMixin,
        DimensionMixin,
        FlexMixin,
        FlowMixin,
        StyleOverflowMixin,
        ColorMixin,
        TransformStyleMixin,
        TransitionStyleMixin {
  Element({
    @required int nodeId,
    @required this.tagName,
    @required this.defaultDisplay,
    this.properties = const {},
    this.needsReposition = false,
    this.allowChildren = true,
    this.events,
  })  : assert(nodeId != null),
        assert(tagName != null),
        assert(defaultDisplay != null),
        super(NodeType.ELEMENT_NODE, nodeId, tagName) {
    setDefaultProps(properties);
    /// Element style render
    style = CSSStyleDeclaration(style: properties[STYLE]);
    if (!style.contains('display')) style['display'] = defaultDisplay;

    // Mark element needs to reposition according to position CSS.
    if (_isPositioned(style)) needsReposition = true;

    if (allowChildren) {
      renderObject =
          renderLayoutElement = createRenderLayoutElement(style, null);
    }

    // padding
    renderObject = renderPadding = initRenderPadding(renderObject, style);
    // background image
    if (style['backgroundAttachment'] == 'local' &&
        style.contains('backgroundImage') != null) {
      renderObject = initBackgroundImage(renderObject, style, nodeId);
    }
    // overflow
    if (allowChildren) {
      renderObject = initOverflowBox(renderObject, style, _scrollListener);
    }
    // constrained box
    renderObject =
        renderConstrainedBox = initRenderConstrainedBox(renderObject, style);
    // position
    if (style.contains('position') && style['position'] != 'static') {
      renderObject = renderStack = RenderPosition(
        textDirection: TextDirection.ltr,
        fit: StackFit.passthrough,
        overflow: Overflow.visible,
        children: [renderObject],
      );
    }
    // border
    renderObject = initRenderDecoratedBox(renderObject, style, this);

    // Pointer event listener
    renderObject = RenderPointerListener(
      child: renderObject,
      onPointerDown: this.handlePointDown,
      onPointerMove: this.handlePointMove,
      onPointerUp: this.handlePointUp,
      onPointerCancel: this.handlePointCancel,
      behavior: HitTestBehavior.translucent,
    );

    // Intersection observer
    renderObject = renderIntersectionObserver =
        RenderIntersectionObserver(child: renderObject);
    // opacity
    renderObject = initRenderOpacity(renderObject, style);

    // transition
    initTransition(style);

    // RenderRepaintBoundary to support toBlob.
    renderObject =
        renderRepaintBoundary = RenderRepaintBoundary(child: renderObject);

    // Margin
    renderObject = initRenderMargin(renderObject, style, this);

    // The layout boundary of element.
    renderObject = renderElementBoundary = initTransform(renderObject, style, nodeId);

    // Add element event listener
    events?.forEach((String eventName) {
      addEvent(eventName);
    });
  }

  Map<String, dynamic> properties;
  List<String> events;

  // A point reference to treed renderObject.
  RenderObject renderObject;
  RenderConstrainedBox renderConstrainedBox;
  RenderObject stickyPlaceholder;
  RenderRepaintBoundary renderRepaintBoundary;
  RenderStack renderStack;
  ContainerRenderObjectMixin renderLayoutElement;
  RenderPadding renderPadding;
  RenderIntersectionObserver renderIntersectionObserver;
  RenderElementBoundary renderElementBoundary;

  bool allowChildren = true; // Whether element allows children
  bool needsReposition =
  false; // whether element needs reposition when append to tree or changing position property
  bool shouldBlockStretch = true;
  double cropWidth = 0;
  double cropHeight = 0;
  double cropBorderWidth = 0;
  double cropBorderHeight = 0;
  double offsetTop = null; // offset to the top of viewport
  bool stickyFixed = false;

  final String tagName;

  /// The default display type of
  final String defaultDisplay;

  // Set default properties, override this for individual element
  void setDefaultProps(Map<String, dynamic> props) {}

  Element get parent => this.parentNode;
<<<<<<< HEAD
  CSSStyleDeclaration style;
=======

  Style _style;
  Style get style => _style;
  set style(Style newStyle) {
    newStyle.set('display', newStyle.get('display') ?? defaultDisplay);

    // Update style;
    ///1.update layout properties
    if (renderLayoutElement != null) {
      String oldDisplay = style.get('display');
      String newDisplay = newStyle.get('display');
      bool hasFlexChange = isFlexStyleChanged(newStyle);
      if (newDisplay != oldDisplay || hasFlexChange) {
        ContainerRenderObjectMixin oldRenderElement = renderLayoutElement;
        List<RenderBox> children = [];
        RenderObjectVisitor visitor = (child) {
          children.add(child);
        };
        oldRenderElement
          ..visitChildren(visitor)
          ..removeAll();
        renderPadding.child = null;
        renderLayoutElement = createRenderLayoutElement(newStyle, children);
        renderPadding.child = renderLayoutElement as RenderBox;
        // update style reference
        renderElementBoundary.style = newStyle;
      }

      if (newDisplay == 'flex' || newDisplay == 'inline-flex') {
        // update flex layout properties
        decorateRenderFlex(renderLayoutElement, newStyle);
      } else {
        // update flow layout properties
        decorateRenderFlow(renderLayoutElement, newStyle);
      }

      // update style reference
      if (renderLayoutElement is RenderFlowLayout) {
        (renderLayoutElement as RenderFlowLayout).style = newStyle;
      } else {
        (renderLayoutElement as RenderFlexLayout).style = newStyle;
      }
    }

    // update transiton map
    if (newStyle.contains('transition')) {
      initTransition(newStyle);
    }

    ///2.update overflow
    updateOverFlowBox(newStyle, _scrollListener);

    ///3.update padding
    updateRenderPadding(newStyle, transitionMap);

    ///4.update constrained
    updateConstraints(newStyle, transitionMap);

    ///5.update decorated
    updateRenderDecoratedBox(newStyle, this, transitionMap);

    ///6.update margin
    updateRenderMargin(newStyle, this, transitionMap);

    ///7.update position
    String newPosition = newStyle['position'] ?? 'static';
    String oldPosition = _style['position'] ?? 'static';
    bool positionChanged = false;
    if (newPosition != oldPosition) {
      positionChanged = true;
    }

    // position change
    if (positionChanged) {
      needsReposition = true;
      updatePosition(newStyle);
    } else if (newPosition != 'static') {
      int newZIndex = newStyle.zIndex;
      int oldZIndex = _style.zIndex;
      // zIndex change
      if (newZIndex != oldZIndex) {
        needsReposition = true;
        _updateZIndex(newStyle);
      }

      // offset change
      if (newStyle.top != _style.top ||
          newStyle.bottom != _style.bottom ||
          newStyle.left != _style.left ||
          newStyle.right != _style.right ||
          newStyle.width != _style.width ||
          newStyle.height != _style.height) {
        _updateOffset(newStyle);
      }
    }

    ///8.update opacity and visiblity
    updateRenderOpacity(
      style,
      newStyle,
      parentRenderObject: renderRepaintBoundary,
    );

    ///9.update transform
    updateTransform(newStyle, transitionMap);

    if (transitionMap != null) {
      for (Transition transition in transitionMap.values) {
        transition?.apply();
      }
    }

    /// 10.update childNodes style if need
    updateChildNodesStyle();

    _style = newStyle;
  }
>>>>>>> c524f985

  markShouldUpdateMargin() {
    updateRenderMargin(style, this);
  }

  bool isFlexStyleChanged(CSSStyleDeclaration newStyle) {
    String display = newStyle['display'];
    List flexStyles = [
      'flexDirection',
      'flexWrap',
      'alignItems',
      'justifyContent',
      'alignContent',
    ];
    bool hasChanged = false;
    if (display == 'flex' || display == 'inline-flex') {
      flexStyles.forEach((key) {
        if (style[key] != newStyle[key]) {
          hasChanged = true;
        }
      });
    }
    return hasChanged;
  }

  void _scrollListener(double scrollTop) {
    // Only trigger on body element
    if (this != ElementManager().getRootElement()) {
      return;
    }
    _updateStickyPosition(scrollTop);
  }

  // Calculate sticky status according to scrollTop
  void _updateStickyPosition(double scrollTop) {
    List<Element> stickyElements = findStickyChildren(this);
    stickyElements.forEach((Element el) {
      CSSStyleDeclaration elStyle = el.style;
      bool isFixed;

      if (el.offsetTop == null) {
        double offsetTop = el.getOffsetY();
        // save element original offset to viewport
        el.offsetTop = offsetTop;
      }

      if (elStyle.contains('top')) {
        double top = baseGetDisplayPortedLength(elStyle['top']);
        isFixed = el.offsetTop - scrollTop <= top;
      } else if (elStyle.contains('bottom')) {
        double bottom = baseGetDisplayPortedLength(elStyle['bottom']);
        double viewPortHeight = renderMargin?.size?.height;
        double elViewPortTop = el.offsetTop - scrollTop;
        isFixed = viewPortHeight - elViewPortTop <= bottom;
      }

      if (isFixed) {
        // change to fixed behavior
        if (!el.stickyFixed) {
          el.stickyFixed = true;
          el.updatePosition(elStyle.copyWith({'position': 'fixed'}));
        }
      } else {
        // change to relative behavior
        if (el.stickyFixed) {
          el.stickyFixed = false;
          el.updatePosition(elStyle.copyWith({'position': 'sticky'}));
        }
      }
    });
  }

  void updatePosition(CSSStyleDeclaration newStyle) {
    // remove stack node when change to non positioned
    if (!newStyle.contains('position') || newStyle['position'] == 'static') {
      RenderObject child = renderStack.firstChild;
      renderStack.remove(child);
      (renderStack.parent as RenderDecoratedBox).child = child;
      renderStack = null;
    } else {
      // add stack node when change to positioned
      if (renderStack == null) {
        RenderObject child = renderDecoratedBox.child;
        renderDecoratedBox.child = null;
        RenderStack renderNewStack = RenderPosition(
          textDirection: TextDirection.ltr,
          fit: StackFit.passthrough,
          overflow: Overflow.visible,
          children: [child],
        );

        renderStack = renderDecoratedBox.child = renderNewStack;
      }
    }

    // move element back to document flow
    if (newStyle['position'] == '' ||
        newStyle['position'] == 'static' ||
        newStyle['position'] == 'relative' ||
        (newStyle['position'] == 'sticky' && !stickyFixed)) {
      // move element back to document flow
      if (style['position'] == 'absolute' ||
          style['position'] == 'fixed' ||
          (style['position'] == 'sticky' && stickyFixed)) {
        Element parentElementWithStack;
        // find positioned element to remove
        if (style['position'] == 'absolute') {
          parentElementWithStack = findParent(this, (element) => element.renderStack != null);
        } else {
          parentElementWithStack = ElementManager().getRootElement();
        }
        parentElementWithStack.renderStack.remove(renderElementBoundary);

        // remove sticky placeholder
        if (style['position'] == 'sticky') {
          removeStickyPlaceholder();
        }
        // find pre non positioned element
        var preNonPositionedElement = null;
        var currentElement = nodeMap[nodeId];
        var parentElement = currentElement.parentNode;
        int curIdx = parentElement.childNodes.indexOf(currentElement);
        for (int i = curIdx - 1; i > -1; i--) {
          var element = parentElement.childNodes[i];
          CSSStyleDeclaration style = element.style;
          if (!style.contains('position') || style['position'] == 'static') {
            preNonPositionedElement = element;
            break;
          }
        }
        // find pre non positioned renderObject
        RenderElementBoundary preNonPositionedObject = null;
        if (preNonPositionedElement != null) {
          RenderObjectVisitor visitor = (child) {
            if (child is RenderElementBoundary &&
                preNonPositionedElement.nodeId == child.nodeId) {
              preNonPositionedObject = child;
            }
          };
          parentElement.renderLayoutElement.visitChildren(visitor);
        }
        // insert non positioned renderObject to parent element in the order of original element tree
        parentElement.renderLayoutElement
            .insert(renderElementBoundary, after: preNonPositionedObject);

        needsReposition = false;
      }
    } else {
      // move element out of document flow

      // append element to positioned parent
      _repositionElement(this);
    }

    // loop positioned children to reposition
    List<Element> targets = findPositionedChildren(this);
    if (targets != null) {
      targets.forEach((target) {
        _repositionElement(target);
      });
    }
  }

  void removeStickyPlaceholder() {
    (stickyPlaceholder.parent as ContainerRenderObjectMixin)
        .remove(stickyPlaceholder);
  }

  void insertStickyPlaceholder() {
    CSSStyleDeclaration pStyle = CSSStyleDeclaration(style: {
      'width': renderMargin.size.width.toString() + 'px',
      'height': renderMargin.size.height.toString() + 'px',
    });
    stickyPlaceholder = initRenderConstrainedBox(stickyPlaceholder, pStyle);
    stickyPlaceholder = initRenderDecoratedBox(stickyPlaceholder, pStyle, this);
    (renderObject.parent as ContainerRenderObjectMixin)
        .insert(stickyPlaceholder, after: renderObject);
  }

  // reposition element with position absolute/fixed
  void _repositionElement(Element el) {
    RenderObject renderObject = el.renderObject;
    CSSStyleDeclaration style = el.style;
    int nodeId = el.nodeId;

    // new node not in the tree, wait for append in appenedElement
    if (renderObject.parent == null) {
      return;
    }

    // find positioned element to attach
    Element parentElementWithStack;
    if (style['position'] == 'absolute') {
      parentElementWithStack =
          findParent(el, (element) => element.renderStack != null);
    } else {
      parentElementWithStack = ElementManager().getRootElement();
    }
    // not found positioned parent element, wait for append in appenedElement
    if (parentElementWithStack == null) return;

    // add placeholder for sticky element before moved
    if (style['position'] == 'sticky') {
      insertStickyPlaceholder();
    }

    // remove non positioned element from parent element
    // TODO(refactor): remove as cast.
    (renderObject.parent as ContainerRenderObjectMixin).remove(renderObject);
    RenderStack parentStack = parentElementWithStack.renderStack;

    StackParentData stackParentData = getPositionParentDataFromStyle(style);
    renderObject.parentData = stackParentData;

    Element currentElement = nodeMap[nodeId];

    // current element's zIndex
    int currentZIndex = 0;
    if (currentElement.style.contains('zIndex') &&
        currentElement.style['zIndex'] != null) {
      currentZIndex = currentElement.style['zIndex'];
    }
    // add current element back to parent stack by zIndex
    insertByZIndex(parentStack, renderObject, el, currentZIndex);
  }

  void _updateZIndex(CSSStyleDeclaration style) {
    // new node not in the tree, wait for append in appenedElement
    if (renderObject.parent == null) {
      return;
    }
    Element parentElementWithStack =
        findParent(this, (element) => element.renderStack != null);
    RenderStack parentStack = parentElementWithStack.renderStack;

    // remove current element from parent stack
    parentStack.remove(renderObject);

    StackParentData stackParentData = getPositionParentDataFromStyle(style);
    renderObject.parentData = stackParentData;

    // current element's zIndex
    int currentZIndex = 0;
    if (style['zIndex'] != null) {
      currentZIndex = int.parse(style['zIndex']);
    }
    // add current element back to parent stack by zIndex
    insertByZIndex(parentStack, renderObject, this, currentZIndex);
  }

  void _updateOffset(CSSStyleDeclaration style) {
    ZIndexParentData zIndexParentData;
    AbstractNode renderParent = renderObject.parent;
    if (renderParent is RenderPosition &&
        renderObject.parentData is ZIndexParentData) {
      zIndexParentData = renderObject.parentData;
      Transition allTransition,
          topTransition,
          leftTransition,
          rightTransition,
          bottomTransition,
          widthTransition,
          heightTransition;
      double topDiff, leftDiff, rightDiff, bottomDiff, widthDiff, heightDiff;
      double topBase, leftBase, rightBase, bottomBase, widthBase, heightBase;
      ZIndexParentData progressParentData = zIndexParentData;

      if (transitionMap != null) {
<<<<<<< HEAD
        allTransition = transitionMap["all"];
        if (style['top'] != _style['top']) {
          topTransition = transitionMap["top"];
          topDiff = Length.toDisplayPortValue(style['top']) - (_style['top'] ?? 0);
          topBase = _style['top'] ?? 0;
        }
        if (style['left'] != _style['left']) {
          leftTransition = transitionMap["left"];
          leftDiff = (style.left ?? 0) - (_style.left ?? 0);
          leftBase = _style.left ?? 0;
        }
        if (style['right'] != _style['right']) {
          rightTransition = transitionMap["right"];
          rightDiff = (style.right ?? 0) - (_style.left ?? 0);
          rightBase = _style.right ?? 0;
        }
        if (style['bottom'] != _style['bottom']) {
          bottomTransition = transitionMap["bottom"];
          bottomDiff = (style.bottom ?? 0) - (_style.bottom ?? 0);
          bottomBase = _style.bottom ?? 0;
        }
        if (style['width'] != _style['width']) {
          widthTransition = transitionMap["width"];
          widthDiff = (style.width ?? 0) - (_style.width ?? 0);
          widthBase = _style.bottom ?? 0;
        }
        if (style['height'] != _style['height']) {
          heightTransition = transitionMap["height"];
=======
        allTransition = transitionMap['all'];
        if (style.top != _style.top) {
          topTransition = transitionMap['top'];
          topDiff = (style.top ?? 0) - (_style.top ?? 0);
          topBase = _style.top ?? 0;
        }
        if (style.left != _style.left) {
          leftTransition = transitionMap['left'];
          leftDiff = (style.left ?? 0) - (_style.left ?? 0);
          leftBase = _style.left ?? 0;
        }
        if (style.right != _style.right) {
          rightTransition = transitionMap['right'];
          rightDiff = (style.right ?? 0) - (_style.left ?? 0);
          rightBase = _style.right ?? 0;
        }
        if (style.bottom != _style.bottom) {
          bottomTransition = transitionMap['bottom'];
          bottomDiff = (style.bottom ?? 0) - (_style.bottom ?? 0);
          bottomBase = _style.bottom ?? 0;
        }
        if (style.width != _style.width) {
          widthTransition = transitionMap['width'];
          widthDiff = (style.width ?? 0) - (_style.width ?? 0);
          widthBase = _style.bottom ?? 0;
        }
        if (style.height != _style.height) {
          heightTransition = transitionMap['height'];
>>>>>>> c524f985
          heightDiff = (style.height ?? 0) - (_style.height ?? 0);
          heightBase = _style.height ?? 0;
        }
      }
      if (allTransition != null ||
          topTransition != null ||
          leftTransition != null ||
          rightTransition != null ||
          bottomTransition != null ||
          widthTransition != null ||
          heightTransition != null) {
        bool hasTop = false,
            hasLeft = false,
            hasRight = false,
            hasBottom = false,
            hasWidth = false,
            hasHeight = false;
        if (topDiff != null) {
          if (topTransition == null) {
            hasTop = true;
          } else {
            topTransition.addProgressListener((percent) {
              progressParentData.top = topBase + topDiff * percent;
              renderObject.parentData = progressParentData;
              renderParent.markNeedsLayout();
            });
          }
        }
        if (leftDiff != null) {
          if (leftTransition == null) {
            hasLeft = true;
          } else {
            leftTransition.addProgressListener((percent) {
              progressParentData.left = leftBase + leftDiff * percent;
              renderObject.parentData = progressParentData;
              renderParent.markNeedsLayout();
            });
          }
        }
        if (rightDiff != null) {
          if (rightTransition == null) {
            hasRight = true;
          } else {
            rightTransition.addProgressListener((percent) {
              progressParentData.right = rightBase + rightDiff * percent;
              renderObject.parentData = progressParentData;
              renderParent.markNeedsLayout();
            });
          }
        }
        if (bottomDiff != null) {
          if (bottomTransition == null) {
            hasBottom = true;
          } else {
            bottomTransition.addProgressListener((percent) {
              progressParentData.bottom = bottomBase + bottomDiff * percent;
              renderObject.parentData = progressParentData;
              renderParent.markNeedsLayout();
            });
          }
        }
        if (widthDiff != null) {
          if (widthTransition == null) {
            hasWidth = true;
          } else {
            widthTransition.addProgressListener((percent) {
              progressParentData.width = widthBase + widthDiff * percent;
              renderObject.parentData = progressParentData;
              renderParent.markNeedsLayout();
            });
          }
        }
        if (heightDiff != null) {
          if (heightTransition == null) {
            hasHeight = true;
          } else {
            heightTransition.addProgressListener((percent) {
              progressParentData.height = heightBase + heightDiff * percent;
              renderObject.parentData = progressParentData;
              renderParent.markNeedsLayout();
            });
          }
        }
        if (allTransition != null &&
            (hasTop ||
                hasBottom ||
                hasLeft ||
                hasRight ||
                hasWidth ||
                hasHeight)) {
          allTransition.addProgressListener((percent) {
            if (hasTop) {
              progressParentData.top = topBase + topDiff * percent;
            }
            if (hasLeft) {
              progressParentData.left = leftBase + leftDiff * percent;
            }
            if (hasRight) {
              progressParentData.right = rightBase + rightDiff * percent;
            }
            if (hasBottom) {
              progressParentData.bottom = bottomBase + bottomDiff * percent;
            }
            if (hasWidth) {
              progressParentData.width = widthBase + widthDiff * percent;
            }
            if (hasHeight) {
              progressParentData.height = heightBase + heightDiff * percent;
            }
            renderObject.parentData = progressParentData;
            renderParent.markNeedsLayout();
          });
        }
      } else {
        zIndexParentData.zIndex = style.zIndex;
        zIndexParentData.top = style.top;
        zIndexParentData.left = style.left;
        zIndexParentData.right = style.right;
        zIndexParentData.bottom = style.bottom;
        zIndexParentData.width = style.width;
        zIndexParentData.height = style.height;
        renderObject.parentData = zIndexParentData;
        renderParent.markNeedsLayout();
      }
    }
  }

  Element getElementById(Element parentElement, int nodeId) {
    Element result = null;
    List childNodes = parentElement.childNodes;

    for (int i = 0; i < childNodes.length; i++) {
      Element element = childNodes[i];
      if (element.nodeId == nodeId) {
        result = element;
        break;
      }
    }
    return result;
  }

  List<Element> get children {
    List<Element> _children = [];
    for (var child in this.childNodes) {
      if (child is Element) _children.add(child);
    }
    return _children;
  }

  void addChild(RenderObject child) {
    if (renderLayoutElement != null) {
      renderLayoutElement.add(child);
    } else {
      renderPadding.child = child;
    }
  }

  ContainerRenderObjectMixin createRenderLayoutElement(
      CSSStyleDeclaration newStyle, List<RenderBox> children) {
    String display = newStyle['display'];
    String flexWrap = newStyle['flexWrap'];
    bool isFlexWrap =
        (display == 'flex' || display == 'inline-flex') && flexWrap == 'wrap';
    if ((display == 'flex' || display == 'inline-flex') && flexWrap != 'wrap') {
      ContainerRenderObjectMixin flexLayout = RenderFlexLayout(
        textDirection: TextDirection.ltr,
        crossAxisAlignment: CrossAxisAlignment.start,
        mainAxisSize: MainAxisSize.min,
        children: children,
        style: newStyle,
        nodeId: nodeId,
      );
      decorateRenderFlex(flexLayout, newStyle);
      return flexLayout;
    } else if (display == 'none' ||
        display == 'inline' ||
        display == 'inline-block' ||
        display == 'block' ||
        isFlexWrap) {
      MainAxisAlignment runAlignment = MainAxisAlignment.start;
      switch (newStyle['alignContent']) {
        case 'end':
          runAlignment = MainAxisAlignment.end;
          break;
        case 'center':
          runAlignment = MainAxisAlignment.center;
          break;
        case 'space-around':
          runAlignment = MainAxisAlignment.spaceAround;
          break;
        case 'space-between':
          runAlignment = MainAxisAlignment.spaceBetween;
          break;
        case 'space-evenly':
          runAlignment = MainAxisAlignment.spaceEvenly;
          break;
      }
      ContainerRenderObjectMixin flowLayout = RenderFlowLayout(
        runAlignment: runAlignment,
        children: children,
        style: newStyle,
        nodeId: nodeId,
      );

      if (isFlexWrap) {
        decorateRenderFlex(flowLayout, newStyle);
      } else {
        decorateRenderFlow(flowLayout, newStyle);
      }
      return flowLayout;
    } else {
      throw FlutterError('Not supported display type $display: $this');
    }
  }

  @override
  @mustCallSuper
  Node appendChild(Node child) {
    super.appendChild(child);

    VoidCallback doAppendChild = () {
      // Only append node types which is visible in RenderObject tree
      if (child is NodeLifeCycle) {
        appendElement(child);
        child.fireAfterConnected();
      }
    };

    if (isConnected) {
      doAppendChild();
    } else {
      queueAfterConnected(doAppendChild);
    }

    return child;
  }

  @override
  @mustCallSuper
  Node removeChild(Node child) {
    // Not remove node type which is not present in RenderObject tree such as Comment
    // Only append node types which is visible in RenderObject tree
    if (child is NodeLifeCycle) {
      removeElement(child);
    }

    super.removeChild(child);
    return child;
  }

  @override
  @mustCallSuper
  Node insertBefore(Node child, Node referenceNode) {
    int referenceIndex = childNodes.indexOf(referenceNode);

    // Node.insertBefore will change element tree structure,
    // so get the referenceIndex before calling it.
    Node node = super.insertBefore(child, referenceNode);

    VoidCallback doInsertBefore = () {
      if (referenceIndex != -1) {
        Node after;
        RenderObject afterRenderObject;
        if (referenceIndex == 0) {
          after = null;
        } else {
          do {
            after = childNodes[--referenceIndex];
          } while (after is! Element && referenceIndex > 0);
          if (after is Element) {
            afterRenderObject = after?.renderObject;
          }
        }
        appendElement(child, afterRenderObject: afterRenderObject, isAppend: false);
        if (child is NodeLifeCycle) child.fireAfterConnected();
      }
    };

    if (isConnected) {
      doInsertBefore();
    } else {
      queueAfterConnected(doInsertBefore);
    }
    return node;
  }

  // Loop element's children to find elements need to reposition
  List<Element> findPositionedChildren(Element element,
      {bool needsReposition = false}) {
    assert(element != null);
    List<Element> result = [];

    element.children.forEach((Element child) {
      if (_isPositioned(child.style)) {
        if (needsReposition) {
          if (child.needsReposition) result.add(child);
        } else {
          result.add(child);
        }
      }

      List<Element> mergeChildren =
          findPositionedChildren(child, needsReposition: needsReposition);
      if (mergeChildren != null) {
        mergeChildren.forEach((Element child) {
          result.add(child);
        });
      }
    });

    return result;
  }

  void removeElement(Node child) {
    List<RenderObject> children = [];
    RenderObjectVisitor visitor = (child) {
      children.add(child);
    };
    renderLayoutElement..visitChildren(visitor);

    if (children.isNotEmpty) {
      int childIdx;
      children.forEach((childNode) {
        int childId;
        if (childNode is RenderTextBox) {
          childId = childNode.nodeId;
        } else if (childNode is RenderElementBoundary) {
          childId = childNode.nodeId;
        }
        if (childId == child.nodeId) {
          childIdx = children.indexOf(childNode);
        }
      });
      renderLayoutElement.remove(children[childIdx]);
    }
  }

  void appendElement(Node child,
      {RenderObject afterRenderObject, bool isAppend = true}) {
    if (child is Element) {
      RenderObject childRenderObject = child.renderObject;
      CSSStyleDeclaration childStyle = child.style;
      String childPosition = childStyle['position'] ?? 'static';
      String display = style['display'];
      bool isFlex = display == 'flex' || display == 'inline-flex';

      // Set audio element size to zero
      // TODO(refactor): Should not exists here.
      if (child is AudioElement) {
        RenderConstrainedBox renderConstrainedBox = child.renderConstrainedBox;
        renderConstrainedBox.additionalConstraints = BoxConstraints();
      }

      if (isFlex) {
        // Add FlexItem wrap for flex child node.
        if (child.renderLayoutElement != null) {
          child.renderPadding.child = null;
          child.renderPadding.child =
              RenderFlexItem(child: child.renderLayoutElement as RenderBox);
        }
      }

      RenderBox getStackedRenderBox(Element element) {
        ZIndexParentData stackParentData =
            getPositionParentDataFromStyle(element.style);
        RenderBox stackedRenderBox = element.renderObject as RenderBox;


        if (!isFlex) {
          stackParentData.hookRenderObject =
              RenderPadding(padding: EdgeInsets.zero);
        }
        stackedRenderBox.parentData = stackParentData;
        return stackedRenderBox;
      }

      if (childPosition == 'absolute') {
        Element parentStackedElement =
            findParent(child, (element) => element.renderStack != null);
        if (parentStackedElement != null) {
          RenderObject renderBoxToBeStacked = getStackedRenderBox(child);
          insertByZIndex(parentStackedElement.renderStack, renderBoxToBeStacked,
              child, int.parse(childStyle['zIndex']));
          return;
        }
      } else if (childPosition == 'fixed') {
        final RenderPosition rootRenderStack =
            ElementManager().getRootElement().renderStack;
        if (rootRenderStack != null) {
          RenderBox stackedRenderBox = getStackedRenderBox(child);
          insertByZIndex(
              rootRenderStack, stackedRenderBox, child, int.parse(childStyle['zIndex']));
          return;
        }

        if (isFlex) return;
      }

      if (isAppend) {
        addChild(childRenderObject);
      } else {
        renderLayoutElement.insert(childRenderObject, after: afterRenderObject);
      }

      ParentData childParentData = childRenderObject.parentData;
      if (isFlex) {
        assert(childParentData is KrakenFlexParentData);
        final KrakenFlexParentData parentData = childParentData;
        KrakenFlexParentData flexParentData =
            FlexItem.getParentData(childStyle);
        parentData.flexGrow = flexParentData.flexGrow;
        parentData.flexShrink = flexParentData.flexShrink;
        parentData.flexBasis = flexParentData.flexBasis;
        parentData.fit = flexParentData.fit;
        String alignItems = style[FlexItem.ALIGN_ITEMS];
        if (alignItems != null && style[FlexItem.ALIGN_ITEMS] != 'stretch') {
          flexParentData.fit = FlexFit.tight;
        }

        child.markShouldUpdateMargin(); // Update margin for flex child.
        renderObject.markNeedsLayout();
      }

      // Trigger sticky update logic after node is connected
      queueAfterConnected(() {
        if (childStyle['position'] == 'sticky') {
          _updateStickyPosition(0);
        }
      });
    }
  }

  void insertByZIndex(RenderStack renderStack, RenderObject renderObject,
      Element el, int zIndex) {
    el.needsReposition = false;
    RenderBox child = renderStack.lastChild;
    while (child != null) {
      ParentData parentData = child.parentData;
      if (parentData is ZIndexParentData) {
        if (parentData.zIndex <= zIndex) {
          renderStack.insert(renderObject, after: child);
        } else {
          final ContainerParentDataMixin childParentData = child.parentData;
          renderStack.insert(renderObject,
              after: childParentData.previousSibling);
        }
        return;
      } else if (zIndex >= 0) {
        renderStack.insert(renderObject, after: child);
        return;
      }
      final ContainerParentDataMixin childParentData = child.parentData;
      child = childParentData.previousSibling;
    }
    renderStack.insert(renderObject, after: null);
  }

  static ZIndexParentData getPositionParentDataFromStyle(CSSStyleDeclaration style) {
    ZIndexParentData parentData = ZIndexParentData();

    if (style.contains('top')) {
      parentData..top = Length.toDisplayPortValue(style['top']);
    }
    if (style.contains('left')) {
      parentData..left = Length.toDisplayPortValue(style['left']);
    }
    if (style.contains('bottom')) {
      parentData..bottom = Length.toDisplayPortValue(style['bottom']);
    }
    if (style.contains('right')) {
      parentData..right = Length.toDisplayPortValue(style['right']);
    }
    parentData.width = Length.toDisplayPortValue(style['width']);
    parentData.height = Length.toDisplayPortValue(style['height']);
    parentData.zIndex = style.zIndex;
    return parentData;
  }

  // Update textNode style when container style changed
  void updateChildNodesStyle() {
    childNodes.forEach((node) {
      if (node is TextNode) node.updateTextStyle();
    });
  }

  Debouncing _styleDeb = Debouncing();

  void updateStyle() {
    _styleDeb.debounce(flushStyle);
  }

  void flushStyle() {

    if (!newStyle.contains('display')) newStyle['display'] = defaultDisplay;

    // Update style;
    ///1.update layout properties
    if (renderLayoutElement != null) {
      String oldDisplay = style['display'];
      String newDisplay = newStyle['display'];
      bool hasFlexChange = isFlexStyleChanged(newStyle);
      if (newDisplay != oldDisplay || hasFlexChange) {
        ContainerRenderObjectMixin oldRenderElement = renderLayoutElement;
        List<RenderBox> children = [];
        RenderObjectVisitor visitor = (child) {
          children.add(child);
        };
        oldRenderElement
          ..visitChildren(visitor)
          ..removeAll();
        renderPadding.child = null;
        renderLayoutElement = createRenderLayoutElement(newStyle, children);
        renderPadding.child = renderLayoutElement as RenderBox;
        // update style reference
        renderElementBoundary.style = newStyle;
      }

      if (newDisplay == 'flex' || newDisplay == 'inline-flex') {
        // update flex layout properties
        decorateRenderFlex(renderLayoutElement, newStyle);
      } else {
        // update flow layout properties
        decorateRenderFlow(renderLayoutElement, newStyle);
      }

      // update style reference
      if (renderLayoutElement is RenderFlowLayout) {
        (renderLayoutElement as RenderFlowLayout).style = newStyle;
      } else {
        (renderLayoutElement as RenderFlexLayout).style = newStyle;
      }
    }

    // update transiton map
    if (newStyle.contains('transition')) {
      initTransition(newStyle);
    }

    ///2.update overflow
    updateOverFlowBox(newStyle, _scrollListener);

    ///3.update padding
    updateRenderPadding(newStyle, transitionMap);

    ///4.update constrained
    updateConstraints(newStyle, transitionMap);

    ///5.update decorated
    updateRenderDecoratedBox(newStyle, this, transitionMap);

    ///6.update margin
    updateRenderMargin(newStyle, this, transitionMap);

    ///7.update position
    String newPosition = newStyle['position'] ?? 'static';
    String oldPosition = _style['position'] ?? 'static';
    bool positionChanged = false;
    if (newPosition != oldPosition) {
      positionChanged = true;
    }

    // position change
    if (positionChanged) {
      needsReposition = true;
      updatePosition(newStyle);
    } else if (newPosition != 'static') {
      int newZIndex = newStyle.zIndex;
      int oldZIndex = _style.zIndex;
      // zIndex change
      if (newZIndex != oldZIndex) {
        needsReposition = true;
        _updateZIndex(newStyle);
      }

      // offset change
      if (newStyle.top != _style.top ||
          newStyle.bottom != _style.bottom ||
          newStyle.left != _style.left ||
          newStyle.right != _style.right ||
          newStyle.width != _style.width ||
          newStyle.height != _style.height) {
        _updateOffset(newStyle);
      }
    }

    ///8.update opacity and visiblity
    updateRenderOpacity(
      style,
      newStyle,
      parentRenderObject: renderRepaintBoundary,
    );

    ///9.update transform
    updateTransform(newStyle, transitionMap);

    if (transitionMap != null) {
      for (Transition transition in transitionMap.values) {
        transition?.apply();
      }
    }

    updateTextNodeStyle();
  }

  @mustCallSuper
<<<<<<< HEAD
  void setStyle(String key, value) {
    style[key] = value;
    updateStyle();
=======
  void setStyle(String key, String value) {
    Style newStyle = _style.copyWith({ key: value });
    properties['style'] = newStyle.getOriginalStyleMap();
    style = newStyle;
>>>>>>> c524f985
  }

  @mustCallSuper
  void setProperty(String key, value) {
    properties[key] = value;

<<<<<<< HEAD
    if (key == STYLE) {
      style = CSSStyleDeclaration(style: value is Map<String, dynamic> ? value : null);
      updateStyle();
=======
    if (key == 'style') {
      style = _style.copyWith(value);
>>>>>>> c524f985
    }
  }

  @mustCallSuper
  void removeProperty(String key) {
    properties.remove(key);

    if (key == STYLE) {
      setProperty(STYLE, null);
    }
  }

  method(String name, List args) {
    switch (name) {
      case 'offsetTop':
        return getOffsetY();
      case 'offsetLeft':
        return getOffsetX();
      case 'offsetWidth':
        return renderMargin.hasSize ? renderMargin.size.width : 0;
      case 'offsetHeight':
        return renderMargin.hasSize ? renderMargin.size.height : 0;
      case 'clientWidth':
        return renderPadding.hasSize ? renderPadding.size.width : 0;
      case 'clientHeight':
        return renderPadding.hasSize ? renderPadding.size.height : 0;
      case 'clientLeft':
        return renderPadding.hasSize
            ? renderPadding
                .localToGlobal(Offset.zero, ancestor: renderMargin)
                .dx
            : 0;
      case 'clientTop':
        return renderPadding.hasSize
            ? renderPadding
                .localToGlobal(Offset.zero, ancestor: renderMargin)
                .dy
            : 0;
      case 'scrollTop':
        return getScrollTop();
      case 'scrollLeft':
        return getScrollLeft();
      case 'scrollHeight':
        return getScrollHeight();
      case 'scrollWidth':
        return getScrollWidth();
      case 'getBoundingClientRect':
        return getBoundingClientRect();
      case 'click':
        return click();
      default:
        debugPrint('Unknown method call. name: $name, args: ${args}');
    }
  }

  String getBoundingClientRect() {
    Map<String, double> boundingClientRect = {};

    // Force flush layout.
    renderBorderMargin.markNeedsLayout();
    renderBorderMargin.owner.flushLayout();

    Offset offset = getOffset(renderBorderMargin);
    Size size = renderBorderMargin.size;
    boundingClientRect['x'] = offset.dx;
    boundingClientRect['y'] = offset.dy;
    boundingClientRect['width'] = size.width;
    boundingClientRect['height'] = size.height;
    boundingClientRect['top'] = offset.dy;
    boundingClientRect['left'] = offset.dx;
    boundingClientRect['right'] = offset.dx + size.width;
    boundingClientRect['bottom'] = offset.dy + size.height;

    print(boundingClientRect);
    return jsonEncode(boundingClientRect);
  }

  double getOffsetX() {
    double offset = 0;
    if (renderObject is RenderBox && renderObject.attached) {
      Offset relative = getOffset(renderObject as RenderBox);
      offset += relative.dx;
    }
    return offset;
  }

  double getOffsetY() {
    double offset = 0;
    if (renderObject is RenderBox && renderObject.attached) {
      Offset relative = getOffset(renderObject as RenderBox);
      offset += relative.dy;
    }
    return offset;
  }

  Offset getOffset(RenderBox renderBox) {
    Element element =
        findParent(this, (element) => element.renderStack != null);
    if (element == null) {
      element = ElementManager().getRootElement();
    }
    return renderBox.localToGlobal(Offset.zero, ancestor: element.renderObject);
  }

  void addEvent(String eventName) {
    if (this.eventHandlers.containsKey(eventName)) return; // Only listen once.
    super.addEventListener(eventName, this._eventResponder);

    if (_isIntersectionObserverEvent(eventName)) {
      renderIntersectionObserver.onIntersectionChange =
          handleIntersectionChange;
    }
  }

  void removeEvent(String eventName) {
    if (!this.eventHandlers.containsKey(eventName)) return; // Only listen once.
    super.removeEventListener(eventName, this._eventResponder);

    if (_isIntersectionObserverEvent(eventName)) {
      if (!_hasIntersectionObserverEvent(this.eventHandlers)) {
        renderIntersectionObserver.onIntersectionChange = null;
      }
    }
  }

  void _eventResponder(Event event) {
    String json = jsonEncode([nodeId, event]);
    emitUIEvent(json);
  }

  void click() {
    Event clickEvent = Event('click', EventInit());

    if (isConnected) {
      final RenderBox box = renderElementBoundary;
      // Must flush every times, or child may has no size.
      box.markNeedsLayout();
      box.owner.flushLayout();

      // Position the center of element.
      Offset position = box.localToGlobal(box.size.center(Offset.zero));
      final BoxHitTestResult boxHitTestResult = BoxHitTestResult();
      GestureBinding.instance.hitTest(boxHitTestResult, position);
      bool hitTest = true;
      Element currentElement = this;
      while (hitTest) {
        currentElement.handleClick(clickEvent);
        if (currentElement.parent != null) {
          currentElement = currentElement.parent;
          hitTest = currentElement
              .renderElementBoundary
              .hitTest(boxHitTestResult, position: position);
        } else {
          hitTest = false;
        }
      }
    } else {
      // If element not in tree, click is fired and only response to itself.
      handleClick(clickEvent);
    }
  }

  Future<Uint8List> toBlob({double devicePixelRatio}) {
    if (devicePixelRatio == null) {
      devicePixelRatio = window.devicePixelRatio;
    }

    Completer<Uint8List> completer = new Completer();

    // need to make sure all renderObject had repainted.
    renderObject.markNeedsPaint();
    RendererBinding.instance.addPostFrameCallback((_) async {
      Image image =
          await renderRepaintBoundary.toImage(pixelRatio: devicePixelRatio);
      ByteData byteData = await image.toByteData(format: ImageByteFormat.png);
      completer.complete(byteData.buffer.asUint8List());
    });

    return completer.future;
  }
}

Element findParent(Element element, TestElement testElement) {
  Element _el = element?.parent;
  while (_el != null && !testElement(_el)) {
    _el = _el.parent;
  }
  return _el;
}

List<Element> findStickyChildren(Element element) {
  assert(element != null);
  List<Element> result = [];

  element.children.forEach((Element child) {
    if (_isSticky(child.style)) result.add(child);

    List<Element> mergedChildren = findStickyChildren(child);
    mergedChildren.forEach((Element child) {
      result.add(child);
    });
  });

  return result;
}

bool _isIntersectionObserverEvent(String eventName) {
  return eventName == 'appear' ||
      eventName == 'disappear' ||
      eventName == 'intersectionchange';
}

bool _hasIntersectionObserverEvent(eventHandlers) {
  return eventHandlers.containsKey('appear') ||
      eventHandlers.containsKey('disappear') ||
      eventHandlers.containsKey('intersectionchange');
}

bool _isPositioned(CSSStyleDeclaration style) {
  return style.contains('position') && style['position'] == 'absolute' ||
      style['position'] == 'fixed';
}

bool _isSticky(CSSStyleDeclaration style) {
  return style['position'] == 'sticky' && style.contains('top') ||
      style.contains('bottom');
}<|MERGE_RESOLUTION|>--- conflicted
+++ resolved
@@ -159,127 +159,7 @@
   void setDefaultProps(Map<String, dynamic> props) {}
 
   Element get parent => this.parentNode;
-<<<<<<< HEAD
   CSSStyleDeclaration style;
-=======
-
-  Style _style;
-  Style get style => _style;
-  set style(Style newStyle) {
-    newStyle.set('display', newStyle.get('display') ?? defaultDisplay);
-
-    // Update style;
-    ///1.update layout properties
-    if (renderLayoutElement != null) {
-      String oldDisplay = style.get('display');
-      String newDisplay = newStyle.get('display');
-      bool hasFlexChange = isFlexStyleChanged(newStyle);
-      if (newDisplay != oldDisplay || hasFlexChange) {
-        ContainerRenderObjectMixin oldRenderElement = renderLayoutElement;
-        List<RenderBox> children = [];
-        RenderObjectVisitor visitor = (child) {
-          children.add(child);
-        };
-        oldRenderElement
-          ..visitChildren(visitor)
-          ..removeAll();
-        renderPadding.child = null;
-        renderLayoutElement = createRenderLayoutElement(newStyle, children);
-        renderPadding.child = renderLayoutElement as RenderBox;
-        // update style reference
-        renderElementBoundary.style = newStyle;
-      }
-
-      if (newDisplay == 'flex' || newDisplay == 'inline-flex') {
-        // update flex layout properties
-        decorateRenderFlex(renderLayoutElement, newStyle);
-      } else {
-        // update flow layout properties
-        decorateRenderFlow(renderLayoutElement, newStyle);
-      }
-
-      // update style reference
-      if (renderLayoutElement is RenderFlowLayout) {
-        (renderLayoutElement as RenderFlowLayout).style = newStyle;
-      } else {
-        (renderLayoutElement as RenderFlexLayout).style = newStyle;
-      }
-    }
-
-    // update transiton map
-    if (newStyle.contains('transition')) {
-      initTransition(newStyle);
-    }
-
-    ///2.update overflow
-    updateOverFlowBox(newStyle, _scrollListener);
-
-    ///3.update padding
-    updateRenderPadding(newStyle, transitionMap);
-
-    ///4.update constrained
-    updateConstraints(newStyle, transitionMap);
-
-    ///5.update decorated
-    updateRenderDecoratedBox(newStyle, this, transitionMap);
-
-    ///6.update margin
-    updateRenderMargin(newStyle, this, transitionMap);
-
-    ///7.update position
-    String newPosition = newStyle['position'] ?? 'static';
-    String oldPosition = _style['position'] ?? 'static';
-    bool positionChanged = false;
-    if (newPosition != oldPosition) {
-      positionChanged = true;
-    }
-
-    // position change
-    if (positionChanged) {
-      needsReposition = true;
-      updatePosition(newStyle);
-    } else if (newPosition != 'static') {
-      int newZIndex = newStyle.zIndex;
-      int oldZIndex = _style.zIndex;
-      // zIndex change
-      if (newZIndex != oldZIndex) {
-        needsReposition = true;
-        _updateZIndex(newStyle);
-      }
-
-      // offset change
-      if (newStyle.top != _style.top ||
-          newStyle.bottom != _style.bottom ||
-          newStyle.left != _style.left ||
-          newStyle.right != _style.right ||
-          newStyle.width != _style.width ||
-          newStyle.height != _style.height) {
-        _updateOffset(newStyle);
-      }
-    }
-
-    ///8.update opacity and visiblity
-    updateRenderOpacity(
-      style,
-      newStyle,
-      parentRenderObject: renderRepaintBoundary,
-    );
-
-    ///9.update transform
-    updateTransform(newStyle, transitionMap);
-
-    if (transitionMap != null) {
-      for (Transition transition in transitionMap.values) {
-        transition?.apply();
-      }
-    }
-
-    /// 10.update childNodes style if need
-    updateChildNodesStyle();
-
-    _style = newStyle;
-  }
->>>>>>> c524f985
 
   markShouldUpdateMargin() {
     updateRenderMargin(style, this);
@@ -548,36 +428,6 @@
       ZIndexParentData progressParentData = zIndexParentData;
 
       if (transitionMap != null) {
-<<<<<<< HEAD
-        allTransition = transitionMap["all"];
-        if (style['top'] != _style['top']) {
-          topTransition = transitionMap["top"];
-          topDiff = Length.toDisplayPortValue(style['top']) - (_style['top'] ?? 0);
-          topBase = _style['top'] ?? 0;
-        }
-        if (style['left'] != _style['left']) {
-          leftTransition = transitionMap["left"];
-          leftDiff = (style.left ?? 0) - (_style.left ?? 0);
-          leftBase = _style.left ?? 0;
-        }
-        if (style['right'] != _style['right']) {
-          rightTransition = transitionMap["right"];
-          rightDiff = (style.right ?? 0) - (_style.left ?? 0);
-          rightBase = _style.right ?? 0;
-        }
-        if (style['bottom'] != _style['bottom']) {
-          bottomTransition = transitionMap["bottom"];
-          bottomDiff = (style.bottom ?? 0) - (_style.bottom ?? 0);
-          bottomBase = _style.bottom ?? 0;
-        }
-        if (style['width'] != _style['width']) {
-          widthTransition = transitionMap["width"];
-          widthDiff = (style.width ?? 0) - (_style.width ?? 0);
-          widthBase = _style.bottom ?? 0;
-        }
-        if (style['height'] != _style['height']) {
-          heightTransition = transitionMap["height"];
-=======
         allTransition = transitionMap['all'];
         if (style.top != _style.top) {
           topTransition = transitionMap['top'];
@@ -606,7 +456,6 @@
         }
         if (style.height != _style.height) {
           heightTransition = transitionMap['height'];
->>>>>>> c524f985
           heightDiff = (style.height ?? 0) - (_style.height ?? 0);
           heightBase = _style.height ?? 0;
         }
@@ -1212,30 +1061,18 @@
   }
 
   @mustCallSuper
-<<<<<<< HEAD
   void setStyle(String key, value) {
     style[key] = value;
     updateStyle();
-=======
-  void setStyle(String key, String value) {
-    Style newStyle = _style.copyWith({ key: value });
-    properties['style'] = newStyle.getOriginalStyleMap();
-    style = newStyle;
->>>>>>> c524f985
   }
 
   @mustCallSuper
   void setProperty(String key, value) {
     properties[key] = value;
 
-<<<<<<< HEAD
     if (key == STYLE) {
       style = CSSStyleDeclaration(style: value is Map<String, dynamic> ? value : null);
       updateStyle();
-=======
-    if (key == 'style') {
-      style = _style.copyWith(value);
->>>>>>> c524f985
     }
   }
 
