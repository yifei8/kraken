/*
 * Copyright (C) 2019-present Alibaba Inc. All rights reserved.
 * Author: Kraken Team.
 */

import 'dart:convert';
import 'dart:typed_data';
import 'dart:ui';
import 'dart:async';

import 'package:flutter/foundation.dart';
import 'package:flutter/gestures.dart';
import 'package:flutter/painting.dart';
import 'package:flutter/rendering.dart';
import 'package:flutter/scheduler.dart';
import 'package:kraken/bridge.dart';
import 'package:kraken/element.dart';
import 'package:kraken/module.dart';
import 'package:kraken/rendering.dart';
import 'package:kraken/css.dart';
import 'package:meta/meta.dart';

import '../css/flow.dart';
import 'event_handler.dart';
import 'bounding_client_rect.dart';

const String STYLE = 'style';

/// Defined by W3C Standard,
/// Most elements's default width is 300 in pixel,
/// height is 150 in pixel.
const String ELEMENT_DEFAULT_WIDTH = '300px';
const String ELEMENT_DEFAULT_HEIGHT = '150px';

typedef TestElement = bool Function(Element element);

enum StickyPositionType {
  relative,
  fixed,
}

enum BoxSizeType {
  // Element which have intrinsic before layout. Such as <img /> and <video />
  intrinsic,

  // Element which have width or min-width properties defined.
  specified,

  // Element which neither have intrinsic or predefined size.
  automatic,
}

class Element extends Node
    with
        NodeLifeCycle,
        EventHandlerMixin,
        CSSTextMixin,
        CSSBackgroundMixin,
        CSSDecoratedBoxMixin,
        CSSSizingMixin,
        CSSFlexboxMixin,
        CSSFlowMixin,
        CSSOverflowMixin,
        CSSOpacityMixin,
        CSSTransformMixin,
        CSSVisibilityMixin,
        CSSContentVisibilityMixin,
        CSSTransitionMixin {
  Map<String, dynamic> properties;
  List<String> events;

  // Whether element allows children.
  bool isIntrinsicBox = false;

  /// whether element needs reposition when append to tree or
  /// changing position property.
  bool needsReposition = false;

  /// Should create repaintBoundary for this element to repaint separately from parent.
  bool repaintSelf;

  bool shouldBlockStretch = true;

  // Position of sticky element changes between relative and fixed of scroll container
  StickyPositionType stickyStatus = StickyPositionType.relative;
  // Original offset to scroll container of sticky element
  Offset originalScrollContainerOffset;
  // Original offset of sticky element
  Offset originalOffset;

  final String tagName;

  final Map<String, dynamic> defaultStyle;

  /// The default display type of
  String defaultDisplay;

  // After `this` created, useful to set default properties, override this for individual element.
  void afterConstruct() {}

  // Style declaration from user.
  CSSStyleDeclaration style;

  // A point reference to treed renderObject.
  RenderObject renderObject;
  RenderDecoratedBox stickyPlaceholder;
  RenderLayoutBox renderLayoutBox;
  RenderIntrinsic renderIntrinsic;

  // Placeholder renderObject of positioned element(absolute/fixed)
  // used to get original coordinate before move away from document flow
  RenderObject renderPositionedPlaceholder;

  bool get isValidSticky {
    return style[POSITION] == STICKY && (style.contains(TOP) || style.contains(BOTTOM));
  }

  Element(
    int targetId,
    ElementManager elementManager, {
    this.tagName,
    this.defaultStyle = const {},
    this.events = const [],
    this.needsReposition = false,
    this.isIntrinsicBox = false,
    this.repaintSelf = false
  }) : assert(targetId != null),
        assert(tagName != null),
        super(NodeType.ELEMENT_NODE, targetId, elementManager, tagName) {
    if (properties == null) properties = {};
    if (events == null) events = [];

    defaultDisplay = defaultStyle.containsKey(DISPLAY) ? defaultStyle[DISPLAY] : BLOCK;
    style = CSSStyleDeclaration(style: defaultStyle);

    style.addStyleChangeListener(_onStyleChanged);

    // Mark element needs to reposition according to position CSS.
    if (_isPositioned(style)) needsReposition = true;

    // Content children layout, BoxModel content.
    if (isIntrinsicBox) {
      renderObject = renderIntrinsic = createRenderIntrinsic(this, repaintSelf: repaintSelf);
    } else {
      renderObject = renderLayoutBox = createRenderLayout(this, repaintSelf: repaintSelf);
    }

    // init box sizing
    initRenderBoxSizing(getRenderBoxModel(), style, transitionMap);

    // Init overflow
    initRenderOverflow(getRenderBoxModel(), this, _scrollListener);

    // Init border and background
    initRenderDecoratedBox(getRenderBoxModel(), style);

    // Intersection observer
//    renderObject = renderIntersectionObserver = RenderIntersectionObserver(child: renderObject);

    setContentVisibilityIntersectionObserver(getRenderBoxModel(), style[CONTENT_VISIBILITY]);

    // Init transform
    initTransform(style, targetId);

    setElementSizeType();
  }

  void setElementSizeType() {
    bool widthDefined = style.contains(WIDTH) || style.contains(MIN_WIDTH);
    bool heightDefined = style.contains(HEIGHT) || style.contains(MIN_HEIGHT);

    BoxSizeType widthType = widthDefined ? BoxSizeType.specified : BoxSizeType.automatic;
    BoxSizeType heightType = heightDefined ? BoxSizeType.specified : BoxSizeType.automatic;

    RenderBoxModel renderBoxModel = getRenderBoxModel();
    renderBoxModel.widthSizeType = widthType;
    renderBoxModel.heightSizeType = heightType;
  }

  void _scrollListener(double scrollOffset, AxisDirection axisDirection) {
    layoutStickyChildren(scrollOffset, axisDirection);
  }

  // Set sticky child offset according to scroll offset and direction
  void layoutStickyChild(Element child, double scrollOffset, AxisDirection axisDirection) {
    CSSStyleDeclaration childStyle = child.style;
    bool isFixed = false;
    RenderBox renderBoxModel = getRenderBoxModel();
    RenderBox childRenderBoxModel = child.getRenderBoxModel();

    if (child.originalScrollContainerOffset == null) {
      Offset horizontalScrollContainerOffset =
          childRenderBoxModel.localToGlobal(Offset.zero, ancestor: child.elementManager.getRootRenderObject())
              - renderBoxModel.localToGlobal(Offset.zero, ancestor: child.elementManager.getRootRenderObject());
      Offset verticalScrollContainerOffset =
          childRenderBoxModel.localToGlobal(Offset.zero, ancestor: child.elementManager.getRootRenderObject())
              - renderBoxModel.localToGlobal(Offset.zero, ancestor: child.elementManager.getRootRenderObject());

      double offsetY = verticalScrollContainerOffset.dy;
      double offsetX = horizontalScrollContainerOffset.dx;
      if (axisDirection == AxisDirection.down) {
        offsetY += scrollOffset;
      } else if (axisDirection == AxisDirection.right) {
        offsetX += scrollOffset;
      }
      // Save original offset to scroll container in element tree to
      // act as base offset to compute dynamic sticky offset later
      child.originalScrollContainerOffset = Offset(offsetX, offsetY);
    }

    // Sticky offset to scroll container must include padding
    EdgeInsetsGeometry padding = renderLayoutBox.padding;
    EdgeInsets resolvedPadding = EdgeInsets.all(0);
    if (padding != null) {
      resolvedPadding = padding.resolve(TextDirection.ltr);
    }

    RenderLayoutParentData boxParentData = childRenderBoxModel?.parentData;

    if (child.originalOffset == null) {
      child.originalOffset = boxParentData.offset;
    }

    double offsetY = child.originalOffset.dy;
    double offsetX = child.originalOffset.dx;

    double childHeight = childRenderBoxModel?.size?.height;
    double childWidth = childRenderBoxModel?.size?.width;
    // Sticky element cannot exceed the boundary of its parent element container
    RenderBox parentContainer = child.parent.renderLayoutBox;
    double minOffsetY = 0;
    double maxOffsetY = parentContainer.size.height - childHeight;
    double minOffsetX = 0;
    double maxOffsetX = parentContainer.size.width - childWidth;

    if (axisDirection == AxisDirection.down) {
      double offsetTop = child.originalScrollContainerOffset.dy - scrollOffset;
      double viewPortHeight = renderBoxModel?.size?.height;
      double offsetBottom = viewPortHeight - childHeight - offsetTop;

      if (childStyle.contains(TOP)) {
        double top = CSSLength.toDisplayPortValue(childStyle[TOP]) + resolvedPadding.top;
        isFixed = offsetTop < top;
        if (isFixed) {
          offsetY += top - offsetTop;
          if (offsetY > maxOffsetY) {
            offsetY = maxOffsetY;
          }
        }
      } else if (childStyle.contains(BOTTOM)) {
        double bottom = CSSLength.toDisplayPortValue(childStyle[BOTTOM]) + resolvedPadding.bottom;
        isFixed = offsetBottom < bottom;
        if (isFixed) {
          offsetY += offsetBottom - bottom;
          if (offsetY < minOffsetY) {
            offsetY = minOffsetY;
          }
        }
      }

      if (isFixed) {
        boxParentData.offset = Offset(
          boxParentData.offset.dx,
          offsetY,
        );
      } else {
        boxParentData.offset = Offset(
          boxParentData.offset.dx,
          child.originalOffset.dy,
        );
      }
    } else if (axisDirection == AxisDirection.right) {
      double offsetLeft = child.originalScrollContainerOffset.dx - scrollOffset;
      double viewPortWidth = renderBoxModel?.size?.width;
      double offsetRight = viewPortWidth - childWidth - offsetLeft;

      if (childStyle.contains(LEFT)) {
        double left = CSSLength.toDisplayPortValue(childStyle[LEFT]) + resolvedPadding.left;
        isFixed = offsetLeft < left;
        if (isFixed) {
          offsetX += left - offsetLeft;
          if (offsetX > maxOffsetX) {
            offsetX = maxOffsetX;
          }
        }
      } else if (childStyle.contains(RIGHT)) {
        double right = CSSLength.toDisplayPortValue(childStyle[RIGHT]) + resolvedPadding.right;
        isFixed = offsetRight < right;
        if (isFixed) {
          offsetX += offsetRight - right;
          if (offsetX < minOffsetX) {
            offsetX = minOffsetX;
          }
        }
      }

      if (isFixed) {
        boxParentData.offset = Offset(
          offsetX,
          boxParentData.offset.dy,
        );
      } else {
        boxParentData.offset = Offset(
          child.originalOffset.dx,
          boxParentData.offset.dy,
        );
      }
    }

    if (isFixed) {
      // Change sticky status to fixed
      child.stickyStatus = StickyPositionType.fixed;
      boxParentData.isOffsetSet = true;
      childRenderBoxModel.markNeedsPaint();
    } else {
      // Change sticky status to relative
      if (child.stickyStatus == StickyPositionType.fixed) {
        child.stickyStatus = StickyPositionType.relative;
        // Reset child offset to its original offset
        childRenderBoxModel.markNeedsPaint();
      }
    }
  }

  // Calculate sticky status according to scroll offset and scroll direction
  void layoutStickyChildren(double scrollOffset, AxisDirection axisDirection) {
    List<Element> stickyElements = findStickyChildren(this);
    stickyElements.forEach((Element el) {
      layoutStickyChild(el, scrollOffset, axisDirection);
    });
  }

  void _updatePosition(CSSPositionType prevPosition, CSSPositionType currentPosition) {
    RenderBoxModel renderBoxModel = getRenderBoxModel();
    if (renderBoxModel.parentData is RenderLayoutParentData) {
      (renderBoxModel.parentData as RenderLayoutParentData).position = currentPosition;
    }
    // Move element according to position when it's already connected
    if (isConnected) {
      if (currentPosition == CSSPositionType.static) {
        // Loop renderObject children to move positioned children to its containing block
        renderLayoutBox.visitChildren((childRenderObject) {
          if (childRenderObject is RenderBoxModel) {
            Element child = elementManager.getEventTargetByTargetId<Element>(childRenderObject.targetId);
            CSSPositionType childPositionType = resolvePositionFromStyle(child.style);
            if (childPositionType == CSSPositionType.absolute || childPositionType == CSSPositionType.fixed) {
              Element containgBlockElement = findContainingBlock(child);
              child.detach();
              child.attachTo(containgBlockElement);
            }
          }
        });

        // Move self from containing block to original position in element tree
        if (prevPosition == CSSPositionType.absolute || prevPosition == CSSPositionType.fixed) {
          RenderPositionHolder renderPositionHolder = renderBoxModel.renderPositionHolder;
          if (renderPositionHolder != null) {
            RenderLayoutBox parentLayoutBox = renderPositionHolder.parent;
            int parentTargetId = parentLayoutBox.targetId;
            Element parentElement = elementManager.getEventTargetByTargetId<Element>(parentTargetId);

            List<RenderObject> layoutChildren = [];
            parentLayoutBox.visitChildren((child) {
              layoutChildren.add(child);
            });
            int idx = layoutChildren.indexOf(renderPositionHolder);
            RenderObject previousSibling = idx > 0 ? layoutChildren[idx - 1] : null;
            detach();
            attachTo(parentElement, after: previousSibling);
          }
        }

        // Reset stick element offset to normal flow
        if (prevPosition == CSSPositionType.sticky) {
          RenderLayoutParentData boxParentData = renderBoxModel?.parentData;
          boxParentData.isOffsetSet = false;
          renderBoxModel.markNeedsLayout();
          renderBoxModel.markNeedsPaint();
        }
      } else {
        // Move self to containing block
        if (currentPosition == CSSPositionType.absolute || currentPosition == CSSPositionType.fixed) {
          Element containgBlockElement = findContainingBlock(this);
          detach();
          attachTo(containgBlockElement);
        }

        // Loop children tree to find and append positioned children whose containing block is self
        List<Element> positionedChildren = [];
        _findPositionedChildren(this, positionedChildren);
        positionedChildren.forEach((child) {
          child.detach();
          child.attachTo(this);
        });

        // Set stick element offset
        if (currentPosition == CSSPositionType.sticky) {
          Element scrollContainer = findScrollContainer(this);
          // Set sticky child offset manually
          scrollContainer.layoutStickyChild(this, 0, AxisDirection.down);
          scrollContainer.layoutStickyChild(this, 0, AxisDirection.right);
        }
      }
    }
  }

  void _findPositionedChildren(Element parent, List<Element> positionedChildren) {
    for (int i = 0; i < parent.children.length; i++) {
      Element child = parent.children[i];
      CSSPositionType childPositionType = resolvePositionFromStyle(child.style);
      if (childPositionType == CSSPositionType.absolute || childPositionType == CSSPositionType.fixed) {
        positionedChildren.add(child);
      } else if (child.children.length != 0) {
        _findPositionedChildren(child, positionedChildren);
      }
    }
  }

  void _updateOffset({CSSTransition definiteTransition, String property, double diff, double original}) {
    RenderLayoutParentData positionParentData;
    RenderBoxModel renderBoxModel = getRenderBoxModel();
    if (renderBoxModel.parentData is RenderLayoutParentData) {
      positionParentData = renderBoxModel.parentData;
      RenderLayoutParentData progressParentData = positionParentData;

      CSSTransition allTransition;
      if (transitionMap != null) {
        allTransition = transitionMap['all'];
      }

      if (definiteTransition != null || allTransition != null) {
        assert(diff != null);
        assert(original != null);

        CSSTransitionProgressListener progressListener = (percent) {
          double newValue = original + diff * percent;
          switch (property) {
            case TOP:
              progressParentData.top = newValue;
              break;
            case LEFT:
              progressParentData.left = newValue;
              break;
            case RIGHT:
              progressParentData.right = newValue;
              break;
            case BOTTOM:
              progressParentData.bottom = newValue;
              break;
            case WIDTH:
              progressParentData.width = newValue;
              break;
            case HEIGHT:
              progressParentData.height = newValue;
              break;
          }
          renderBoxModel.parentData = progressParentData;
          renderBoxModel.markNeedsLayout();
        };

        definiteTransition?.addProgressListener(progressListener);
        allTransition?.addProgressListener(progressListener);
      } else {
        if (style.contains(Z_INDEX)) {
          int zIndex = CSSLength.toInt(style[Z_INDEX]) ?? 0;
          positionParentData.zIndex = zIndex;
        }
        if (style.contains(TOP)) {
          positionParentData.top = CSSLength.toDisplayPortValue(style[TOP]);
        }
        if (style.contains(LEFT)) {
          positionParentData.left = CSSLength.toDisplayPortValue(style[LEFT]);
        }
        if (style.contains(RIGHT)) {
          positionParentData.right = CSSLength.toDisplayPortValue(style[RIGHT]);
        }
        if (style.contains(BOTTOM)) {
          positionParentData.bottom = CSSLength.toDisplayPortValue(style[BOTTOM]);
        }
        if (style.contains(WIDTH)) {
          positionParentData.width = CSSLength.toDisplayPortValue(style[WIDTH]);
        }
        if (style.contains(HEIGHT)) {
          positionParentData.height = CSSLength.toDisplayPortValue(style[HEIGHT]);
        }
        renderObject.parentData = positionParentData;
        renderBoxModel.markNeedsLayout();
      }
    }
  }

  Element getElementById(Element parentElement, int targetId) {
    Element result = null;
    List childNodes = parentElement.childNodes;

    for (int i = 0; i < childNodes.length; i++) {
      Element element = childNodes[i];
      if (element.targetId == targetId) {
        result = element;
        break;
      }
    }
    return result;
  }

  void addChild(RenderObject child) {
    if (renderLayoutBox != null) {
      renderLayoutBox.add(child);
    } else {
      renderIntrinsic.child = child;
    }
  }

  @override
  bool get attached {
    RenderBoxModel renderBoxModel = getRenderBoxModel();
    return renderBoxModel.attached;
  }

  // Attach renderObject of current node to parent
  @override
  void attachTo(Element parent, {RenderObject after}) {
    CSSStyleDeclaration parentStyle = parent.style;
    CSSDisplay parentDisplayValue =
       CSSSizing.getDisplay(CSSStyleDeclaration.isNullOrEmptyValue(parentStyle[DISPLAY]) ? parent.defaultDisplay : parentStyle[DISPLAY]);
    // InlineFlex or Flex
    bool isParentFlexDisplayType = parentDisplayValue == CSSDisplay.flex || parentDisplayValue == CSSDisplay.inlineFlex;

    CSSPositionType positionType = resolvePositionFromStyle(style);
    switch (positionType) {
      case CSSPositionType.absolute:
      case CSSPositionType.fixed:
        parent._addPositionedChild(this, positionType);
        parent.renderLayoutBox.markNeedsSortChildren();
        break;
      case CSSPositionType.sticky:
        parent._addStickyChild(this, after);
        parent.renderLayoutBox.markNeedsSortChildren();
        break;
      case CSSPositionType.relative:
      case CSSPositionType.static:
        RenderBoxModel renderBoxModel = getRenderBoxModel();
        parent.renderLayoutBox.insert(renderBoxModel, after: after);
        break;
    }

    /// Update flex siblings.
    if (isParentFlexDisplayType) parent.children.forEach(_updateFlexItemStyle);
  }

  // Detach renderObject of current node from parent
  @override
  void detach() {
    RenderBoxModel renderBoxModel = getRenderBoxModel();
    RenderPositionHolder renderPositionHolder = renderBoxModel.renderPositionHolder;
    // Remove placeholder of positioned element
    if (renderPositionHolder != null) {
      ContainerRenderObjectMixin parent = renderPositionHolder.parent;
      if (parent != null) {
        parent.remove(renderPositionHolder);
      }
    }
    (renderBoxModel.parent as ContainerRenderObjectMixin).remove(renderBoxModel);
  }

  @override
  @mustCallSuper
  Node appendChild(Node child) {
    super.appendChild(child);

    VoidCallback doAppendChild = () {
      // Only append node types which is visible in RenderObject tree
      if (child is NodeLifeCycle) {
        _append(child, after: renderLayoutBox.lastChild);
        child.fireAfterConnected();
      }
    };

    if (isConnected) {
      doAppendChild();
    } else {
      queueAfterConnected(doAppendChild);
    }

    return child;
  }

  @override
  @mustCallSuper
  Node removeChild(Node child) {
    // Not remove node type which is not present in RenderObject tree such as Comment
    // Only append node types which is visible in RenderObject tree
    // Only remove childNode when it has parent
    if (child is NodeLifeCycle && child.attached) {
      child.detach();
    }

    super.removeChild(child);
    return child;
  }

  @override
  @mustCallSuper
  Node insertBefore(Node child, Node referenceNode) {
    int referenceIndex = childNodes.indexOf(referenceNode);

    // Node.insertBefore will change element tree structure,
    // so get the referenceIndex before calling it.
    Node node = super.insertBefore(child, referenceNode);
    VoidCallback doInsertBefore = () {
      if (referenceIndex != -1) {
        Node after;
        RenderObject afterRenderObject;
        if (referenceIndex == 0) {
          after = null;
        } else {
          do {
            after = childNodes[--referenceIndex];
          } while (after is! Element && referenceIndex > 0);
          if (after is Element) {
            afterRenderObject = after?.renderObject;
          }
        }
        _append(child, after: afterRenderObject);
        if (child is NodeLifeCycle) child.fireAfterConnected();
      }
    };

    if (isConnected) {
      doInsertBefore();
    } else {
      queueAfterConnected(doInsertBefore);
    }
    return node;
  }

  // Add placeholder to positioned element for calculate original
  // coordinate before moved away
  void addPositionPlaceholder() {
    if (renderPositionedPlaceholder == null || !renderPositionedPlaceholder.attached) {
      addChild(renderPositionedPlaceholder);
    }
  }

  void _addPositionedChild(Element child, CSSPositionType position) {
    // RenderPosition parentRenderPosition;
    RenderLayoutBox parentRenderLayoutBox;

    switch (position) {
      case CSSPositionType.absolute:
        Element containingBlockElement = findContainingBlock(child);
        parentRenderLayoutBox = containingBlockElement.renderLayoutBox;
        break;

      case CSSPositionType.fixed:
        final Element rootEl = elementManager.getRootElement();
        parentRenderLayoutBox = rootEl.renderLayoutBox;
        break;

      case CSSPositionType.sticky:
        Element containingBlockElement = findContainingBlock(child);
        parentRenderLayoutBox = containingBlockElement.renderLayoutBox;
        break;

      default:
        return;
    }
    Size preferredSize = Size.zero;
    CSSDisplay childDisplay = CSSSizing.getDisplay(child.style[DISPLAY]);
    if (childDisplay != CSSDisplay.inline || (position != CSSPositionType.static)) {
      preferredSize = Size(
        CSSLength.toDisplayPortValue(child.style[WIDTH]) ?? 0,
        CSSLength.toDisplayPortValue(child.style[HEIGHT]) ?? 0,
      );
    }

    RenderPositionHolder childPositionHolder = RenderPositionHolder(preferredSize: preferredSize);

    RenderBoxModel childRenderBoxModel = child.getRenderBoxModel();
    child.parent.addChild(childPositionHolder);
    childRenderBoxModel.renderPositionHolder = childPositionHolder;
    setPositionedChildParentData(parentRenderLayoutBox, child);
    childPositionHolder.realDisplayedBox = childRenderBoxModel;

    parentRenderLayoutBox.add(childRenderBoxModel);
  }

  void _addStickyChild(Element child, RenderObject after) {
    RenderBoxModel childRenderBoxModel = child.getRenderBoxModel();
    renderLayoutBox.insert(childRenderBoxModel, after: after);

    // Set sticky element offset
    Element scrollContainer = findScrollContainer(child);
    // Flush layout first to calculate sticky offset
    if (!childRenderBoxModel.hasSize) {
      childRenderBoxModel.owner.flushLayout();
    }
    // Set sticky child offset manually
    scrollContainer.layoutStickyChild(child, 0, AxisDirection.down);
    scrollContainer.layoutStickyChild(child, 0, AxisDirection.right);
  }

  // Inline box including inline/inline-block/inline-flex/...
  bool get isInlineBox {
    String displayValue = style[DISPLAY];
    return displayValue.startsWith(INLINE);
  }

  // Inline content means children should be inline elements.
  bool get isInlineContent {
    String displayValue = style[DISPLAY];
    return displayValue == INLINE;
  }

  /// Append a child to childList, if after is null, insert into first.
  void _append(Node child, {RenderBox after}) {
    // @NOTE: Make sure inline-box only have inline children, or print warning.
    if ((child is Element) && !child.isInlineBox) {
      if (isInlineContent) print('[WARN]: Can not nest non-inline element into non-inline parent element.');
    }

    // Only append childNode when it is not attached.
    if (!child.attached) child.attachTo(this, after: after);
  }

  void _updateFlexItemStyle(Element element) {
    ParentData childParentData = element.renderObject.parentData;
    if (childParentData is RenderFlexParentData) {
      final RenderFlexParentData parentData = childParentData;
      RenderFlexParentData flexParentData = CSSFlex.getParentData(element.style);
      parentData.flexGrow = flexParentData.flexGrow;
      parentData.flexShrink = flexParentData.flexShrink;
      parentData.flexBasis = flexParentData.flexBasis;
      parentData.alignSelf = flexParentData.alignSelf;

      // Update margin for flex child.
      element.updateRenderMargin(element.getRenderBoxModel(), element.style);
      element.renderObject.markNeedsLayout();
    }
  }

  void _onStyleChanged(String property, String original, String present) {
    switch (property) {
      case DISPLAY:
        _styleDisplayChangedListener(property, original, present);
        break;

      case POSITION:
      case Z_INDEX:
        _stylePositionChangedListener(property, original, present);
        break;

      case TOP:
      case LEFT:
      case BOTTOM:
      case RIGHT:
        _styleOffsetChangedListener(property, original, present);
        break;

      case FLEX_FLOW:
      case FLEX_DIRECTION:
      case FLEX_WRAP:
      case ALIGN_SELF:
      case ALIGN_CONTENT:
      case ALIGN_ITEMS:
      case JUSTIFY_CONTENT:
        _styleFlexChangedListener(property, original, present);
        break;

      case FLEX:
      case FLEX_GROW:
      case FLEX_SHRINK:
      case FLEX_BASIS:
        _styleFlexItemChangedListener(property, original, present);
        break;

      case TEXT_ALIGN:
        _styleTextAlignChangedListener(property, original, present);
        break;

      case PADDING:
      case PADDING_TOP:
      case PADDING_RIGHT:
      case PADDING_BOTTOM:
      case PADDING_LEFT:
        _stylePaddingChangedListener(property, original, present);
        break;

      case WIDTH:
      case MIN_WIDTH:
      case MAX_WIDTH:
      case HEIGHT:
      case MIN_HEIGHT:
      case MAX_HEIGHT:
        _styleSizeChangedListener(property, original, present);
        break;

      case OVERFLOW:
      case OVERFLOW_X:
      case OVERFLOW_Y:
        _styleOverflowChangedListener(property, original, present);
        break;

      case BACKGROUND:
      case BACKGROUND_COLOR:
      case BACKGROUND_ATTACHMENT:
      case BACKGROUND_IMAGE:
      case BACKGROUND_REPEAT:
      case BACKGROUND_POSITION:
      case BACKGROUND_SIZE:
        _styleBackgroundChangedListener(property, original, present);
        break;

      case 'border':
      case 'borderTop':
      case 'borderLeft':
      case 'borderRight':
      case 'borderBottom':
      case 'borderWidth':
      case 'borderLeftWidth':
      case 'borderTopWidth':
      case 'borderRightWidth':
      case 'borderBottomWidth':
      case 'borderRadius':
      case 'borderTopLeftRadius':
      case 'borderTopRightRadius':
      case 'borderBottomLeftRadius':
      case 'borderBottomRightRadius':
      case 'borderStyle':
      case 'borderLeftStyle':
      case 'borderTopStyle':
      case 'borderRightStyle':
      case 'borderBottomStyle':
      case 'borderColor':
      case 'borderLeftColor':
      case 'borderTopColor':
      case 'borderRightColor':
      case 'borderBottomColor':
      case 'boxShadow':
        _styleDecoratedChangedListener(property, original, present);
        break;

      case 'margin':
      case 'marginLeft':
      case 'marginTop':
      case 'marginRight':
      case 'marginBottom':
        _styleMarginChangedListener(property, original, present);
        break;

      case 'opacity':
        _styleOpacityChangedListener(property, original, present);
        break;
      case 'visibility':
        _styleVisibilityChangedListener(property, original, present);
        break;
      case 'contentVisibility':
        _styleContentVisibilityChangedListener(property, original, present);
        break;
      case 'transform':
        _styleTransformChangedListener(property, original, present);
        break;
      case 'transformOrigin':
        _styleTransformOriginChangedListener(property, original, present);
        break;
      case 'transition':
      case 'transitionProperty':
      case 'transitionDuration':
      case 'transitionTimingFunction':
      case 'transitionDelay':
        _styleTransitionChangedListener(property, original, present);
        break;
    }
  }

  void _styleDisplayChangedListener(String property, String original, String present) {
    // Display change may case width/height doesn't works at all.
    _styleSizeChangedListener(property, original, present);

    RenderBoxModel renderBoxModel = getRenderBoxModel();
    bool shouldRender = present != NONE;
    renderBoxModel.shouldRender = shouldRender;

    if (renderLayoutBox != null) {
      String prevDisplay = CSSStyleDeclaration.isNullOrEmptyValue(original) ? defaultDisplay : original;
      String currentDisplay = CSSStyleDeclaration.isNullOrEmptyValue(present) ? defaultDisplay : present;
      if (prevDisplay != currentDisplay) {
        RenderLayoutBox prevRenderLayoutBox = renderLayoutBox;
        renderLayoutBox = createRenderLayout(this, prevRenderLayoutBox: prevRenderLayoutBox, repaintSelf: repaintSelf);
        renderLayoutBox.markNeedsLayout();
      }
    }
  }

  void _stylePositionChangedListener(String property, String original, String present) {
    /// Update position.
    CSSPositionType prevPosition = resolveCSSPosition(original);
    CSSPositionType currentPosition = resolveCSSPosition(present);

    // Position changed.
    if (prevPosition != currentPosition) {
      _updatePosition(prevPosition, currentPosition);
    }
  }

  void _styleOffsetChangedListener(String property, String original, String present) {
    double _original = CSSLength.toDisplayPortValue(original) ?? 0;
    double current = CSSLength.toDisplayPortValue(present) ?? 0;
    _updateOffset(
      definiteTransition: transitionMap != null ? transitionMap[property] : null,
      property: property,
      original: _original,
      diff: current - _original,
    );
  }

  void _styleTextAlignChangedListener(String property, String original, String present) {
    _updateDecorationRenderLayoutBox();
  }

  void _updateDecorationRenderLayoutBox() {
    if (renderLayoutBox is RenderFlexLayout) {
      CSSFlexboxMixin.decorateRenderFlex(renderLayoutBox, style);
    } else if (renderLayoutBox is RenderFlowLayout) {
      CSSFlowMixin.decorateRenderFlow(renderLayoutBox, style);
    }
  }

  void _styleTransitionChangedListener(String property, String original, String present) {
    if (present != null) updateTransition(style);
  }

  void _styleOverflowChangedListener(String property, String original, String present) {
    updateRenderOverflow(getRenderBoxModel(), this, _scrollListener);
  }

  void _stylePaddingChangedListener(String property, String original, String present) {
    updateRenderPadding(getRenderBoxModel(), style, transitionMap);
  }

  void _styleSizeChangedListener(String property, String original, String present) {
    updateBoxSize(getRenderBoxModel(), style, transitionMap);

    setElementSizeType();

    if (property == WIDTH || property == HEIGHT) {
      double _original = CSSLength.toDisplayPortValue(original) ?? 0;
      double current = CSSLength.toDisplayPortValue(present) ?? 0;
      _updateOffset(
        definiteTransition: transitionMap != null ? transitionMap[property] : null,
        property: property,
        original: _original,
        diff: current - _original,
      );
    }
  }

  void _styleMarginChangedListener(String property, String original, String present) {
    /// Update margin.
    updateRenderMargin(getRenderBoxModel(), style, transitionMap);
  }

  void _styleFlexChangedListener(String property, String original, String present) {
    _updateDecorationRenderLayoutBox();
  }

  void _styleFlexItemChangedListener(String property, String original, String present) {
    CSSDisplay display = CSSSizing.getDisplay(CSSStyleDeclaration.isNullOrEmptyValue(style[DISPLAY]) ? defaultDisplay : style[DISPLAY]);
    if (display == CSSDisplay.flex || display == CSSDisplay.inlineFlex) {
      children.forEach((Element child) {
        _updateFlexItemStyle(child);
      });
    }
  }

  // background may exist on the decoratedBox or single box, because the attachment
  void _styleBackgroundChangedListener(String property, String original, String present) {
    updateBackground(getRenderBoxModel(), style, property, present, targetId);
    // decoratedBox may contains background and border
    updateRenderDecoratedBox(getRenderBoxModel(), style, transitionMap);
  }

  void _styleDecoratedChangedListener(String property, String original, String present) {
    // Update decorated box.
    updateRenderDecoratedBox(getRenderBoxModel(), style, transitionMap);
  }

  void _styleOpacityChangedListener(String property, String original, String present) {
    // Update opacity.
<<<<<<< HEAD
    // @TODO need to merge into box model
//    updateRenderOpacity(present, parentRenderObject: renderElementBoundary);
=======
    updateRenderOpacity(getRenderBoxModel(), this, present);
>>>>>>> 0299fc1d
  }

  void _styleVisibilityChangedListener(String property, String original, String present) {
    // Update visibility.
    // @TODO need to merge into box model
//    updateRenderVisibility(present, parentRenderObject: renderElementBoundary);
  }

  void _styleContentVisibilityChangedListener(String property, original, present) {
    // Update content visibility.
    // @TODO need to merge into box model
//    updateRenderContentVisibility(present,
//        parentRenderObject: renderElementBoundary, renderBoxModel: getRenderBoxModel());
  }

  void _styleTransformChangedListener(String property, String original, String present) {
    // Update transform.
    updateTransform(getRenderBoxModel(), present, transitionMap);
  }

  void _styleTransformOriginChangedListener(String property, String original, String present) {
    // Update transform.
    updateTransformOrigin(getRenderBoxModel(), present, transitionMap);
  }

  // Update textNode style when container style changed
  void _updateChildNodesStyle() {
    childNodes.forEach((node) {
      if (node is TextNode) node.updateTextStyle();
    });
  }

  void _updateTransitionEvent() {
    if (transitionMap != null) {
      for (CSSTransition transition in transitionMap.values) {
        updateTransitionEvent(transition);
      }
    }
  }

  RenderBoxModel getRenderBoxModel() {
    if (isIntrinsicBox) {
      return renderIntrinsic;
    } else {
      return renderLayoutBox;
    }
  }

  // Universal style property change callback.
  @mustCallSuper
  void setStyle(String key, value) {
    // @NOTE: See [CSSStyleDeclaration.setProperty], value change will trigger
    // [StyleChangeListener] to be invoked in sync.
    style.setProperty(key, value);

    _updateTransitionEvent();
    _updateChildNodesStyle();
  }

  @mustCallSuper
  void setProperty(String key, value) {
    // Each key change will emit to `setStyle`
    if (key == STYLE) {
      assert(value is Map<String, dynamic>);
      // @TODO: Consider `{ color: red }` to `{}`, need to remove invisible keys.
      (value as Map<String, dynamic>).forEach(setStyle);
    } else {
      properties[key] = value;
    }
  }

  @mustCallSuper
  dynamic getProperty(String key) {
    return properties[key];
  }

  @mustCallSuper
  void removeProperty(String key) {
    properties.remove(key);

    if (key == STYLE) {
      setProperty(STYLE, null);
    }
  }

  @mustCallSuper
  method(String name, List args) {
    RenderBoxModel renderBoxModel = getRenderBoxModel();
    switch (name) {
      case 'offsetTop':
        // need to flush layout to get correct size
        elementManager.getRootRenderObject().owner.flushLayout();
        return getOffsetY();
      case 'offsetLeft':
        // need to flush layout to get correct size
        elementManager.getRootRenderObject().owner.flushLayout();
        return getOffsetX();
      case 'offsetWidth':
        // need to flush layout to get correct size
        elementManager.getRootRenderObject().owner.flushLayout();
        return renderBoxModel.hasSize ? renderBoxModel.size.width : 0;
      case 'offsetHeight':
        // need to flush layout to get correct size
        elementManager.getRootRenderObject().owner.flushLayout();
        return renderBoxModel.hasSize ? renderBoxModel.size.height : 0;
      // TODO support clientWidth clientHeight clientLeft clientTop
      case 'clientWidth':
        // need to flush layout to get correct size
        elementManager.getRootRenderObject().owner.flushLayout();
        return renderLayoutBox.clientWidth;
      case 'clientHeight':
        // need to flush layout to get correct size
        elementManager.getRootRenderObject().owner.flushLayout();
        return renderLayoutBox.clientHeight;
      case 'clientLeft':
        // need to flush layout to get correct size
        elementManager.getRootRenderObject().owner.flushLayout();
        return renderLayoutBox.borderLeft;
        break;
      case 'clientTop':
        // need to flush layout to get correct size
        elementManager.getRootRenderObject().owner.flushLayout();
        return renderLayoutBox.borderTop;
        break;
      case 'scrollTop':
        return getScrollTop();
      case 'scrollLeft':
        return getScrollLeft();
      case 'scrollHeight':
        return getScrollHeight(getRenderBoxModel());
      case 'scrollWidth':
        return getScrollWidth(getRenderBoxModel());
      case 'getBoundingClientRect':
        return getBoundingClientRect();
      case 'click':
        return click();
      case 'scroll':
        return scroll(args);
      case 'scrollBy':
        return scroll(args, isScrollBy: true);
    }
  }

  String getBoundingClientRect() {
    BoundingClientRect boundingClientRect;
    RenderBoxModel renderBoxModel = getRenderBoxModel();
    RenderBox sizedBox = renderBoxModel;
    if (isConnected) {
      // need to flush layout to get correct size
      elementManager.getRootRenderObject().owner.flushLayout();

      // Force flush layout.
      if (!sizedBox.hasSize) {
        sizedBox.markNeedsLayout();
        sizedBox.owner.flushLayout();
      }

      Offset offset = getOffset(sizedBox);
      Size size = sizedBox.size;
      boundingClientRect = BoundingClientRect(
        x: offset.dx,
        y: offset.dy,
        width: size.width,
        height: size.height,
        top: offset.dy,
        left: offset.dx,
        right: offset.dx + size.width,
        bottom: offset.dy + size.height,
      );
    } else {
      boundingClientRect = BoundingClientRect();
    }

    return boundingClientRect.toJSON();
  }

  double getOffsetX() {
    double offset = 0;
    if (renderObject is RenderBox && renderObject.attached) {
      Offset relative = getOffset(renderObject as RenderBox);
      offset += relative.dx;
    }
    return offset;
  }

  double getOffsetY() {
    double offset = 0;
    if (renderObject is RenderBox && renderObject.attached) {
      Offset relative = getOffset(renderObject as RenderBox);
      offset += relative.dy;
    }
    return offset;
  }

  Offset getOffset(RenderBox renderBox) {
    // need to flush layout to get correct size
    elementManager.getRootRenderObject().owner.flushLayout();

    Element element = findContainingBlock(this);
    if (element == null) {
      element = elementManager.getRootElement();
    }
    return renderBox.localToGlobal(Offset.zero, ancestor: element.renderObject);
  }

  @override
  void addEvent(String eventName) {
    if (eventHandlers.containsKey(eventName)) return; // Only listen once.
    bool isIntersectionObserverEvent = _isIntersectionObserverEvent(eventName);
    bool hasIntersectionObserverEvent = isIntersectionObserverEvent && _hasIntersectionObserverEvent(eventHandlers);
    super.addEventListener(eventName, _eventResponder);

    // bind pointer responder.
    addEventResponder(getRenderBoxModel());

    // Only add listener once for all intersection related event
    if (isIntersectionObserverEvent && !hasIntersectionObserverEvent) {
      RenderBoxModel renderBoxModel = getRenderBoxModel();
      renderBoxModel.addIntersectionChangeListener(handleIntersectionChange);
    }
  }

  void removeEvent(String eventName) {
    if (!eventHandlers.containsKey(eventName)) return; // Only listen once.
    super.removeEventListener(eventName, _eventResponder);

    // Remove pointer responder.
    removeEventResponder(getRenderBoxModel());

    // Remove listener when no intersection related event
    if (_isIntersectionObserverEvent(eventName) && !_hasIntersectionObserverEvent(eventHandlers)) {
      RenderBoxModel renderBoxModel = getRenderBoxModel();
      renderBoxModel.removeIntersectionChangeListener(handleIntersectionChange);
    }
  }

  void _eventResponder(Event event) {
    String json = jsonEncode([targetId, event]);
    emitUIEvent(elementManager.controller.contextId, json);
  }

  void click() {
    Event clickEvent = Event('click', EventInit());
    RenderBoxModel renderBoxModel = getRenderBoxModel();

    if (isConnected) {
      final RenderBox box = renderBoxModel;
      // HitTest will test rootView's every child (including
      // child's child), so must flush rootView every times,
      // or child may miss size.
      elementManager.getRootRenderObject().owner.flushLayout();

      // Position the center of element.
      Offset position = box.localToGlobal(box.size.center(Offset.zero), ancestor: elementManager.getRootRenderObject());
      final BoxHitTestResult boxHitTestResult = BoxHitTestResult();
      GestureBinding.instance.hitTest(boxHitTestResult, position);
      bool hitTest = true;
      Element currentElement = this;
      while (hitTest) {
        currentElement.handleClick(clickEvent);
        if (currentElement.parent != null) {
          currentElement = currentElement.parent;
          hitTest = currentElement.getRenderBoxModel().hitTest(boxHitTestResult, position: position);
        } else {
          hitTest = false;
        }
      }
    } else {
      // If element not in tree, click is fired and only response to itself.
      handleClick(clickEvent);
    }
  }

  Future<Uint8List> toBlob({double devicePixelRatio}) {
    if (devicePixelRatio == null) {
      devicePixelRatio = window.devicePixelRatio;
    }

    Completer<Uint8List> completer = new Completer();
    RenderBoxModel renderBoxModel = getRenderBoxModel();

    RenderObject parent = renderBoxModel.parent;
    if (!renderBoxModel.isRepaintBoundary) {
      RenderBoxModel renderReplacedBoxModel;
      if (renderBoxModel is RenderLayoutBox) {
        renderLayoutBox = renderReplacedBoxModel = createRenderLayout(this, prevRenderLayoutBox: renderBoxModel, repaintSelf: true);
      } else {
        renderIntrinsic = renderReplacedBoxModel = createRenderIntrinsic(this, prevRenderIntrinsic: renderBoxModel, repaintSelf: true);
      }

      if (parent is RenderObjectWithChildMixin<RenderBox>) {
        parent.child = null;
        parent.child = renderReplacedBoxModel;
      } else if (parent is ContainerRenderObjectMixin) {
        ContainerBoxParentData parentData = renderBoxModel.parentData;
        RenderObject previousSibling = parentData.previousSibling;
        parent.remove(renderBoxModel);
        parent.insert(renderReplacedBoxModel, after: previousSibling);
      }
      renderBoxModel = renderReplacedBoxModel;
    }

    renderBoxModel.markNeedsLayout();
    renderBoxModel.markNeedsPaint();

    SchedulerBinding.instance.addPostFrameCallback((_) async {
      Uint8List captured;
      if (renderBoxModel.size == Size.zero) {
        // Return a blob with zero length.
        captured = Uint8List(0);
      } else {
        Image image = await renderBoxModel.toImage(pixelRatio: devicePixelRatio);
        ByteData byteData = await image.toByteData(format: ImageByteFormat.png);
        captured = byteData.buffer.asUint8List();
      }

      completer.complete(captured);
    });

    return completer.future;
  }
}

RenderLayoutBox createRenderLayout(Element element, {RenderLayoutBox prevRenderLayoutBox, bool repaintSelf = false}) {
  CSSStyleDeclaration style = element.style;
  CSSDisplay display = CSSSizing.getDisplay(CSSStyleDeclaration.isNullOrEmptyValue(style[DISPLAY]) ? element.defaultDisplay : style[DISPLAY]);
  if (display == CSSDisplay.flex || display == CSSDisplay.inlineFlex) {
    RenderFlexLayout flexLayout;

    if (prevRenderLayoutBox == null) {
      if (repaintSelf) {
        flexLayout = RenderSelfRepaintFlexLayout(style: style, targetId: element.targetId, elementManager: element.elementManager);
      } else {
        flexLayout = RenderFlexLayout(style: style, targetId: element.targetId, elementManager: element.elementManager);
      }

    } else if (prevRenderLayoutBox is RenderFlowLayout) {
      if (prevRenderLayoutBox is RenderSelfRepaintFlowLayout) {
        if (repaintSelf) {
          // RenderSelfRepaintFlowLayout --> RenderSelfRepaintFlexLayout
          flexLayout = prevRenderLayoutBox.toFlexLayout();
        } else {
          // RenderSelfRepaintFlowLayout --> RenderFlexLayout
          flexLayout = prevRenderLayoutBox.toParentRepaintFlexLayout();
        }
      } else {
        if (repaintSelf) {
          // RenderFlowLayout --> RenderSelfRepaintFlexLayout
          flexLayout = prevRenderLayoutBox.toSelfRepaintFlexLayout();
        } else {
          // RenderFlowLayout --> RenderFlexLayout
          flexLayout = prevRenderLayoutBox.toFlexLayout();
        }
      }
    } else if (prevRenderLayoutBox is RenderFlexLayout) {
      if (prevRenderLayoutBox is RenderSelfRepaintFlexLayout) {
        if (repaintSelf) {
          // RenderSelfRepaintFlexLayout --> RenderSelfRepaintFlexLayout
          flexLayout = prevRenderLayoutBox;
          return flexLayout;
        } else {
          // RenderSelfRepaintFlexLayout --> RenderFlexLayout
          flexLayout = prevRenderLayoutBox.toParentRepaint();
        }
      } else {
        if (repaintSelf) {
          // RenderFlexLayout --> RenderSelfRepaintFlexLayout
          flexLayout = prevRenderLayoutBox.toSelfRepaint();
        } else {
          // RenderFlexLayout --> RenderFlexLayout
          flexLayout = prevRenderLayoutBox;
          return flexLayout;
        }
      }
    }

    CSSFlexboxMixin.decorateRenderFlex(flexLayout, style);
    return flexLayout;
  } else if (display == CSSDisplay.block || display == CSSDisplay.none || display == CSSDisplay.inline || display == CSSDisplay.inlineBlock) {
    RenderFlowLayout flowLayout;

    if (prevRenderLayoutBox == null) {
      if (repaintSelf) {
        flowLayout = RenderSelfRepaintFlowLayout(style: style, targetId: element.targetId, elementManager: element.elementManager);
      } else {
        flowLayout = RenderFlowLayout(style: style, targetId: element.targetId, elementManager: element.elementManager);
      }
    } else if (prevRenderLayoutBox is RenderFlowLayout) {
      if (prevRenderLayoutBox is RenderSelfRepaintFlowLayout) {
        if (repaintSelf) {
          // RenderSelfRepaintFlowLayout --> RenderSelfRepaintFlowLayout
          flowLayout = prevRenderLayoutBox;
          return flowLayout;
        } else {
          // RenderSelfRepaintFlowLayout --> RenderFlowLayout
          flowLayout = prevRenderLayoutBox.toParentRepaint();
        }
      } else {
        if (repaintSelf) {
          // RenderFlowLayout --> RenderSelfRepaintFlowLayout
          flowLayout = prevRenderLayoutBox.toSelfRepaint();
        } else {
          // RenderFlowLayout --> RenderFlowLayout
          flowLayout = prevRenderLayoutBox;
          return flowLayout;
        }
      }
    } else if (prevRenderLayoutBox is RenderFlexLayout) {
      if (prevRenderLayoutBox is RenderSelfRepaintFlexLayout) {
        if (repaintSelf) {
          // RenderSelfRepaintFlexLayout --> RenderSelfRepaintFlowLayout
          flowLayout = prevRenderLayoutBox.toFlowLayout();
        } else {
          // RenderSelfRepaintFlexLayout --> RenderFlowLayout
          flowLayout = prevRenderLayoutBox.toParentRepaintFlowLayout();
        }
      } else {
        if (repaintSelf) {
          // RenderFlexLayout --> RenderSelfRepaintFlowLayout
          flowLayout = prevRenderLayoutBox.toSelfRepaintFlowLayout();
        } else {
          // RenderFlexLayout --> RenderFlowLayout
          flowLayout = prevRenderLayoutBox.toFlowLayout();
        }
      }
    }

    CSSFlowMixin.decorateRenderFlow(flowLayout, style);
    return flowLayout;
  } else {
    throw FlutterError('Not supported display type $display');
  }
}

RenderIntrinsic createRenderIntrinsic(Element element, {RenderIntrinsic prevRenderIntrinsic, bool repaintSelf = false}) {
  RenderIntrinsic intrinsic;

  if (prevRenderIntrinsic == null) {
    if (repaintSelf) {
      intrinsic = RenderSelfRepaintIntrinsic(element.targetId, element.style, element.elementManager);
    } else {
      intrinsic = RenderIntrinsic(element.targetId, element.style, element.elementManager);
    }
  } else {
    if (prevRenderIntrinsic is RenderSelfRepaintIntrinsic) {
      if (repaintSelf) {
        // RenderSelfRepaintIntrinsic --> RenderSelfRepaintIntrinsic
        intrinsic = prevRenderIntrinsic;
      } else {
        // RenderSelfRepaintIntrinsic --> RenderIntrinsic
        intrinsic = prevRenderIntrinsic.toParentRepaint();
      }
    } else {
      if (repaintSelf) {
        // RenderIntrinsic --> RenderSelfRepaintIntrinsic
        intrinsic = prevRenderIntrinsic.toSelfRepaint();
      } else {
        // RenderIntrinsic --> RenderIntrinsic
        intrinsic = prevRenderIntrinsic;
      }
    }
  }
  return intrinsic;
}


Element findContainingBlock(Element element) {
  Element _el = element?.parent;
  Element rootEl = element.elementManager.getRootElement();

  while (_el != null) {
    bool isElementNonStatic = _el.style[POSITION] != STATIC && _el.style[POSITION].isNotEmpty;
    bool hasTransform = _el.style[TRANSFORM].isNotEmpty;
    // https://www.w3.org/TR/CSS2/visudet.html#containing-block-details
    if (_el == rootEl || isElementNonStatic || hasTransform) {
      break;
    }
    _el = _el.parent;
  }
  return _el;
}

Element findScrollContainer(Element element) {
  Element _el = element?.parent;
  Element rootEl = element.elementManager.getRootElement();

  while (_el != null) {
    List<CSSOverflowType> overflow = getOverflowTypes(_el.style);
    CSSOverflowType overflowX = overflow[0];
    CSSOverflowType overflowY = overflow[1];

    if (overflowX != CSSOverflowType.visible || overflowY != CSSOverflowType.visible || _el == rootEl) {
      break;
    }
    _el = _el.parent;
  }
  return _el;
}

List<Element> findStickyChildren(Element element) {
  assert(element != null);
  List<Element> result = [];

  element.children.forEach((Element child) {
    List<CSSOverflowType> overflow = getOverflowTypes(child.style);
    CSSOverflowType overflowX = overflow[0];
    CSSOverflowType overflowY = overflow[1];

    if (child.isValidSticky) result.add(child);

    // No need to loop scrollable container children
    if (overflowX != CSSOverflowType.visible || overflowY != CSSOverflowType.visible) {
      return;
    }

    List<Element> mergedChildren = findStickyChildren(child);
    mergedChildren.forEach((Element child) {
      result.add(child);
    });
  });

  return result;
}

bool _isIntersectionObserverEvent(String eventName) {
  return eventName == 'appear' || eventName == 'disappear' || eventName == 'intersectionchange';
}

bool _hasIntersectionObserverEvent(eventHandlers) {
  return eventHandlers.containsKey('appear') ||
      eventHandlers.containsKey('disappear') ||
      eventHandlers.containsKey('intersectionchange');
}

bool _isPositioned(CSSStyleDeclaration style) {
  if (style.contains(POSITION)) {
    String position = style[POSITION];
    return position != '' && position != STATIC;
  } else {
    return false;
  }
}

void setPositionedChildParentData(
    RenderLayoutBox parentRenderLayoutBox, Element child) {
  var parentData;
  if (parentRenderLayoutBox is RenderFlowLayout) {
    parentData = RenderLayoutParentData();
  } else {
    parentData = RenderFlexParentData();
  }
  CSSStyleDeclaration style = child.style;

  CSSPositionType positionType = resolvePositionFromStyle(style);
  parentData.position = positionType;

  if (style.contains(TOP)) {
    parentData.top = CSSLength.toDisplayPortValue(style[TOP]);
  }
  if (style.contains(LEFT)) {
    parentData.left = CSSLength.toDisplayPortValue(style[LEFT]);
  }
  if (style.contains(BOTTOM)) {
    parentData.bottom = CSSLength.toDisplayPortValue(style[BOTTOM]);
  }
  if (style.contains(RIGHT)) {
    parentData.right = CSSLength.toDisplayPortValue(style[RIGHT]);
  }
  parentData.width = CSSLength.toDisplayPortValue(style[WIDTH]) ?? 0.0;
  parentData.height = CSSLength.toDisplayPortValue(style[HEIGHT]) ?? 0.0;

  int zIndex = CSSLength.toInt(style[Z_INDEX]) ?? 0;
  parentData.zIndex = zIndex;

  parentData.isPositioned = positionType == CSSPositionType.absolute || positionType == CSSPositionType.fixed;

  RenderBoxModel childRenderBoxModel = child.getRenderBoxModel();
  childRenderBoxModel.parentData = parentData;
}<|MERGE_RESOLUTION|>--- conflicted
+++ resolved
@@ -987,12 +987,7 @@
 
   void _styleOpacityChangedListener(String property, String original, String present) {
     // Update opacity.
-<<<<<<< HEAD
-    // @TODO need to merge into box model
-//    updateRenderOpacity(present, parentRenderObject: renderElementBoundary);
-=======
     updateRenderOpacity(getRenderBoxModel(), this, present);
->>>>>>> 0299fc1d
   }
 
   void _styleVisibilityChangedListener(String property, String original, String present) {
