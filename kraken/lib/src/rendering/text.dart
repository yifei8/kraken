--- conflicted
+++ resolved
@@ -222,11 +222,6 @@
         maxHeight: double.infinity);
   }
 
-<<<<<<< HEAD
-  // '  a b  c   \n' => ' a b c '
-  static String _collapseWhitespace(String string) {
-    return string.replaceAll(_whiteSpaceReg, WHITE_SPACE_CHAR);
-=======
   // Empty string is the minimum size character, use it as the base size
   // for calculating the maximum characters to display in its container.
   Size get minCharSize {
@@ -296,7 +291,11 @@
       }
     }
     return clippedText;
->>>>>>> d17f6faf
+  }
+
+  // '  a b  c   \n' => ' a b c '
+  static String _collapseWhitespace(String string) {
+    return string.replaceAll(_whiteSpaceReg, WHITE_SPACE_CHAR);
   }
 
   @override
