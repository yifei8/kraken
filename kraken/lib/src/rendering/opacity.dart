/*
 * Copyright (C) 2019-present Alibaba Inc. All rights reserved.
 * Author: Kraken Team.
 */
import 'dart:ui' as ui;

import 'package:flutter/foundation.dart';
import 'package:flutter/rendering.dart';

mixin RenderOpacityMixin on RenderBox {
  bool opacityAlwaysNeedsCompositing() => alpha != 0 && alpha != 255;

  int alpha = ui.Color.getAlphaFromOpacity(1.0);

<<<<<<< HEAD

  OpacityLayer? _opacityLayer;
=======
  final LayerHandle<OpacityLayer> _opacityLayer = LayerHandle<OpacityLayer>();
>>>>>>> 793cc844

  void disposeOpacityLayer() {
    _opacityLayer = null;
  }

  void paintOpacity(PaintingContext context, Offset offset,
      PaintingContextCallback callback) {

    if (alpha == 255) {
      _opacityLayer = null;
      // No need to keep the layer. We'll create a new one if necessary.
      callback(context, offset);
      return;
    }

    _opacityLayer =
        context.pushOpacity(offset, alpha, callback, oldLayer: _opacityLayer);
  }

  void debugOpacityProperties(DiagnosticPropertiesBuilder properties) {
    if (alpha != 0 && alpha != 255)
      properties.add(DiagnosticsProperty('alpha', alpha));
  }
}<|MERGE_RESOLUTION|>--- conflicted
+++ resolved
@@ -12,12 +12,7 @@
 
   int alpha = ui.Color.getAlphaFromOpacity(1.0);
 
-<<<<<<< HEAD
-
   OpacityLayer? _opacityLayer;
-=======
-  final LayerHandle<OpacityLayer> _opacityLayer = LayerHandle<OpacityLayer>();
->>>>>>> 793cc844
 
   void disposeOpacityLayer() {
     _opacityLayer = null;
