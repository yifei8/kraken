--- conflicted
+++ resolved
@@ -525,7 +525,7 @@
         if (elementWidth != null) {
           mainAxisLimit = elementWidth;
         } else {
-          mainAxisLimit = getConstainWidth(nodeId);
+          mainAxisLimit = ElementStyleMixin.getConstrainedWidth(nodeId);
         }
         if (textDirection == TextDirection.rtl) flipMainAxis = true;
         if (verticalDirection == VerticalDirection.up) flipCrossAxis = true;
@@ -595,42 +595,16 @@
 
     // Default to children's width
     double constraintWidth = mainAxisExtent;
-<<<<<<< HEAD
     // Get max of element's width and children's width if element's width exists
     if (elementWidth != null) {
       constraintWidth = math.max(constraintWidth, elementWidth);
-=======
-    bool isInline = isElementInline(nodeId);
-    if (!isInline) {
-      if (constraints.maxWidth != double.infinity) {
-        constraintWidth = constraints.maxWidth;
-      } else {
-        constraintWidth = getParentWidth(nodeId);
-      }
-      constraintWidth = math.max(mainAxisExtent, constraintWidth);
->>>>>>> 06d3a3be
     }
 
     // Default to children's height
     double constraintHeight = crossAxisExtent;
-<<<<<<< HEAD
     // Get max of element's height and children's height if element's height exists
     if (elementHeight != null) {
       constraintHeight = math.max(constraintHeight, elementHeight);
-=======
-    // stretch height to container height if alignItems is stretch
-    double parentHeight = getStretchParentHeight(nodeId);
-    if (parentHeight != null) {
-      constraintHeight = math.max(parentHeight, constraintHeight);
-    } else if (!isInline) {
-      // Use container height as constraints if exists
-      if (style.contains('height')) {
-        double height = getCurrentHeight(style);
-        if (height != null) {
-          constraintHeight = math.max(height, constraintHeight);
-        }
-      }
->>>>>>> 06d3a3be
     }
 
     // get container height
