--- conflicted
+++ resolved
@@ -724,13 +724,7 @@
   void _layoutChildren(RenderPositionPlaceholder? placeholderChild) {
     /// If no child exists, stop layout.
     if (childCount == 0) {
-<<<<<<< HEAD
-      Size layoutSize = getLayoutSize(
-=======
       Size layoutContentSize = getContentSize(
-        logicalContentWidth: logicalContentWidth,
-        logicalContentHeight: logicalContentHeight,
->>>>>>> f4389d3c
         contentWidth: 0,
         contentHeight: 0,
       );
@@ -1598,17 +1592,9 @@
         _isHorizontalFlexDirection
             ? containerSizeMap['cross']
             : maxAllocatedMainSize;
-<<<<<<< HEAD
-    Size layoutSize = getLayoutSize(
-      contentWidth: contentWidth,
-      contentHeight: contentHeight,
-=======
     Size layoutContentSize = getContentSize(
-      logicalContentWidth: logicalContentWidth,
-      logicalContentHeight: logicalContentHeight,
       contentWidth: contentWidth!,
       contentHeight: contentHeight!,
->>>>>>> f4389d3c
     );
     size = getBoxSize(layoutContentSize);
 
