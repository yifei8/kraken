--- conflicted
+++ resolved
@@ -1483,13 +1483,8 @@
               break;
             case AlignItems.baseline:
               // Distance from top to baseline of child
-<<<<<<< HEAD
               double childAscent = _getChildAscent(child);
-              childCrossPosition = crossAddedOffset + lineBoxLeading / 2 + (runBaselineExtent - childAscent);
-=======
-              double childAscent = child.getDistanceToBaseline(TextBaseline.alphabetic, onlyReal: true) ?? 0;
               childCrossPosition = crossStartAddedOffset + lineBoxLeading / 2 + (runBaselineExtent - childAscent);
->>>>>>> 0d68deaf
               break;
             case AlignItems.stretch:
               childCrossPosition = crossStartAddedOffset;
@@ -1513,13 +1508,8 @@
               break;
             case AlignSelf.baseline:
               // Distance from top to baseline of child
-<<<<<<< HEAD
               double childAscent = _getChildAscent(child);
-              childCrossPosition = crossAddedOffset + lineBoxLeading / 2 + (runBaselineExtent - childAscent);
-=======
-              double childAscent = child.getDistanceToBaseline(TextBaseline.alphabetic, onlyReal: true) ?? 0;
               childCrossPosition = crossStartAddedOffset + lineBoxLeading / 2 + (runBaselineExtent - childAscent);
->>>>>>> 0d68deaf
               break;
             case AlignSelf.stretch:
               childCrossPosition = crossStartAddedOffset;
