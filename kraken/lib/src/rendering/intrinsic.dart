--- conflicted
+++ resolved
@@ -75,20 +75,20 @@
     });
   }
 
-<<<<<<< HEAD
+  RenderSelfRepaintIntrinsic toSelfRepaint() {
+    RenderObject childRenderObject = child;
+    child = null;
+    RenderSelfRepaintIntrinsic newChild = RenderSelfRepaintIntrinsic(targetId, style, elementManager);
+    newChild.child = childRenderObject;
+    return copyWith(newChild);
+  }
+
   @override
   bool hitTestChildren(BoxHitTestResult result, {Offset position}) {
     if (transform != null) {
       return hitTestIntrinsicChild(result, child, position);
     }
     return super.hitTestChildren(result, position: position);
-=======
-  RenderSelfRepaintIntrinsic toSelfRepaint() {
-    RenderObject childRenderObject = child;
-    child = null;
-    RenderSelfRepaintIntrinsic newChild = RenderSelfRepaintIntrinsic(targetId, style, elementManager);
-    newChild.child = childRenderObject;
-    return copyWith(newChild);
   }
 }
 
@@ -105,6 +105,5 @@
     RenderIntrinsic newChild = RenderIntrinsic(targetId, style, elementManager);
     newChild.child = childRenderObject;
     return copyWith(newChild);
->>>>>>> af36f4ab
   }
 }