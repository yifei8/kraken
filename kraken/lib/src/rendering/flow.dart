/*
 * Copyright (C) 2020-present Alibaba Inc. All rights reserved.
 * Author: Kraken Team.
 */
import 'dart:math' as math;
import 'package:kraken/css.dart';
import 'package:flutter/foundation.dart';
import 'package:flutter/rendering.dart';
import 'package:kraken/rendering.dart';
import 'package:kraken/element.dart';

class _RunMetrics {
  _RunMetrics(
    this.mainAxisExtent,
    this.crossAxisExtent,
    this.baselineExtent,
    this.childCount
  );

  final double mainAxisExtent;
  final double crossAxisExtent;
  final double baselineExtent;
  final int childCount;
}

/// Impl flow layout algorithm.
class RenderFlowLayoutBox extends RenderLayoutBox {
  RenderFlowLayoutBox(
      {List<RenderBox> children,
      MainAxisAlignment mainAxisAlignment = MainAxisAlignment.start,
      TextDirection textDirection = TextDirection.ltr,
      Axis direction = Axis.horizontal,
      double spacing = 0.0,
      MainAxisAlignment runAlignment = MainAxisAlignment.start,
      double runSpacing = 0.0,
      CrossAxisAlignment crossAxisAlignment = CrossAxisAlignment.end,
      VerticalDirection verticalDirection = VerticalDirection.down,
      CSSStyleDeclaration style,
      int targetId,
      ElementManager elementManager})
      : assert(direction != null),
        assert(mainAxisAlignment != null),
        assert(spacing != null),
        assert(runAlignment != null),
        assert(runSpacing != null),
        assert(crossAxisAlignment != null),
        _direction = direction,
        _mainAxisAlignment = mainAxisAlignment,
        _spacing = spacing,
        _runAlignment = runAlignment,
        _runSpacing = runSpacing,
        _crossAxisAlignment = crossAxisAlignment,
        _textDirection = textDirection,
        _verticalDirection = verticalDirection,
        super(targetId: targetId, style: style, elementManager: elementManager) {
    addAll(children);
  }

  /// The direction to use as the main axis.
  ///
  /// For example, if [direction] is [Axis.horizontal], the default, the
  /// children are placed adjacent to one another in a horizontal run until the
  /// available horizontal space is consumed, at which point a subsequent
  /// children are placed in a new run vertically adjacent to the previous run.
  Axis get direction => _direction;
  Axis _direction;
  set direction(Axis value) {
    assert(value != null);
    if (_direction == value) return;
    _direction = value;
    markNeedsLayout();
  }

  /// How the children within a run should be placed in the main axis.
  ///
  /// For example, if [mainAxisAlignment] is [MainAxisAlignment.center], the children in
  /// each run are grouped together in the center of their run in the main axis.
  ///
  /// Defaults to [MainAxisAlignment.start].
  ///
  /// See also:
  ///
  ///  * [runAlignment], which controls how the runs are placed relative to each
  ///    other in the cross axis.
  ///  * [crossAxisAlignment], which controls how the children within each run
  ///    are placed relative to each other in the cross axis.
  MainAxisAlignment get mainAxisAlignment => _mainAxisAlignment;
  MainAxisAlignment _mainAxisAlignment;
  set mainAxisAlignment(MainAxisAlignment value) {
    assert(value != null);
    if (_mainAxisAlignment == value) return;
    _mainAxisAlignment = value;
    markNeedsLayout();
  }

  /// How much space to place between children in a run in the main axis.
  ///
  /// For example, if [spacing] is 10.0, the children will be spaced at least
  /// 10.0 logical pixels apart in the main axis.
  ///
  /// If there is additional free space in a run (e.g., because the wrap has a
  /// minimum size that is not filled or because some runs are longer than
  /// others), the additional free space will be allocated according to the
  /// [mainAxisAlignment].
  ///
  /// Defaults to 0.0.
  double get spacing => _spacing;
  double _spacing;
  set spacing(double value) {
    assert(value != null);
    if (_spacing == value) return;
    _spacing = value;
    markNeedsLayout();
  }

  /// How the runs themselves should be placed in the cross axis.
  ///
  /// For example, if [runAlignment] is [MainAxisAlignment.center], the runs are
  /// grouped together in the center of the overall [RenderWrap] in the cross
  /// axis.
  ///
  /// Defaults to [MainAxisAlignment.start].
  ///
  /// See also:
  ///
  ///  * [mainAxisAlignment], which controls how the children within each run are placed
  ///    relative to each other in the main axis.
  ///  * [crossAxisAlignment], which controls how the children within each run
  ///    are placed relative to each other in the cross axis.
  MainAxisAlignment get runAlignment => _runAlignment;
  MainAxisAlignment _runAlignment;
  set runAlignment(MainAxisAlignment value) {
    assert(value != null);
    if (_runAlignment == value) return;
    _runAlignment = value;
    markNeedsLayout();
  }

  /// How much space to place between the runs themselves in the cross axis.
  ///
  /// For example, if [runSpacing] is 10.0, the runs will be spaced at least
  /// 10.0 logical pixels apart in the cross axis.
  ///
  /// If there is additional free space in the overall [RenderWrap] (e.g.,
  /// The distance by which the child's top edge is inset from the top of the stack.
  double top;

  /// The distance by which the child's right edge is inset from the right of the stack.
  double right;

  /// The distance by which the child's bottom edge is inset from the bottom of the stack.
  double bottom;

  /// The distance by which the child's left edge is inset from the left of the stack.
  double left;

  /// The child's width.
  ///
  /// Ignored if both left and right are non-null.
  double width;

  /// The child's height.
  ///
  /// Ignored if both top and bottom are non-null.
  double height;

  /// because the wrap has a minimum size that is not filled), the additional
  /// free space will be allocated according to the [runAlignment].
  ///
  /// Defaults to 0.0.
  double get runSpacing => _runSpacing;
  double _runSpacing;
  set runSpacing(double value) {
    assert(value != null);
    if (_runSpacing == value) return;
    _runSpacing = value;
    markNeedsLayout();
  }

  /// How the children within a run should be aligned relative to each other in
  /// the cross axis.
  ///
  /// For example, if this is set to [CrossAxisAlignment.end], and the
  /// [direction] is [Axis.horizontal], then the children within each
  /// run will have their bottom edges aligned to the bottom edge of the run.
  ///
  /// Defaults to [CrossAxisAlignment.start].
  ///
  /// See also:
  ///
  ///  * [mainAxisAlignment], which controls how the children within each run are placed
  ///    relative to each other in the main axis.
  ///  * [runAlignment], which controls how the runs are placed relative to each
  ///    other in the cross axis.
  CrossAxisAlignment get crossAxisAlignment => _crossAxisAlignment;
  CrossAxisAlignment _crossAxisAlignment;
  set crossAxisAlignment(CrossAxisAlignment value) {
    assert(value != null);
    if (_crossAxisAlignment == value) return;
    _crossAxisAlignment = value;
    markNeedsLayout();
  }

  /// Determines the order to lay children out horizontally and how to interpret
  /// `start` and `end` in the horizontal direction.
  ///
  /// If the [direction] is [Axis.horizontal], this controls the order in which
  /// children are positioned (left-to-right or right-to-left), and the meaning
  /// of the [mainAxisAlignment] property's [MainAxisAlignment.start] and
  /// [MainAxisAlignment.end] values.
  ///
  /// If the [direction] is [Axis.horizontal], and either the
  /// [mainAxisAlignment] is either [MainAxisAlignment.start] or [MainAxisAlignment.end], or
  /// there's more than one child, then the [textDirection] must not be null.
  ///
  /// If the [direction] is [Axis.vertical], this controls the order in
  /// which runs are positioned, the meaning of the [runAlignment] property's
  /// [MainAxisAlignment.start] and [MainAxisAlignment.end] values, as well as the
  /// [crossAxisAlignment] property's [CrossAxisAlignment.start] and
  /// [CrossAxisAlignment.end] values.
  ///
  /// If the [direction] is [Axis.vertical], and either the
  /// [runAlignment] is either [MainAxisAlignment.start] or [MainAxisAlignment.end], the
  /// [crossAxisAlignment] is either [CrossAxisAlignment.start] or
  /// [CrossAxisAlignment.end], or there's more than one child, then the
  /// [textDirection] must not be null.
  TextDirection get textDirection => _textDirection;
  TextDirection _textDirection;
  set textDirection(TextDirection value) {
    if (_textDirection != value) {
      _textDirection = value;
      markNeedsLayout();
    }
  }

  /// Determines the order to lay children out vertically and how to interpret
  /// `start` and `end` in the vertical direction.
  ///
  /// If the [direction] is [Axis.vertical], this controls which order children
  /// are painted in (down or up), the meaning of the [mainAxisAlignment] property's
  /// [MainAxisAlignment.start] and [MainAxisAlignment.end] values.
  ///
  /// If the [direction] is [Axis.vertical], and either the [mainAxisAlignment]
  /// is either [MainAxisAlignment.start] or [MainAxisAlignment.end], or there's
  /// more than one child, then the [verticalDirection] must not be null.
  ///
  /// If the [direction] is [Axis.horizontal], this controls the order in which
  /// runs are positioned, the meaning of the [runAlignment] property's
  /// [MainAxisAlignment.start] and [MainAxisAlignment.end] values, as well as the
  /// [crossAxisAlignment] property's [CrossAxisAlignment.start] and
  /// [CrossAxisAlignment.end] values.
  ///
  /// If the [direction] is [Axis.horizontal], and either the
  /// [runAlignment] is either [MainAxisAlignment.start] or [MainAxisAlignment.end], the
  /// [crossAxisAlignment] is either [CrossAxisAlignment.start] or
  /// [CrossAxisAlignment.end], or there's more than one child, then the
  /// [verticalDirection] must not be null.
  VerticalDirection get verticalDirection => _verticalDirection;
  VerticalDirection _verticalDirection;
  set verticalDirection(VerticalDirection value) {
    if (_verticalDirection != value) {
      _verticalDirection = value;
      markNeedsLayout();
    }
  }

  bool get _debugHasNecessaryDirections {
    assert(direction != null);
    assert(mainAxisAlignment != null);
    assert(runAlignment != null);
    assert(crossAxisAlignment != null);
    if (firstChild != null && lastChild != firstChild) {
      // i.e. there's more than one child
      switch (direction) {
        case Axis.horizontal:
          assert(textDirection != null,
              'Horizontal $runtimeType with multiple children has a null textDirection, so the layout order is undefined.');
          break;
        case Axis.vertical:
          assert(verticalDirection != null,
              'Vertical $runtimeType with multiple children has a null verticalDirection, so the layout order is undefined.');
          break;
      }
    }
    if (mainAxisAlignment == MainAxisAlignment.start || mainAxisAlignment == MainAxisAlignment.end) {
      switch (direction) {
        case Axis.horizontal:
          assert(textDirection != null,
              'Horizontal $runtimeType with mainAxisAlignment $mainAxisAlignment has a null textDirection, so the mainAxisAlignment cannot be resolved.');
          break;
        case Axis.vertical:
          assert(verticalDirection != null,
              'Vertical $runtimeType with mainAxisAlignment $mainAxisAlignment has a null verticalDirection, so the mainAxisAlignment cannot be resolved.');
          break;
      }
    }
    if (runAlignment == MainAxisAlignment.start || runAlignment == MainAxisAlignment.end) {
      switch (direction) {
        case Axis.horizontal:
          assert(verticalDirection != null,
              'Horizontal $runtimeType with runAlignment $runAlignment has a null verticalDirection, so the mainAxisAlignment cannot be resolved.');
          break;
        case Axis.vertical:
          assert(textDirection != null,
              'Vertical $runtimeType with runAlignment $runAlignment has a null textDirection, so the mainAxisAlignment cannot be resolved.');
          break;
      }
    }
    if (crossAxisAlignment == CrossAxisAlignment.start || crossAxisAlignment == CrossAxisAlignment.end) {
      switch (direction) {
        case Axis.horizontal:
          assert(verticalDirection != null,
              'Horizontal $runtimeType with crossAxisAlignment $crossAxisAlignment has a null verticalDirection, so the mainAxisAlignment cannot be resolved.');
          break;
        case Axis.vertical:
          assert(textDirection != null,
              'Vertical $runtimeType with crossAxisAlignment $crossAxisAlignment has a null textDirection, so the mainAxisAlignment cannot be resolved.');
          break;
      }
    }
    return true;
  }

  @override
  void setupParentData(RenderBox child) {
    if (child.parentData is! RenderLayoutParentData) {
      if (child is RenderElementBoundary) {
        child.parentData = getPositionParentDataFromStyle(child.style);
      } else {
        child.parentData = RenderLayoutParentData();
      }
    }
  }

  double _computeIntrinsicHeightForWidth(double width) {
    assert(direction == Axis.horizontal);
    int runCount = 0;
    double height = 0.0;
    double runWidth = 0.0;
    double runHeight = 0.0;
    int childCount = 0;
    RenderBox child = firstChild;
    while (child != null) {
      final double childWidth = child.getMaxIntrinsicWidth(double.infinity);
      final double childHeight = child.getMaxIntrinsicHeight(childWidth);
      if (runWidth + childWidth > width) {
        height += runHeight;
        if (runCount > 0) height += runSpacing;
        runCount += 1;
        runWidth = 0.0;
        runHeight = 0.0;
        childCount = 0;
      }
      runWidth += childWidth;
      runHeight = math.max(runHeight, childHeight);
      if (childCount > 0) runWidth += spacing;
      childCount += 1;
      child = childAfter(child);
    }
    if (childCount > 0) height += runHeight + runSpacing;
    return height;
  }

  double _computeIntrinsicWidthForHeight(double height) {
    assert(direction == Axis.vertical);
    int runCount = 0;
    double width = 0.0;
    double runHeight = 0.0;
    double runWidth = 0.0;
    int childCount = 0;
    RenderBox child = firstChild;
    while (child != null) {
      final double childHeight = child.getMaxIntrinsicHeight(double.infinity);
      final double childWidth = child.getMaxIntrinsicWidth(childHeight);
      if (runHeight + childHeight > height) {
        width += runWidth;
        if (runCount > 0) width += runSpacing;
        runCount += 1;
        runHeight = 0.0;
        runWidth = 0.0;
        childCount = 0;
      }
      runHeight += childHeight;
      runWidth = math.max(runWidth, childWidth);
      if (childCount > 0) runHeight += spacing;
      childCount += 1;
      child = childAfter(child);
    }
    if (childCount > 0) width += runWidth + runSpacing;
    return width;
  }

  @override
  double computeMinIntrinsicWidth(double height) {
    switch (direction) {
      case Axis.horizontal:
        double width = 0.0;
        RenderBox child = firstChild;
        while (child != null) {
          width = math.max(width, child.getMinIntrinsicWidth(double.infinity));
          child = childAfter(child);
        }
        return width;
      case Axis.vertical:
        return _computeIntrinsicWidthForHeight(height);
    }
    return null;
  }

  @override
  double computeMaxIntrinsicWidth(double height) {
    switch (direction) {
      case Axis.horizontal:
        double width = 0.0;
        RenderBox child = firstChild;
        while (child != null) {
          width += child.getMaxIntrinsicWidth(double.infinity);
          child = childAfter(child);
        }
        return width;
      case Axis.vertical:
        return _computeIntrinsicWidthForHeight(height);
    }
    return null;
  }

  @override
  double computeMinIntrinsicHeight(double width) {
    switch (direction) {
      case Axis.horizontal:
        return _computeIntrinsicHeightForWidth(width);
      case Axis.vertical:
        double height = 0.0;
        RenderBox child = firstChild;
        while (child != null) {
          height = math.max(height, child.getMinIntrinsicHeight(double.infinity));
          child = childAfter(child);
        }
        return height;
    }
    return null;
  }

  /// Get current offset.
  Offset get offset => (parentData as BoxParentData).offset;

  @override
  double computeMaxIntrinsicHeight(double width) {
    switch (direction) {
      case Axis.horizontal:
        return _computeIntrinsicHeightForWidth(width);
      case Axis.vertical:
        double height = 0.0;
        RenderBox child = firstChild;
        while (child != null) {
          height += child.getMaxIntrinsicHeight(double.infinity);
          child = childAfter(child);
        }
        return height;
    }
    return null;
  }

  @override
  double computeDistanceToActualBaseline(TextBaseline baseline) {
    return computeDistanceToHighestActualBaseline(baseline);
  }

  double computeDistanceToHighestActualBaseline(TextBaseline baseline) {
    double result;
    RenderBox child = firstChild;
    while (child != null) {
      final RenderLayoutParentData childParentData = child.parentData;

      // Positioned element doesn't involve in baseline alignment
      if (childParentData.isPositioned) {
        child = childParentData.nextSibling;
        continue;
      }

      double candidate = child.getDistanceToActualBaseline(baseline);
      if (candidate != null) {
        candidate += childParentData.offset.dy;
        if (result != null)
          result = math.min(result, candidate);
        else
          result = candidate;
      }
      child = childParentData.nextSibling;
    }
    return result;
  }

  double _getMainAxisExtent(RenderBox child) {
    switch (direction) {
      case Axis.horizontal:
        return child.size.width;
      case Axis.vertical:
        return child.size.height;
    }
    return 0.0;
  }

  double _getCrossAxisExtent(RenderBox child) {
    CSSStyleDeclaration childStyle = _getChildStyle(child);
    double lineHeight = getLineHeight(childStyle);
    double margin = 0;

    if (child is RenderElementBoundary) {
      int childNodeId = child.targetId;
      Element childEl = getEventTargetByTargetId<Element>(childNodeId);
      margin = childEl.cropMarginHeight;
    }
    switch (direction) {
      case Axis.horizontal:
        return lineHeight != null ? math.max(lineHeight + margin, child.size.height) :
          child.size.height;
      case Axis.vertical:
        return child.size.width;
    }
    return 0.0;
  }

  Offset _getOffset(double mainAxisOffset, double crossAxisOffset) {
    switch (direction) {
      case Axis.horizontal:
        return Offset(mainAxisOffset, crossAxisOffset);
      case Axis.vertical:
        return Offset(crossAxisOffset, mainAxisOffset);
    }
    return Offset.zero;
  }

  double _getChildCrossAxisOffset(bool flipCrossAxis, double runCrossAxisExtent, double childCrossAxisExtent) {
    final double freeSpace = runCrossAxisExtent - childCrossAxisExtent;
    switch (crossAxisAlignment) {
      case CrossAxisAlignment.start:
        return flipCrossAxis ? freeSpace : 0.0;
      case CrossAxisAlignment.end:
        return flipCrossAxis ? 0.0 : freeSpace;
      case CrossAxisAlignment.center:
        return freeSpace / 2.0;
      case CrossAxisAlignment.baseline:
        return 0.0;
      case CrossAxisAlignment.stretch:
        return 0.0;
    }
    return 0.0;
  }

  // @override
  void performLayout() {
    RenderBox child = firstChild;
    Element element = elementManager.getEventTargetByTargetId<Element>(targetId);
    // Layout positioned element
    while (child != null) {
      final RenderLayoutParentData childParentData = child.parentData;
      if (childParentData.isPositioned) {
        layoutPositionedChild(element, this, child);
      }
      child = childParentData.nextSibling;
    }

    // Layout non positioned element
    _layoutChildren();

    // Set offset of positioned element
    child = firstChild;
    while (child != null) {
      final RenderLayoutParentData childParentData = child.parentData;

      if (childParentData.isPositioned) {
        setPositionedChildOffset(this, child, size);
      }
      child = childParentData.nextSibling;
    }
  }

  void _layoutChildren() {
    assert(_debugHasNecessaryDirections);
    RenderBox child = firstChild;

    double contentWidth = getElementComputedWidth(targetId, elementManager);
    double contentHeight = getElementComputedHeight(targetId, elementManager);

    // If no child exists, stop layout.
    if (childCount == 0) {
      contentSize = Size(
        contentWidth ?? 0,
        contentHeight ?? 0,
      );
      size = computeBoxSize(contentSize);
      return;
    }

    // @NOTE: Child size could be larger than parent's content, give
    // an infinite box constraint to flow layout children.
    BoxConstraints childConstraints = BoxConstraints();
    double mainAxisLimit = 0.0;
    bool flipMainAxis = false;
    bool flipCrossAxis = false;
    switch (direction) {
      case Axis.horizontal:
        if (contentWidth != null) {
          mainAxisLimit = contentWidth;
        } else {
          mainAxisLimit = CSSComputedMixin.getElementComputedMaxWidth(targetId, elementManager);
        }
        if (textDirection == TextDirection.rtl) flipMainAxis = true;
        if (verticalDirection == VerticalDirection.up) flipCrossAxis = true;
        break;
      case Axis.vertical:
        mainAxisLimit = constraints.maxHeight;
        if (verticalDirection == VerticalDirection.up) flipMainAxis = true;
        if (textDirection == TextDirection.rtl) flipCrossAxis = true;
        break;
    }
    assert(childConstraints != null);
    assert(mainAxisLimit != null);
    final double spacing = this.spacing;
    final double runSpacing = this.runSpacing;
    final List<_RunMetrics> runMetrics = <_RunMetrics>[];
    double mainAxisExtent = 0.0;
    double crossAxisExtent = 0.0;
    double runMainAxisExtent = 0.0;
    double runCrossAxisExtent = 0.0;
    int _effectiveChildCount = 0;

    RenderBox preChild = null;

    double maxSizeAboveBaseline = 0;
    double maxSizeBelowBaseline = 0;

    while (child != null) {
      final RenderLayoutParentData childParentData = child.parentData;

      if (childParentData.isPositioned) {
        child = childParentData.nextSibling;
        continue;
      }

      child.layout(childConstraints, parentUsesSize: true);
      double childMainAxisExtent = _getMainAxisExtent(child);
      double childCrossAxisExtent = _getCrossAxisExtent(child);

      if (isPositionHolder(child)) {
        RenderPositionHolder positionHolder = child;
        RenderElementBoundary childElementBoundary = positionHolder.realDisplayedBox;
        if (childElementBoundary != null) {
          RenderLayoutParentData childParentData = childElementBoundary.parentData;
          if (childParentData.position != CSSPositionType.static &&
              childParentData.position != CSSPositionType.relative) childMainAxisExtent = childCrossAxisExtent = 0;
        }
      }

      if (_effectiveChildCount > 0 &&
          (_isBlockElement(child) ||
              _isBlockElement(preChild) ||
              (runMainAxisExtent + spacing + childMainAxisExtent > mainAxisLimit))) {
        mainAxisExtent = math.max(mainAxisExtent, runMainAxisExtent);
        crossAxisExtent += runCrossAxisExtent;
        if (runMetrics.isNotEmpty) crossAxisExtent += runSpacing;
        runMetrics.add(_RunMetrics(runMainAxisExtent, runCrossAxisExtent, maxSizeAboveBaseline, _effectiveChildCount));
        runMainAxisExtent = 0.0;
        runCrossAxisExtent = 0.0;
        maxSizeAboveBaseline = 0.0;
        maxSizeBelowBaseline = 0.0;
        _effectiveChildCount = 0;
      }
      runMainAxisExtent += childMainAxisExtent;
      if (_effectiveChildCount > 0) runMainAxisExtent += spacing;

      /// Caculate baseline extent of layout box
      CSSStyleDeclaration childStyle = _getChildStyle(child);
      VerticalAlign verticalAlign = getVerticalAlign(childStyle);
      bool isLineHeightValid = _isLineHeightValid(child);
      // Vertical align is only valid for inline box
      if (verticalAlign == VerticalAlign.baseline && isLineHeightValid) {
        // Distance from top to baseline of child
        double childAscent = child.getDistanceToBaseline(TextBaseline.alphabetic);
        CSSStyleDeclaration childStyle = _getChildStyle(child);
        double lineHeight = getLineHeight(childStyle);
        // Leading space between content box and virtual box of child
        double childLeading = 0;
        if (lineHeight != null) {
          childLeading = lineHeight - child.size.height;
        }
        maxSizeAboveBaseline = math.max(
          childAscent + childLeading / 2,
          maxSizeAboveBaseline,
        );
        maxSizeBelowBaseline = math.max(
          child.size.height - childAscent + childLeading / 2,
          maxSizeBelowBaseline,
        );
        runCrossAxisExtent = maxSizeAboveBaseline + maxSizeBelowBaseline;
      } else {
        runCrossAxisExtent = math.max(runCrossAxisExtent, childCrossAxisExtent);
      }
      _effectiveChildCount += 1;
      childParentData.runIndex = runMetrics.length;
      preChild = child;
      child = childParentData.nextSibling;
    }

    if (_effectiveChildCount > 0) {
      mainAxisExtent = math.max(mainAxisExtent, runMainAxisExtent);
      crossAxisExtent += runCrossAxisExtent;
      if (runMetrics.isNotEmpty) crossAxisExtent += runSpacing;
      runMetrics.add(_RunMetrics(runMainAxisExtent, runCrossAxisExtent, maxSizeAboveBaseline, childCount));
    }

    final int runCount = runMetrics.length;

    assert(_effectiveChildCount > 0);

    double containerMainAxisExtent = 0.0;
    double containerCrossAxisExtent = 0.0;

    // Default to children's width
    double constraintWidth = mainAxisExtent;
    // Get max of element's width and children's width if element's width exists
    if (contentWidth != null) {
      constraintWidth = math.max(constraintWidth, contentWidth);
    }

    // Default to children's height
    double constraintHeight = crossAxisExtent;
    // Get max of element's height and children's height if element's height exists
    if (contentHeight != null) {
      constraintHeight = math.max(constraintHeight, contentHeight);
    }
    switch (direction) {
      case Axis.horizontal:
        contentSize = Size(constraintWidth, constraintHeight);
        size = computeBoxSize(contentSize);
        // AxisExtent should be size.
        containerMainAxisExtent = contentWidth ?? size.width;
        containerCrossAxisExtent = contentHeight ?? size.height;
        break;
      case Axis.vertical:
        size = constraints.constrain(Size(crossAxisExtent, mainAxisExtent));
        containerMainAxisExtent = contentHeight ?? size.height;
        containerCrossAxisExtent = contentWidth ?? size.width;
        break;
    }
    final double crossAxisFreeSpace = math.max(0.0, containerCrossAxisExtent - crossAxisExtent);
    double runLeadingSpace = 0.0;
    double runBetweenSpace = 0.0;
    switch (runAlignment) {
      case MainAxisAlignment.start:
        break;
      case MainAxisAlignment.end:
        runLeadingSpace = crossAxisFreeSpace;
        break;
      case MainAxisAlignment.center:
        runLeadingSpace = crossAxisFreeSpace / 2.0;
        break;
      case MainAxisAlignment.spaceBetween:
        runBetweenSpace = runCount > 1 ? crossAxisFreeSpace / (runCount - 1) : 0.0;
        break;
      case MainAxisAlignment.spaceAround:
        runBetweenSpace = crossAxisFreeSpace / runCount;
        runLeadingSpace = runBetweenSpace / 2.0;
        break;
      case MainAxisAlignment.spaceEvenly:
        runBetweenSpace = crossAxisFreeSpace / (runCount + 1);
        runLeadingSpace = runBetweenSpace;
        break;
    }

    runBetweenSpace += runSpacing;
    double crossAxisOffset = flipCrossAxis ? containerCrossAxisExtent - runLeadingSpace : runLeadingSpace;

    child = firstChild;
    /// Set offset of children
    for (int i = 0; i < runCount; ++i) {
      final _RunMetrics metrics = runMetrics[i];
      final double runMainAxisExtent = metrics.mainAxisExtent;
      final double runCrossAxisExtent = metrics.crossAxisExtent;
      final double runBaselineExtent = metrics.baselineExtent;
      final int metricChildCount = metrics.childCount;

      final double mainAxisFreeSpace = math.max(0.0, containerMainAxisExtent - runMainAxisExtent);
      double childLeadingSpace = 0.0;
      double childBetweenSpace = 0.0;

      switch (mainAxisAlignment) {
        case MainAxisAlignment.start:
          break;
        case MainAxisAlignment.end:
          childLeadingSpace = mainAxisFreeSpace;
          break;
        case MainAxisAlignment.center:
          childLeadingSpace = mainAxisFreeSpace / 2.0;
          break;
        case MainAxisAlignment.spaceBetween:
          childBetweenSpace = metricChildCount > 1 ? mainAxisFreeSpace / (metricChildCount - 1) : 0.0;
          break;
        case MainAxisAlignment.spaceAround:
          childBetweenSpace = mainAxisFreeSpace / metricChildCount;
          childLeadingSpace = childBetweenSpace / 2.0;
          break;
        case MainAxisAlignment.spaceEvenly:
          childBetweenSpace = mainAxisFreeSpace / (metricChildCount + 1);
          childLeadingSpace = childBetweenSpace;
          break;
      }

      childBetweenSpace += spacing;
      double childMainPosition = flipMainAxis ? containerMainAxisExtent - childLeadingSpace : childLeadingSpace;

      if (flipCrossAxis) crossAxisOffset -= runCrossAxisExtent;

      // Leading between height of line box's content area and line height of line box
      double lineBoxLeading = 0;
      double lineBoxHeight = getLineHeight(style);
      if (lineBoxHeight != null) {
        lineBoxLeading = lineBoxHeight - runCrossAxisExtent;
      }

      while (child != null) {
        final RenderLayoutParentData childParentData = child.parentData;

        if (childParentData.isPositioned) {
          child = childParentData.nextSibling;
          continue;
        }
        if (childParentData.runIndex != i) break;
        final double childMainAxisExtent = _getMainAxisExtent(child);
        final double childCrossAxisExtent = _getCrossAxisExtent(child);
        // Always align to the top of run when positioning positioned element placeholder
        // @HACK(kraken): Judge positioned holder to impl top align.
        final double childCrossAxisOffset = isPositionHolder(child)
            ? 0
            : _getChildCrossAxisOffset(flipCrossAxis, runCrossAxisExtent, childCrossAxisExtent);
        if (flipMainAxis) childMainPosition -= childMainAxisExtent;
<<<<<<< HEAD
        CSSStyleDeclaration childStyle = _getChildStyle(child);

        // Line height of child
        double childLineHeight = getLineHeight(childStyle);
        // Leading space between content box and virtual box of child
        double childLeading = 0;
        if (childLineHeight != null) {
          childLeading = childLineHeight - child.size.height;
        }
        // Child line extent caculated according to vertical align
        double childLineExtent = childCrossAxisOffset;

        bool isLineHeightValid = _isLineHeightValid(child);
        if (isLineHeightValid) {
          // Distance from top to baseline of child
          double childAscent = child.getDistanceToBaseline(TextBaseline.alphabetic);
          VerticalAlign verticalAlign = getVerticalAlign(childStyle);

          switch(verticalAlign) {
            case VerticalAlign.baseline:
              childLineExtent = lineBoxLeading / 2 + (runBaselineExtent - childAscent);
              break;
            case VerticalAlign.top:
              childLineExtent = childLeading / 2;
              break;
            case VerticalAlign.bottom:
              childLineExtent = (lineBoxHeight != null ? lineBoxHeight : runCrossAxisExtent)
                - child.size.height - childLeading / 2;
              break;
            // @TODO Vertical align middle needs to caculate the baseline of the parent box plus half the x-height of the parent from W3C spec,
            // currently flutter lack the api to caculate x-height of glyph
//            case VerticalAlign.middle:
//              break;
            }
=======
        Offset relativeOffset =
            _getOffset(childMainPosition + paddingLeft, crossAxisOffset + childCrossAxisOffset + paddingTop);

        CSSStyleDeclaration childStyle;
        if (child is RenderTextBox) {
          // @TODO: need to remove this after RenderObject merge have completed.
          childStyle = elementManager.getEventTargetByTargetId<Element>(targetId)?.style;
        } else if (child is RenderElementBoundary) {
          int childNodeId = child.targetId;
          // @TODO: need to remove this after RenderObject merge have completed.
          childStyle = elementManager.getEventTargetByTargetId<Element>(childNodeId)?.style;
>>>>>>> eb1a0d8e
        }

        Offset relativeOffset = _getOffset(
          childMainPosition + paddingLeft,
          crossAxisOffset + childLineExtent + paddingTop
        );

        /// Apply position relative offset change.
        applyRelativeOffset(relativeOffset, child, childStyle);

        if (flipMainAxis)
          childMainPosition -= childBetweenSpace;
        else
          childMainPosition += childMainAxisExtent + childBetweenSpace;

        child = childParentData.nextSibling;
      }

      if (flipCrossAxis)
        crossAxisOffset -= runBetweenSpace;
      else
        crossAxisOffset += runCrossAxisExtent + runBetweenSpace;
    }
  }

  bool _isLineHeightValid(RenderBox child) {
    if (child is RenderPositionHolder) {
      return false;
    } else if (child is RenderTextBox) {
      return true;
    } else {
      CSSStyleDeclaration childStyle = _getChildStyle(child);
      String childDisplay = childStyle['display'];
      return childDisplay.startsWith('inline');
    }
  }

  CSSStyleDeclaration _getChildStyle(RenderBox child) {
    CSSStyleDeclaration childStyle;
    int childNodeId;
    if (child is RenderTextBox) {
      childNodeId = targetId;
    } else if (child is RenderElementBoundary) {
      childNodeId = child.targetId;
    } else if (child is RenderPositionHolder) {
      childNodeId = child.realDisplayedBox?.targetId;
    }
    childStyle = getEventTargetByTargetId<Element>(childNodeId)?.style;
    return childStyle;
  }

  String _getChildDisplayFromRenderBox(RenderBox child) {
    String display = 'inline'; // Default value.
    int targetId;
    if (child is RenderFlowLayoutBox) targetId = child.targetId;
    if (child is RenderElementBoundary) targetId = child.targetId;
    if (child is RenderPositionHolder) targetId = child.realDisplayedBox?.targetId;

    if (targetId != null) {
      // @TODO: need to remove this after RenderObject merge have completed.
      Element element = elementManager.getEventTargetByTargetId<Element>(targetId);
      if (element != null) {
        String elementDisplayDeclaration = element.style['display'];
        display = CSSStyleDeclaration.isNullOrEmptyValue(elementDisplayDeclaration)
            ? element.defaultDisplay
            : element.style['display'];

        // @HACK: Use inline to impl flexWrap in with flex layout.
        // @TODO: need to remove this after RenderObject merge have completed.
        Element currentElement = elementManager.getEventTargetByTargetId<Element>(this.targetId);
        String currentElementDisplay =
            CSSStyleDeclaration.isNullOrEmptyValue(style['display']) ? currentElement.defaultDisplay : style['display'];
        if (currentElementDisplay.endsWith('flex') && style['flexWrap'] == 'wrap') {
          display = 'inline';
        }
      }
    }

    return display;
  }

  bool _isBlockElement(RenderBox child) {
    List<String> blockTypes = [
      'block',
      'flex',
    ];
    return blockTypes.contains(_getChildDisplayFromRenderBox(child));
  }

  @override
  bool hitTest(BoxHitTestResult result, { @required Offset position }) {
    assert(() {
      if (!hasSize) {
        if (debugNeedsLayout) {
          throw FlutterError.fromParts(<DiagnosticsNode>[
            ErrorSummary('Cannot hit test a render box that has never been laid out.'),
            describeForError('The hitTest() method was called on this RenderBox'),
            ErrorDescription(
                "Unfortunately, this object's geometry is not known at this time, "
                    'probably because it has never been laid out. '
                    'This means it cannot be accurately hit-tested.'
            ),
            ErrorHint(
                'If you are trying '
                    'to perform a hit test during the layout phase itself, make sure '
                    "you only hit test nodes that have completed layout (e.g. the node's "
                    'children, after their layout() method has been called).'
            ),
          ]);
        }
        throw FlutterError.fromParts(<DiagnosticsNode>[
          ErrorSummary('Cannot hit test a render box with no size.'),
          describeForError('The hitTest() method was called on this RenderBox'),
          ErrorDescription(
              'Although this node is not marked as needing layout, '
                  'its size is not set.'
          ),
          ErrorHint(
              'A RenderBox object must have an '
                  'explicit size before it can be hit-tested. Make sure '
                  'that the RenderBox in question sets its size during layout.'
          ),
        ]);
      }
      return true;
    }());
    if (hitTestChildren(result, position: position) || hitTestSelf(position)) {
      result.add(BoxHitTestEntry(this, position));
      return true;
    }
    return false;
  }

  @override
  bool hitTestChildren(BoxHitTestResult result, {Offset position}) {
    return defaultHitTestChildren(result, position: position);
  }

  @override
  void paint(PaintingContext context, Offset offset) {
    List<RenderObject> children = getChildrenAsList();
    children.sort((RenderObject prev, RenderObject next) {
      RenderLayoutParentData prevParentData = prev.parentData;
      RenderLayoutParentData nextParentData = next.parentData;
      // Place positioned element after non positioned element
      if (prevParentData.position == CSSPositionType.static && nextParentData.position != CSSPositionType.static) {
        return -1;
      }
      if (prevParentData.position != CSSPositionType.static && nextParentData.position == CSSPositionType.static) {
        return 1;
      }
      // z-index applies to element when position is not static
      int prevZIndex = prevParentData.position != CSSPositionType.static ? prevParentData.zIndex : 0;
      int nextZIndex = nextParentData.position != CSSPositionType.static ? nextParentData.zIndex : 0;
      return prevZIndex - nextZIndex;
    });

    for (var child in children) {
      if (child is! RenderPositionHolder) {
        final RenderLayoutParentData childParentData = child.parentData;
        context.paintChild(child, childParentData.offset + offset);
        child = childParentData.nextSibling;
      }
    }
  }

  @override
  void debugFillProperties(DiagnosticPropertiesBuilder properties) {
    super.debugFillProperties(properties);
    properties.add(DiagnosticsProperty<MainAxisAlignment>('runAlignment', runAlignment));
    properties.add(DiagnosticsProperty('padding', padding));
  }

  RenderLayoutParentData getPositionParentDataFromStyle(CSSStyleDeclaration style) {
    RenderLayoutParentData parentData = RenderLayoutParentData();
    CSSPositionType positionType = resolvePositionFromStyle(style);
    parentData.position = positionType;

    if (style.contains('top')) {
      parentData.top = CSSLength.toDisplayPortValue(style['top']);
    }
    if (style.contains('left')) {
      parentData.left = CSSLength.toDisplayPortValue(style['left']);
    }
    if (style.contains('bottom')) {
      parentData.bottom = CSSLength.toDisplayPortValue(style['bottom']);
    }
    if (style.contains('right')) {
      parentData.right = CSSLength.toDisplayPortValue(style['right']);
    }
    parentData.width = CSSLength.toDisplayPortValue(style['width']) ?? 0;
    parentData.height = CSSLength.toDisplayPortValue(style['height']) ?? 0;
    parentData.zIndex = CSSLength.toInt(style['zIndex']);

    parentData.isPositioned = positionType == CSSPositionType.absolute || positionType == CSSPositionType.fixed;

    return parentData;
  }
}<|MERGE_RESOLUTION|>--- conflicted
+++ resolved
@@ -508,7 +508,7 @@
 
     if (child is RenderElementBoundary) {
       int childNodeId = child.targetId;
-      Element childEl = getEventTargetByTargetId<Element>(childNodeId);
+      Element childEl = elementManager.getEventTargetByTargetId<Element>(childNodeId);
       margin = childEl.cropMarginHeight;
     }
     switch (direction) {
@@ -835,7 +835,6 @@
             ? 0
             : _getChildCrossAxisOffset(flipCrossAxis, runCrossAxisExtent, childCrossAxisExtent);
         if (flipMainAxis) childMainPosition -= childMainAxisExtent;
-<<<<<<< HEAD
         CSSStyleDeclaration childStyle = _getChildStyle(child);
 
         // Line height of child
@@ -870,19 +869,6 @@
 //            case VerticalAlign.middle:
 //              break;
             }
-=======
-        Offset relativeOffset =
-            _getOffset(childMainPosition + paddingLeft, crossAxisOffset + childCrossAxisOffset + paddingTop);
-
-        CSSStyleDeclaration childStyle;
-        if (child is RenderTextBox) {
-          // @TODO: need to remove this after RenderObject merge have completed.
-          childStyle = elementManager.getEventTargetByTargetId<Element>(targetId)?.style;
-        } else if (child is RenderElementBoundary) {
-          int childNodeId = child.targetId;
-          // @TODO: need to remove this after RenderObject merge have completed.
-          childStyle = elementManager.getEventTargetByTargetId<Element>(childNodeId)?.style;
->>>>>>> eb1a0d8e
         }
 
         Offset relativeOffset = _getOffset(
@@ -930,7 +916,7 @@
     } else if (child is RenderPositionHolder) {
       childNodeId = child.realDisplayedBox?.targetId;
     }
-    childStyle = getEventTargetByTargetId<Element>(childNodeId)?.style;
+    childStyle = elementManager.getEventTargetByTargetId<Element>(childNodeId)?.style;
     return childStyle;
   }
 
