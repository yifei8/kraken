--- conflicted
+++ resolved
@@ -338,13 +338,8 @@
       layoutHeight = layoutHeight < minHeight ? minHeight : layoutHeight;
     }
 
-<<<<<<< HEAD
     Size layoutSize = Size(layoutWidth, layoutHeight);
-//    print('set size-------------- $this $constraints $layoutSize');
     return layoutSize;
-=======
-    return Size(layoutWidth, layoutHeight);
->>>>>>> 15acc207
   }
 }
 
@@ -672,7 +667,6 @@
       width = originalRenderBoxModel.renderStyle.getWidthByIntrinsicRatio() + cropWidth;
     }
 
-<<<<<<< HEAD
     if (minWidth != null) {
       if (width != null && width < minWidth) {
         width = minWidth;
@@ -681,26 +675,6 @@
     if (maxWidth != null) {
       if (width != null && width > maxWidth)  {
         width = maxWidth;
-=======
-    bool isInline = renderBoxModel.renderStyle.transformedDisplay == CSSDisplay.inline;
-
-    // min-width and max-width doesn't work on inline element
-    if (!isInline) {
-      if (minWidth != null) {
-        if (width == null) {
-          // When intrinsicWidth is null and only min-width exists, max constraints should be infinity
-          if (intrinsicWidth != null && intrinsicWidth > minWidth) {
-            width = intrinsicWidth;
-          }
-        } else if (width < minWidth) {
-          width = minWidth;
-        }
-      }
-      if (maxWidth != null) {
-        if (width != null && width > maxWidth)  {
-          width = maxWidth;
-        }
->>>>>>> 15acc207
       }
     }
 
@@ -773,7 +747,6 @@
       height = originalRenderBoxModel.renderStyle.getHeightByIntrinsicRatio() + cropHeight;
     }
 
-<<<<<<< HEAD
     if (minHeight != null) {
       if (height != null && height < minHeight)  {
         height = minHeight;
@@ -782,26 +755,6 @@
     if (maxHeight != null) {
       if (height != null && height > maxHeight)  {
         height = maxHeight;
-=======
-    bool isInline = renderBoxModel.renderStyle.transformedDisplay == CSSDisplay.inline;
-
-    // max-height and min-height doesn't work on inline element
-    if (!isInline) {
-      if (minHeight != null) {
-        if (height == null) {
-          // When intrinsicWidth is null and only min-width exists, max constraints should be infinity
-          if (intrinsicHeight != null && intrinsicHeight > minHeight) {
-            height = intrinsicHeight;
-          }
-        } else if (height < minHeight) {
-          height = minHeight;
-        }
-      }
-      if (maxHeight != null) {
-        if (height != null && height > maxHeight)  {
-          height = maxHeight;
-        }
->>>>>>> 15acc207
       }
     }
 
