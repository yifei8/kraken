--- conflicted
+++ resolved
@@ -1214,13 +1214,6 @@
         renderStyle.backgroundAttachment == CSSBackgroundAttachmentType.local;
   }
 
-<<<<<<< HEAD
-  void _dropAllChildren() {
-    if (this is RenderObjectWithChildMixin) {
-      (this as RenderObjectWithChildMixin).child = null;
-    } else if (this is ContainerRenderObjectMixin) {
-      (this as ContainerRenderObjectMixin).removeAll();
-=======
   // Detach renderBoxModel from its containing block.
   // Need to remove position placeholder besides removing itself.
   void detachFromContainingBlock() {
@@ -1310,7 +1303,6 @@
     if (renderPositionHolder != null) {
       detachRenderBox(renderPositionHolder);
       renderBoxModel.renderPositionPlaceholder = null;
->>>>>>> b60539ca
     }
   }
 
@@ -1339,14 +1331,6 @@
     disposePainter();
     // Evict render decoration image cache.
     renderStyle.decoration?.image?.image.evict();
-<<<<<<< HEAD
-
-    // Remove reference from childs
-    _dropAllChildren();
-
-    super.dispose();
-=======
->>>>>>> b60539ca
   }
 
   Offset getTotalScrollOffset() {
