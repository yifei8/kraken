/*
 * Copyright (C) 2019-present Alibaba Inc. All rights reserved.
 * Author: Kraken Team.
 */
import 'dart:math' as math;
import 'dart:ui';

import 'package:flutter/rendering.dart';
import 'package:flutter/foundation.dart';

import 'package:kraken/css.dart';
import 'package:kraken/dom.dart';
import 'package:kraken/kraken.dart';
import 'package:kraken/module.dart';
import 'package:kraken/rendering.dart';
import 'package:kraken/gesture.dart';

<<<<<<< HEAD
// Constraints of element whose display style is none
final _displayNoneConstraints = BoxConstraints(
  minWidth: 0,
  maxWidth: 0,
  minHeight: 0,
  maxHeight: 0
);
=======
import 'debug_overlay.dart';
>>>>>>> 059ffbde

class RenderLayoutParentData extends ContainerBoxParentData<RenderBox> {
  bool isPositioned = false;

  /// Row index of child when wrapping
  int runIndex = 0;

  // Whether offset is already set
  bool isOffsetSet = false;

  @override
  String toString() {
    return 'isPositioned=$isPositioned; ${super.toString()}; runIndex: $runIndex;';
  }
}

/// Modified from Flutter rendering/box.dart.
/// A mixin that provides useful default behaviors for boxes with children
/// managed by the [ContainerRenderObjectMixin] mixin.
///
/// By convention, this class doesn't override any members of the superclass.
/// Instead, it provides helpful functions that subclasses can call as
/// appropriate.
mixin RenderBoxContainerDefaultsMixin<ChildType extends RenderBox, ParentDataType extends ContainerBoxParentData<ChildType>> implements ContainerRenderObjectMixin<ChildType, ParentDataType> {
  /// Returns the baseline of the first child with a baseline.
  ///
  /// Useful when the children are displayed vertically in the same order they
  /// appear in the child list.
  double defaultComputeDistanceToFirstActualBaseline(TextBaseline baseline) {
    assert(!debugNeedsLayout);
    ChildType child = firstChild;
    while (child != null) {
      final ParentDataType childParentData = child.parentData as ParentDataType;
      // ignore: INVALID_USE_OF_PROTECTED_MEMBER
      final double result = child.getDistanceToActualBaseline(baseline);
      if (result != null)
        return result + childParentData.offset.dy;
      child = childParentData.nextSibling;
    }
    return null;
  }

  /// Returns the minimum baseline value among every child.
  ///
  /// Useful when the vertical position of the children isn't determined by the
  /// order in the child list.
  double defaultComputeDistanceToHighestActualBaseline(TextBaseline baseline) {
    assert(!debugNeedsLayout);
    double result;
    ChildType child = firstChild;
    while (child != null) {
      final ParentDataType childParentData = child.parentData as ParentDataType;
      // ignore: INVALID_USE_OF_PROTECTED_MEMBER
      double candidate = child.getDistanceToActualBaseline(baseline);
      if (candidate != null) {
        candidate += childParentData.offset.dy;
        if (result != null)
          result = math.min(result, candidate);
        else
          result = candidate;
      }
      child = childParentData.nextSibling;
    }
    return result;
  }

  /// Performs a hit test on each child by walking the child list backwards.
  ///
  /// Stops walking once after the first child reports that it contains the
  /// given point. Returns whether any children contain the given point.
  ///
  /// See also:
  ///
  ///  * [defaultPaint], which paints the children appropriate for this
  ///    hit-testing strategy.
  bool defaultHitTestChildren(BoxHitTestResult result, { Offset position }) {
    // The x, y parameters have the top left of the node's box as the origin.
    ChildType child = lastChild;
    while (child != null) {
      final ParentDataType childParentData = child.parentData as ParentDataType;
      final bool isHit = result.addWithPaintOffset(
        offset: childParentData.offset == Offset.zero ? null : childParentData.offset,
        position: position,
        hitTest: (BoxHitTestResult result, Offset transformed) {
          assert(transformed == position - childParentData.offset);
          return child.hitTest(result, position: transformed);
        },
      );
      if (isHit)
        return true;
      child = childParentData.previousSibling;
    }
    return false;
  }

  /// Paints each child by walking the child list forwards.
  ///
  /// See also:
  ///
  ///  * [defaultHitTestChildren], which implements hit-testing of the children
  ///    in a manner appropriate for this painting strategy.
  void defaultPaint(PaintingContext context, Offset offset) {
    ChildType child = firstChild;
    while (child != null) {
      final ParentDataType childParentData = child.parentData as ParentDataType;
      context.paintChild(child, childParentData.offset + offset);
      child = childParentData.nextSibling;
    }
  }

  /// Returns a list containing the children of this render object.
  ///
  /// This function is useful when you need random-access to the children of
  /// this render object. If you're accessing the children in order, consider
  /// walking the child list directly.
  List<ChildType> getChildrenAsList() {
    final List<ChildType> result = <ChildType>[];
    RenderBox child = firstChild;
    while (child != null) {
      final ParentDataType childParentData = child.parentData as ParentDataType;
      result.add(child as ChildType);
      child = childParentData.nextSibling;
    }
    return result;
  }
}

class RenderLayoutBox extends RenderBoxModel
    with
        ContainerRenderObjectMixin<RenderBox, ContainerBoxParentData<RenderBox>>,
        RenderBoxContainerDefaultsMixin<RenderBox, ContainerBoxParentData<RenderBox>> {
  RenderLayoutBox({int targetId, RenderStyle renderStyle, ElementManager elementManager})
      : super(targetId: targetId, renderStyle: renderStyle, elementManager: elementManager);

  @override
  void markNeedsLayout() {
    super.markNeedsLayout();

    // FlexItem layout must trigger flex container to layout.
    if (parent != null && parent is RenderFlexLayout) {
      markParentNeedsLayout();
    }
  }

  // Mark this container to sort children by zIndex properties.
  // When children have positioned elements, which needs to reorder and paint earlier than flow layout renderObjects.
  void markNeedsSortChildren() {
    _isChildrenSorted = false;
  }

  bool _isChildrenSorted = false;
  bool get isChildrenSorted => _isChildrenSorted;

  List<RenderObject> _sortedChildren;
  List<RenderObject> get sortedChildren {
    if (_sortedChildren == null) return [];
    return _sortedChildren;
  }
  set sortedChildren(List<RenderObject> value) {
    assert(value != null);
    _isChildrenSorted = true;
    _sortedChildren = value;
  }

  @override
  void insert(RenderBox child, { RenderBox after }) {
    super.insert(child, after: after);
    _isChildrenSorted = false;
  }

  @override
  void add(RenderBox child) {
    super.add(child);
    _isChildrenSorted = false;
  }

  @override
  void addAll(List<RenderBox> children) {
    super.addAll(children);
    _isChildrenSorted = false;
  }

  @override
  void remove(RenderBox child) {
    if (child is RenderBoxModel) {
      if (child.renderPositionHolder != null) {
        (child.renderPositionHolder.parent as ContainerRenderObjectMixin)?.remove(child.renderPositionHolder);
      }
    }
    super.remove(child);
    _isChildrenSorted = false;
  }

  @override
  void removeAll() {
    super.removeAll();
    _isChildrenSorted = false;
  }

  void move(RenderBox child, { RenderBox after }) {
    super.move(child, after: after);
    _isChildrenSorted = false;
  }

  // Get all children as a list and detach them all.
  List<RenderObject> getDetachedChildrenAsList() {
    List<RenderObject> children = getChildrenAsList();
    removeAll();
    return children;
  }

  @override
  double computeDistanceToActualBaseline(TextBaseline baseline) {
    return computeDistanceToBaseline();
  }

  /// Baseline rule is as follows:
  /// 1. Loop children to find baseline, if child is block-level find the nearest non block-level children's height
  /// as baseline
  /// 2. If child is text-box, use text's baseline
  double computeDistanceToHighestActualBaseline(TextBaseline baseline) {
    double result;
    RenderBox child = firstChild;
    while (child != null) {
      final RenderLayoutParentData childParentData = child.parentData;

      // Whether child is inline-level including text box
      bool isChildInline = true;
      if (child is RenderBoxModel) {
        CSSDisplay childTransformedDisplay = child.renderStyle.transformedDisplay;
        if (childTransformedDisplay == CSSDisplay.block || childTransformedDisplay == CSSDisplay.flex) {
          isChildInline = false;
        }
      }

      // Block level and positioned element doesn't involve in baseline alignment
      if (childParentData.isPositioned) {
        child = childParentData.nextSibling;
        continue;
      }

      double childDistance = child.getDistanceToActualBaseline(baseline);
      // Use child's height if child has no baseline and not block-level
      // Text box always has baseline
      if (childDistance == null &&
        isChildInline &&
        child is RenderBoxModel && child.contentSize != null
      ) {
        // Flutter only allow access size of direct children, so cannot use child.size
        Size childSize = child.getBoxSize(child.contentSize);
        childDistance = childSize.height;
      }


      if (childDistance != null) {
        childDistance += childParentData.offset.dy;
        if (result != null)
          result = math.min(result, childDistance);
        else
          result = childDistance;
      }
      child = childParentData.nextSibling;
    }
    return result;
  }

  /// Common layout size (including flow and flexbox layout) calculation logic
  Size getLayoutSize({
    double logicalContentWidth,
    double logicalContentHeight,
    double contentWidth,
    double contentHeight,
  }) {
    double layoutWidth = contentWidth;
    double layoutHeight = contentHeight;

    // Size which is specified by sizing styles
    double specifiedWidth = logicalContentWidth;
    double specifiedHeight = logicalContentHeight;
    // Flex basis takes priority over main size in flex item.
    if (parent is RenderFlexLayout) {
      RenderBoxModel parentRenderBoxModel = parent;
      double flexBasis = renderStyle.flexBasis;
      if (flexBasis != null) {
        if (CSSFlex.isHorizontalFlexDirection(parentRenderBoxModel.renderStyle.flexDirection)) {
          specifiedWidth = flexBasis;
        } else {
          specifiedHeight = flexBasis;
        }
      }
    }

    if (specifiedWidth != null) {
      layoutWidth = math.max(specifiedWidth, contentWidth);
    }
    if (specifiedHeight != null) {
      layoutHeight = math.max(specifiedHeight, contentHeight);
    }

    CSSDisplay transformedDisplay = renderStyle.transformedDisplay;
    bool isInlineBlock = transformedDisplay == CSSDisplay.inlineBlock;
    bool isNotInline = transformedDisplay != CSSDisplay.inline;
    double width = renderStyle.width;
    double height = renderStyle.height;
    double minWidth = renderStyle.minWidth;
    double minHeight = renderStyle.minHeight;
    double maxWidth = renderStyle.maxWidth;
    double maxHeight = renderStyle.maxHeight;

    // Constrain to min-width or max-width if width not exists.
    if (isInlineBlock && maxWidth != null && width == null) {
      layoutWidth = layoutWidth > maxWidth ? maxWidth : layoutWidth;
    } else if (isInlineBlock && minWidth != null && width == null) {
      layoutWidth = layoutWidth < minWidth ? minWidth : layoutWidth;
    }

    // Constrain to min-height or max-height if height not exists.
    if (isNotInline && maxHeight != null && height == null) {
      layoutHeight = layoutHeight > maxHeight ? maxHeight : layoutHeight;
    } else if (isNotInline && minHeight != null && height == null) {
      layoutHeight = layoutHeight < minHeight ? minHeight : layoutHeight;
    }

    Size layoutSize = Size(layoutWidth, layoutHeight);
    return layoutSize;
  }
}

mixin RenderBoxModelBase on RenderBox {
  RenderStyle renderStyle;
  Size boxSize;
}

class RenderBoxModel extends RenderBox with
  RenderBoxModelBase,
  RenderBoxDecorationMixin,
    RenderTransformMixin,
    RenderOverflowMixin,
    RenderOpacityMixin,
    RenderIntersectionObserverMixin,
    RenderContentVisibilityMixin,
    RenderVisibilityMixin,
    RenderPointerListenerMixin,
    RenderColorFilter,
    RenderImageFilter,
    RenderObjectWithControllerMixin {
  RenderBoxModel({
    this.targetId,
    this.renderStyle,
    this.elementManager,
  }) : assert(targetId != null),
        super() {
    renderStyle.renderBoxModel = this;
  }

  RenderStyle renderStyle;

  @override
  bool get alwaysNeedsCompositing => opacityAlwaysNeedsCompositing();

  RenderPositionHolder renderPositionHolder;

  bool _debugShouldPaintOverlay = false;
  bool get debugShouldPaintOverlay => _debugShouldPaintOverlay;
  set debugShouldPaintOverlay(bool value) {
    if (value != null && _debugShouldPaintOverlay != value) {
      _debugShouldPaintOverlay = value;
      markNeedsPaint();
    }
  }

  bool _debugHasBoxLayout = false;

  int childPaintDuration = 0;
  int childLayoutDuration = 0;

  BoxConstraints _contentConstraints;
  BoxConstraints get contentConstraints {
    assert(_debugHasBoxLayout, 'can not access contentConstraints, RenderBoxModel has not layout: ${toString()}');
    assert(_contentConstraints != null);
    return _contentConstraints;
  }

  /// Whether need to recalculate gradient when setting style used in cases
  /// when linear-gradient has length specified and layout has no size in gradient direction
  /// such as 'linear-gradient(to right, red 0px, red 50px, orange 50px, orange 80px)' and style has no width set
  bool _shouldRecalGradient = false;
  bool get shouldRecalGradient => _shouldRecalGradient;
  set shouldRecalGradient(bool value) {
    if (value == null) return;
    if (_shouldRecalGradient != value) {
      _shouldRecalGradient = value;
    }
  }

  /// Used when setting percentage font-size style, it needs to be calculated when node attached
  /// where it needs to know the font-size of its parent element
  bool _shouldLazyCalFontSize = false;
  bool get shouldLazyCalFontSize => _shouldLazyCalFontSize;
  set shouldLazyCalFontSize(bool value) {
    if (value == null) return;
    if (_shouldLazyCalFontSize != value) {
      _shouldLazyCalFontSize = value;
    }
  }

  /// Used when setting percentage line-height style, it needs to be calculated when node attached
  /// where it needs to know the font-size of its own element
  bool _shouldLazyCalLineHeight = false;
  bool get shouldLazyCalLineHeight => _shouldLazyCalLineHeight;
  set shouldLazyCalLineHeight(bool value) {
    if (value == null) return;
    if (_shouldLazyCalLineHeight != value) {
      _shouldLazyCalLineHeight = value;
    }
  }

  // id of current element
  int targetId;

  ElementManager elementManager;

  // When RenderBoxModel is scrolling box, contentConstraints are always equal to BoxConstraints();
  bool isScrollingContentBox = false;

  BoxSizeType get widthSizeType {
    bool widthDefined = renderStyle.width != null;
    return widthDefined ? BoxSizeType.specified : BoxSizeType.automatic;
  }
  BoxSizeType get heightSizeType {
    bool heightDefined = renderStyle.height != null;
    return heightDefined ? BoxSizeType.specified : BoxSizeType.automatic;
  }

  // Cache scroll offset of scrolling box in horizontal direction
  // to be used in paint of fixed children
  double _scrollingOffsetX;
  double get scrollingOffsetX => _scrollingOffsetX;
  set scrollingOffsetX(double value) {
    if (value == null) return;
    if (_scrollingOffsetX != value) {
      _scrollingOffsetX = value;
      markNeedsPaint();
    }
  }

  // Cache scroll offset of scrolling box in vertical direction
  // to be used in paint of fixed children
  double _scrollingOffsetY;
  double get scrollingOffsetY => _scrollingOffsetY;
  set scrollingOffsetY(double value) {
    if (value == null) return;
    if (_scrollingOffsetY != value) {
      _scrollingOffsetY = value;
      markNeedsPaint();
    }
  }

  // Cache all the fixed children of renderBoxModel of root element
  List<RenderBoxModel> fixedChildren = [];

  // Positioned holder box ref.
  RenderPositionHolder positionedHolder;

  T copyWith<T extends RenderBoxModel>(T copiedRenderBoxModel) {
    if (renderPositionHolder != null) {
      renderPositionHolder.realDisplayedBox = copiedRenderBoxModel;
    }

    return copiedRenderBoxModel
      // Copy render style
      ..renderStyle = renderStyle

      // Copy box decoration
      ..boxPainter = boxPainter

      // Copy overflow
      ..scrollListener = scrollListener
      ..clipX = clipX
      ..clipY = clipY
      ..enableScrollX = enableScrollX
      ..enableScrollY = enableScrollY
      ..scrollOffsetX = scrollOffsetX
      ..scrollOffsetY = scrollOffsetY

      // Copy pointer listener
      ..onPointerDown = onPointerDown
      ..onPointerCancel = onPointerCancel
      ..onPointerUp = onPointerUp
      ..onPointerMove = onPointerMove
      ..onPointerSignal = onPointerSignal

      // Copy renderPositionHolder
      ..renderPositionHolder = renderPositionHolder

      // Copy parentData
      ..parentData = parentData;
  }

  // Boxes which have intrinsic ratio
  double _intrinsicWidth;
  double get intrinsicWidth {
    return _intrinsicWidth;
  }
  set intrinsicWidth(double value) {
    if (_intrinsicWidth == value) return;
    _intrinsicWidth = value;
    markNeedsLayout();
  }

  // Boxes which have intrinsic ratio
  double _intrinsicHeight;
  double get intrinsicHeight {
    return _intrinsicHeight;
  }
  set intrinsicHeight(double value) {
    if (_intrinsicHeight == value) return;
    _intrinsicHeight = value;
    markNeedsLayout();
  }

  double _intrinsicRatio;
  double get intrinsicRatio {
    return _intrinsicRatio;
  }
  set intrinsicRatio(double value) {
    if (_intrinsicRatio == value) return;
    _intrinsicRatio = value;
    markNeedsLayout();
  }

  // Auto value for min-width
  double autoMinWidth = 0;
  // Auto value for min-height
  double autoMinHeight = 0;

  // Mirror debugNeedsLayout flag in Flutter to use in layout performance optimization
  bool needsLayout = false;

  @override
  void markNeedsLayout() {
    super.markNeedsLayout();
    needsLayout = true;
  }

  /// Mark children needs layout when drop child as Flutter did
  @override
  void dropChild(RenderBox child) {
    super.dropChild(child);
    // Loop to mark all the children to needsLayout as flutter did
    if (child is RenderBoxModel) {
      child.markOwnNeedsLayout();
    } else if (child is RenderTextBox) {
      child.markOwnNeedsLayout();
    }
  }

  void markOwnNeedsLayout() {
    needsLayout = true;
    visitChildren(markChildrenNeedsLayout);
  }

  void markChildrenNeedsLayout(RenderObject child) {
    if (child is RenderBoxModel) {
      child.markOwnNeedsLayout();
    } else if (child is RenderTextBox) {
      child.markOwnNeedsLayout();
    }
  }

  @override
  void layout(Constraints newConstraints, { bool parentUsesSize = false }) {
    if (hasSize) {
      // Constraints changes between tight and no tight will cause reLayoutBoundary change
      // which will then cause its children to be marked as needsLayout in Flutter
      if ((newConstraints.isTight && !constraints.isTight) ||
        (!newConstraints.isTight && constraints.isTight)
      ) {
        visitChildren((RenderObject child) {
          if (child is RenderBoxModel) {
            child.markOwnNeedsLayout();
          } else if (child is RenderTextBox) {
            child.markOwnNeedsLayout();
          }
        });
      }
    }
    super.layout(newConstraints, parentUsesSize: parentUsesSize);
  }


  /// Calculate renderBoxModel constraints
  BoxConstraints getConstraints() {
    // Inner scrolling content box of overflow element inherits constraints from parent
    // but has indefinite max constraints to allow children overflow
    if (isScrollingContentBox) {
      BoxConstraints parentConstraints = (parent as RenderBoxModel).constraints;
      BoxConstraints constraints = BoxConstraints(
        minWidth: parentConstraints.minWidth,
        maxWidth: double.infinity,
        minHeight: parentConstraints.minHeight,
        maxHeight: double.infinity,
      );
      return constraints;
    }

    CSSDisplay transformedDisplay = renderStyle.transformedDisplay;
    bool isDisplayInline = transformedDisplay == CSSDisplay.inline;
    bool isDisplayNone = transformedDisplay == CSSDisplay.none;

    if (isDisplayNone) {
      return _displayNoneConstraints;
    }

    EdgeInsets borderEdge = renderStyle.borderEdge;
    EdgeInsetsGeometry padding = renderStyle.padding;
    double minWidth = renderStyle.minWidth;
    double maxWidth = renderStyle.maxWidth;
    double minHeight = renderStyle.minHeight;
    double maxHeight = renderStyle.maxHeight;

    double horizontalBorderLength = borderEdge != null ? borderEdge.horizontal : 0;
    double verticalBorderLength = borderEdge != null ? borderEdge.vertical : 0;
    double horizontalPaddingLength = padding != null ? padding.horizontal : 0;
    double verticalPaddingLength = padding != null ? padding.vertical : 0;

    // Content size calculated from style
    double logicalContentWidth = getLogicalContentWidth(this);
    double logicalContentHeight = getLogicalContentHeight(this);

    // Box size calculated from style
    double logicalWidth = logicalContentWidth != null ?
    logicalContentWidth + horizontalPaddingLength + horizontalBorderLength : null;
    double logicalHeight = logicalContentHeight != null ?
    logicalContentHeight + verticalPaddingLength + verticalBorderLength : null;

    // Constraints
    double minConstraintWidth = logicalWidth ?? 0;
    double maxConstraintWidth = logicalWidth ?? double.infinity;
    double minConstraintHeight = logicalHeight ?? 0;
    double maxConstraintHeight = logicalHeight ?? double.infinity;

    if (parent is RenderFlexLayout) {
      double flexBasis = renderStyle.flexBasis;
      RenderBoxModel parentRenderBoxModel = parent;
      // In flex layout, flex basis takes priority over width/height if set.
      // Flex-basis cannot be smaller than its content size which happens can not be known
      // in constraints apply stage, so flex-basis acts as min-width in constraints apply stage.
      if (flexBasis != null) {
        if (CSSFlex.isHorizontalFlexDirection(parentRenderBoxModel.renderStyle.flexDirection)) {
          minConstraintWidth = flexBasis;
          // Clamp flex-basis by minWidth and maxWidth
          if (minWidth != null && flexBasis < minWidth) {
            maxConstraintWidth = minWidth;
          }
          if (maxWidth != null && flexBasis > maxWidth) {
            minConstraintWidth = maxWidth;
          }
        } else {
          minConstraintHeight = flexBasis;
          // Clamp flex-basis by minHeight and maxHeight
          if (minHeight != null && flexBasis < minHeight) {
            maxConstraintHeight = minHeight;
          }
          if (maxHeight != null && flexBasis > maxHeight) {
            minConstraintHeight = maxHeight;
          }
        }
      }
    }

    // min/max size does not apply for inline element
    if (!isDisplayInline) {
      if (minWidth != null) {
        minConstraintWidth = minConstraintWidth < minWidth ? minWidth : minConstraintWidth;
      }
      if (maxWidth != null) {
        maxConstraintWidth = maxConstraintWidth > maxWidth ? maxWidth : maxConstraintWidth;
      }
      if (minHeight != null) {
        minConstraintHeight = minConstraintHeight < minHeight ? minHeight : minConstraintHeight;
      }
      if (maxHeight != null) {
        maxConstraintHeight = maxConstraintHeight > maxHeight ? maxHeight : maxConstraintHeight;
      }
    }

    BoxConstraints constraints = BoxConstraints(
      minWidth: minConstraintWidth,
      maxWidth: maxConstraintWidth,
      minHeight: minConstraintHeight,
      maxHeight: maxConstraintHeight,
    );

//    print('get constraints----------- $this $constraints');

    return constraints;
  }

  /// Content width of render box model calcaluted from style
  static double getLogicalContentWidth(RenderBoxModel renderBoxModel) {
    RenderBoxModel originalRenderBoxModel = renderBoxModel;
    double cropWidth = 0;
    CSSDisplay display = renderBoxModel.renderStyle.transformedDisplay;
    RenderStyle renderStyle = renderBoxModel.renderStyle;
    double width = renderStyle.width;
    double minWidth = renderStyle.minWidth;
    double maxWidth = renderStyle.maxWidth;
    double intrinsicRatio = renderBoxModel.intrinsicRatio;

    void cropMargin(RenderBoxModel renderBoxModel) {
      if (renderBoxModel.renderStyle.margin != null) {
        cropWidth += renderBoxModel.renderStyle.margin.horizontal;
      }
    }

    void cropPaddingBorder(RenderBoxModel renderBoxModel) {
      if (renderBoxModel.renderStyle.borderEdge != null) {
        cropWidth += renderBoxModel.renderStyle.borderEdge.horizontal;
      }

      if (renderBoxModel.renderStyle.padding != null) {
        cropWidth += renderBoxModel.renderStyle.padding.horizontal;
      }
    }

    switch (display) {
      case CSSDisplay.block:
      case CSSDisplay.flex:
      case CSSDisplay.sliver:
        // Get own width if exists else get the width of nearest ancestor width width
        if (renderStyle.width != null) {
          cropPaddingBorder(renderBoxModel);
        } else {
          // @TODO: flexbox stretch alignment will stretch replaced element in the cross axis
          // Block level element will spread to its parent's width except for replaced element
          if (renderBoxModel is! RenderIntrinsic) {
            while (true) {
              if (renderBoxModel.parent != null && renderBoxModel.parent is RenderBoxModel) {
                cropMargin(renderBoxModel);
                cropPaddingBorder(renderBoxModel);
                renderBoxModel = renderBoxModel.parent;
              } else {
                break;
              }

              CSSDisplay display = renderBoxModel.renderStyle.transformedDisplay;

              RenderStyle renderStyle = renderBoxModel.renderStyle;
              // Set width of element according to parent display
              if (display != CSSDisplay.inline) {
                // Skip to find upper parent
                if (renderStyle.width != null) {
                  // Use style width
                  width = renderStyle.width;
                  cropPaddingBorder(renderBoxModel);
                  break;
                } else if (display == CSSDisplay.inlineBlock || display == CSSDisplay.inlineFlex || display == CSSDisplay.sliver) {
                  // Collapse width to children
                  width = null;
                  break;
                }
              }
            }
          }
        }
        break;
      case CSSDisplay.inlineBlock:
      case CSSDisplay.inlineFlex:
        if (renderStyle.width != null) {
          width = renderStyle.width;
          cropPaddingBorder(renderBoxModel);
        } else {
          width = null;
        }
        break;
      case CSSDisplay.inline:
        width = null;
        break;
      default:
        break;
    }
    // Get height by intrinsic ratio for replaced elemnent if height is not defined
    if (width == null && intrinsicRatio != null) {
      width = originalRenderBoxModel.renderStyle.getWidthByIntrinsicRatio() + cropWidth;
    }

    if (minWidth != null) {
      if (width != null && width < minWidth) {
        width = minWidth;
      }
    }
    if (maxWidth != null) {
      if (width != null && width > maxWidth)  {
        width = maxWidth;
      }
    }

    if (width != null) {
      return math.max(0, width - cropWidth);
    } else {
      return null;
    }
  }

  /// Content height of render box model calcaluted from style
  static double getLogicalContentHeight(RenderBoxModel renderBoxModel) {
    RenderBoxModel originalRenderBoxModel = renderBoxModel;
    CSSDisplay display = renderBoxModel.renderStyle.transformedDisplay;
    RenderStyle renderStyle = renderBoxModel.renderStyle;
    double height = renderStyle.height;
    double cropHeight = 0;

    double maxHeight = renderStyle.maxHeight;
    double minHeight = renderStyle.minHeight;
    double intrinsicRatio = renderBoxModel.intrinsicRatio;

    void cropMargin(RenderBoxModel renderBoxModel) {
      if (renderBoxModel.renderStyle.margin != null) {
        cropHeight += renderBoxModel.renderStyle.margin.vertical;
      }
    }

    void cropPaddingBorder(RenderBoxModel renderBoxModel) {
      if (renderBoxModel.renderStyle.borderEdge != null) {
        cropHeight += renderBoxModel.renderStyle.borderEdge.vertical;
      }
      if (renderBoxModel.renderStyle.padding != null) {
        cropHeight += renderBoxModel.renderStyle.padding.vertical;
      }
    }

    // Inline element has no height
    if (display == CSSDisplay.inline) {
      return null;
    } else if (height != null) {
      cropPaddingBorder(renderBoxModel);
    } else {
      while (true) {
        RenderBoxModel current;
        if (renderBoxModel.parent != null && renderBoxModel.parent is RenderBoxModel) {
          cropMargin(renderBoxModel);
          cropPaddingBorder(renderBoxModel);
          current = renderBoxModel;
          renderBoxModel = renderBoxModel.parent;
        } else {
          break;
        }

        RenderStyle renderStyle = renderBoxModel.renderStyle;
        if (CSSSizingMixin.isStretchChildHeight(renderBoxModel, current)) {
          if (renderStyle.height != null) {
            height = renderStyle.height;
            cropPaddingBorder(renderBoxModel);
            break;
          }
        } else {
          break;
        }
      }
    }

    // Get height by intrinsic ratio for replaced elemnent if height is not defined
    if (height == null && intrinsicRatio != null) {
      height = originalRenderBoxModel.renderStyle.getHeightByIntrinsicRatio() + cropHeight;
    }

    if (minHeight != null) {
      if (height != null && height < minHeight)  {
        height = minHeight;
      }
    }
    if (maxHeight != null) {
      if (height != null && height > maxHeight)  {
        height = maxHeight;
      }
    }

    if (height != null) {
      return math.max(0, height - cropHeight);
    } else {
      return null;
    }
  }

  /// Get max constraint width from style, use width or max-width exists if exists,
  /// otherwise calculated from its ancestors
  static double getMaxConstraintWidth(RenderBoxModel renderBoxModel) {
    double maxConstraintWidth = double.infinity;
    double cropWidth = 0;

    void cropMargin(RenderBoxModel renderBoxModel) {
      if (renderBoxModel.renderStyle.margin != null) {
        cropWidth += renderBoxModel.renderStyle.margin.horizontal;
      }
    }

    void cropPaddingBorder(RenderBoxModel renderBoxModel) {
      RenderStyle renderStyle = renderBoxModel.renderStyle;
      if (renderBoxModel.renderStyle.borderEdge != null) {
        cropWidth += renderBoxModel.renderStyle.borderEdge.horizontal;
      }
      if (renderStyle.padding != null) {
        cropWidth += renderStyle.padding.horizontal;
      }
    }

    // Get the nearest width of ancestor with width
    while (true) {
      if (renderBoxModel is RenderBoxModel) {
        CSSDisplay display = renderBoxModel.renderStyle.transformedDisplay;
        RenderStyle renderStyle = renderBoxModel.renderStyle;

        // Flex item with flex-shrink 0 and no width/max-width will have infinity constraints
        // even if parents have width
        if (renderBoxModel.parent is RenderFlexLayout) {
          if (renderStyle.flexShrink == 0 && renderStyle.width == null && renderStyle.maxWidth == null) {
            break;
          }
        }

        // Get width if width exists and element is not inline
        if (display != CSSDisplay.inline && (renderStyle.width != null || renderStyle.maxWidth != null)) {
          // Get the min width between width and max-width
          maxConstraintWidth = math.min(
            renderStyle.width ?? double.infinity,
            renderStyle.maxWidth ?? double.infinity
          ) ;
          cropPaddingBorder(renderBoxModel);
          break;
        }
      }

      if (renderBoxModel.parent != null && renderBoxModel.parent is RenderBoxModel) {
        cropMargin(renderBoxModel);
        cropPaddingBorder(renderBoxModel);
        renderBoxModel = renderBoxModel.parent;
      } else {
        break;
      }
    }

    if (maxConstraintWidth != double.infinity) {
      maxConstraintWidth = maxConstraintWidth - cropWidth;
    }

    return maxConstraintWidth;
  }

  void setMaxScrollableSize(double width, double height) {
    assert(width != null);
    assert(height != null);

    scrollableSize = Size(
      width + renderStyle.paddingLeft + renderStyle.paddingRight,
      height + renderStyle.paddingTop + renderStyle.paddingBottom
    );
  }

  // Box size equals to RenderBox.size to avoid flutter complain when read size property.
  Size _boxSize;
  Size get boxSize {
    assert(_boxSize != null, 'box does not have laid out.');
    return _boxSize;
  }

  set size(Size value) {
    _boxSize = value;
    super.size = value;
  }

  Size getBoxSize(Size contentSize) {
    Size boxSize = _contentSize = contentConstraints.constrain(contentSize);

    scrollableViewportSize = Size(
      _contentSize.width + renderStyle.paddingLeft + renderStyle.paddingRight,
      _contentSize.height + renderStyle.paddingTop + renderStyle.paddingBottom
    );

    if (renderStyle.padding != null) {
      boxSize = renderStyle.wrapPaddingSize(boxSize);
    }
    if (renderStyle.borderEdge != null) {
      boxSize = renderStyle.wrapBorderSize(boxSize);
    }
    return constraints.constrain(boxSize);
  }

  // The contentSize of layout box
  Size _contentSize;
  Size get contentSize {
    if (_contentSize == null) {
      return Size(0, 0);
    }
    return _contentSize;
  }

  /// Logical content width calculated from style
  double logicalContentWidth;
  /// Logical content height calculated from style
  double logicalContentHeight;

  double get clientWidth {
    double width = contentSize.width;
    if (renderStyle.padding != null) {
      width += renderStyle.padding.horizontal;
    }
    return width;
  }

  double get clientHeight {
    double height = contentSize.height;
    if (renderStyle.padding != null) {
      height += renderStyle.padding.vertical;
    }
    return height;
  }

  // Base layout methods to compute content constraints before content box layout.
  // Call this method before content box layout.
  BoxConstraints beforeLayout() {
    _debugHasBoxLayout = true;
    BoxConstraints boxConstraints = constraints;
    // Deflate border constraints.
    boxConstraints = renderStyle.deflateBorderConstraints(boxConstraints);

    // Deflate padding constraints.
    boxConstraints = renderStyle.deflatePaddingConstraints(boxConstraints);

    logicalContentWidth = getLogicalContentWidth(this);
    logicalContentHeight = getLogicalContentHeight(this);

    if (!isScrollingContentBox && (logicalContentWidth != null || logicalContentHeight != null)) {
      double minWidth;
      double maxWidth;
      double minHeight;
      double maxHeight;

      if (boxConstraints.hasTightWidth) {
        minWidth = maxWidth = boxConstraints.maxWidth;
      } else if (logicalContentWidth != null) {
        minWidth = 0.0;
        maxWidth = logicalContentWidth;
      } else {
        minWidth = boxConstraints.minWidth;
        maxWidth = boxConstraints.maxWidth;
      }

      if (boxConstraints.hasTightHeight) {
        minHeight = maxHeight = boxConstraints.maxHeight;
      } else if (logicalContentHeight != null) {
        minHeight = 0.0;
        maxHeight = logicalContentHeight;
      } else {
        minHeight = boxConstraints.minHeight;
        maxHeight = boxConstraints.maxHeight;
      }

      // max and min size of intrinsc element should respect intrinsc ratio of each other
      if (intrinsicRatio != null) {
        if (renderStyle.minWidth != null && renderStyle.minHeight == null) {
          minHeight = minWidth * intrinsicRatio;
        }
        if (renderStyle.maxWidth != null && renderStyle.maxHeight == null) {
          maxHeight = maxWidth * intrinsicRatio;
        }
        if (renderStyle.minWidth == null && renderStyle.minHeight != null) {
          minWidth = minHeight / intrinsicRatio;
        }
        if (renderStyle.maxWidth == null && renderStyle.maxHeight != null) {
          maxWidth = maxHeight / intrinsicRatio;
        }
      }

      _contentConstraints = BoxConstraints(
          minWidth: minWidth,
          maxWidth: maxWidth,
          minHeight: minHeight,
          maxHeight: maxHeight
      );
    } else {
      _contentConstraints = boxConstraints;
    }

    return _contentConstraints;
  }

  @override
  void applyPaintTransform(RenderBox child, Matrix4 transform) {
    super.applyPaintTransform(child, transform);
    applyOverflowPaintTransform(child, transform);
    applyEffectiveTransform(child, transform);
  }

  // The max scrollable size.
  Size _maxScrollableSize = Size.zero;
  Size get scrollableSize => _maxScrollableSize;
  set scrollableSize(Size value) {
    assert(value != null);
    _maxScrollableSize = value;
  }

  Size _scrollableViewportSize;
  Size get scrollableViewportSize => _scrollableViewportSize;
  set scrollableViewportSize(Size value) {
    assert(value != null);
    _scrollableViewportSize = value;
  }

  // hooks when content box had layout.
  void didLayout() {
    if (clipX || clipY) {
      setUpOverflowScroller(scrollableSize, scrollableViewportSize);
    }

    if (positionedHolder != null) {
      // Make position holder preferred size equal to current element boundary size.
      positionedHolder.preferredSize = Size.copy(size);
    }

    // Positioned renderBoxModel will not trigger parent to relayout. Needs to update it's offset for itself.
    if (parentData is RenderLayoutParentData) {
      RenderLayoutParentData selfParentData = parentData;
      RenderBoxModel parentBox = parent;
      if (selfParentData.isPositioned && parentBox.hasSize) {
        CSSPositionedLayout.applyPositionedChildOffset(parentBox, this);
      }
    }

    needsLayout = false;
  }

  void setScrollableSize(RenderLayoutParentData childParentData, RenderBoxModel child) {
    Size childSize = child.boxSize;
    RenderStyle childRenderStyle = child.renderStyle;
    double maxScrollableX = scrollableSize.width;
    double maxScrollableY = scrollableSize.height;
    if (childRenderStyle.left != null && !childRenderStyle.left.isAuto) {
      maxScrollableX = math.max(maxScrollableX, childRenderStyle.left.length + childSize.width);
    }

    if (childRenderStyle.right != null && !childRenderStyle.right.isAuto) {
      if (isScrollingContentBox && (parent as RenderBoxModel).widthSizeType == BoxSizeType.specified) {
        RenderBoxModel overflowContainerBox = parent;
        maxScrollableX = math.max(maxScrollableX, -childRenderStyle.right.length + overflowContainerBox.renderStyle.width
          - overflowContainerBox.renderStyle.paddingLeft - overflowContainerBox.renderStyle.paddingRight
          - overflowContainerBox.renderStyle.borderLeft - overflowContainerBox.renderStyle.borderRight);
      } else {
        maxScrollableX = math.max(maxScrollableX, -childRenderStyle.right.length + _contentSize.width);
      }
    }

    if (childRenderStyle.top != null && !childRenderStyle.top.isAuto) {
      maxScrollableY = math.max(maxScrollableY, childRenderStyle.top.length + childSize.height);
    }
    if (childRenderStyle.bottom != null && !childRenderStyle.bottom.isAuto) {
      if (isScrollingContentBox && (parent as RenderBoxModel).heightSizeType == BoxSizeType.specified) {
        RenderBoxModel overflowContainerBox = parent;
        maxScrollableY = math.max(maxScrollableY, -childRenderStyle.bottom.length + overflowContainerBox.renderStyle.height
            - overflowContainerBox.renderStyle.paddingTop - overflowContainerBox.renderStyle.paddingBottom
            - overflowContainerBox.renderStyle.borderTop - overflowContainerBox.renderStyle.borderBottom);
      } else {
        maxScrollableY = math.max(maxScrollableY, -childRenderStyle.bottom.length + _contentSize.height);
      }

    }
    scrollableSize = Size(maxScrollableX, maxScrollableY);
  }

  bool get isCSSDisplayNone {
    CSSDisplay display = renderStyle.display;
    return display != null && display == CSSDisplay.none;
  }

  /// [RenderLayoutBox] real paint things after basiclly paint box model.
  /// Override which to paint layout or intrinsic things.
  /// Used by [RenderIntrinsic], [RenderFlowLayout], [RenderFlexLayout].
  void performPaint(PaintingContext context, Offset offset) {
    throw FlutterError('Please impl performPaint of $runtimeType.');
  }

  @override
  void paint(PaintingContext context, Offset offset) {
    if (kProfileMode) {
      childPaintDuration = 0;
      PerformanceTiming.instance(elementManager.contextId).mark(PERF_PAINT_START, uniqueId: targetId);
    }
    if (isCSSDisplayNone || isCSSVisibilityHidden) {
      if (kProfileMode) {
        PerformanceTiming.instance(elementManager.contextId).mark(PERF_PAINT_END, uniqueId: targetId);
      }
      return;
    }

    paintBoxModel(context, offset);
    if (kProfileMode) {
      int amendEndTime = DateTime.now().microsecondsSinceEpoch - childPaintDuration;
      PerformanceTiming.instance(elementManager.contextId).mark(PERF_PAINT_END, uniqueId: targetId, startTime: amendEndTime);
    }
  }

  void debugPaintOverlay(PaintingContext context, Offset offset) {
    Rect overlayRect = Rect.fromLTWH(offset.dx, offset.dy, size.width, size.height);
    context.addLayer(InspectorOverlayLayer(
      overlayRect: overlayRect,
    ));
  }

  void paintBoxModel(PaintingContext context, Offset offset) {
    // Paint fixed element to fixed position by compensating scroll offset
    double offsetY = scrollingOffsetY != null ? offset.dy + scrollingOffsetY : offset.dy;
    double offsetX = scrollingOffsetX != null ? offset.dx + scrollingOffsetX : offset.dx;
    offset = Offset(
      offsetX,
      offsetY
    );
    paintColorFilter(context, offset, _chainPaintImageFilter);
  }

  void _chainPaintImageFilter(PaintingContext context, Offset offset) {
    paintImageFilter(context, offset, _chainPaintIntersectionObserver);
  }

  void _chainPaintIntersectionObserver(PaintingContext context, Offset offset) {
    paintIntersectionObserver(context, offset, _chainPaintTransform);
  }

  void _chainPaintTransform(PaintingContext context, Offset offset) {
    paintTransform(context, offset, _chainPaintOpacity);
  }

  void _chainPaintOpacity(PaintingContext context, Offset offset) {
    paintOpacity(context, offset, _chainPaintDecoration);
  }

  void _chainPaintDecoration(PaintingContext context, Offset offset) {
    EdgeInsets resolvedPadding = renderStyle.padding != null ? renderStyle.padding.resolve(TextDirection.ltr) : null;
    paintDecoration(context, offset, resolvedPadding);
    _chainPaintOverflow(context, offset);
  }

  void ensureBoxSizeLargerThanScrollableSize() {
    double newBoxWidth = size.width;
    double newBoxHeight = size.height;

    if (scrollableSize.width > newBoxWidth) {
      newBoxWidth = scrollableSize.width;
    }
    if (scrollableSize.height > newBoxHeight) {
      newBoxHeight = scrollableSize.height;
    }

    size = Size(newBoxWidth, newBoxHeight);
  }

  void _chainPaintOverflow(PaintingContext context, Offset offset) {
    EdgeInsets borderEdge = EdgeInsets.fromLTRB(renderStyle.borderLeft, renderStyle.borderTop, renderStyle.borderRight, renderStyle.borderLeft);
    BoxDecoration decoration = renderStyle.decoration;

    bool hasLocalAttachment = _hasLocalBackgroundImage(renderStyle);
    if (hasLocalAttachment) {
      paintOverflow(context, offset, borderEdge, decoration, _chainPaintBackground);
    } else {
      paintOverflow(context, offset, borderEdge, decoration, _chainPaintContentVisibility);
    }
  }

  void _chainPaintBackground(PaintingContext context, Offset offset) {
    EdgeInsets resolvedPadding = renderStyle.padding != null ? renderStyle.padding.resolve(TextDirection.ltr) : null;
    paintBackground(context, offset, resolvedPadding);
    _chainPaintContentVisibility(context, offset);
  }

  void _chainPaintContentVisibility(PaintingContext context, Offset offset) {
    paintContentVisibility(context, offset, _chainPaintOverlay);
  }

  void _chainPaintOverlay(PaintingContext context, Offset offset) {
    performPaint(context, offset);

    if (_debugShouldPaintOverlay) {
      debugPaintOverlay(context, offset);
    }
  }

  /// Compute distance to baseline
  double computeDistanceToBaseline() {
    return null;
  }

  bool _hasLocalBackgroundImage(RenderStyle renderStyle) {
    return renderStyle.backgroundImage != null &&
      renderStyle.backgroundAttachment == LOCAL;
  }

  @override
  void detach() {
    disposePainter();
    super.detach();
  }

  /// Called when its corresponding element disposed
  void dispose() {
    // Clear renderObjects in list when disposed to avoid memory leak
    if (fixedChildren.length != 0) {
      fixedChildren.clear();
    }
  }

  Offset getTotalScrollOffset() {
    double top = scrollTop;
    double left = scrollLeft;
    AbstractNode parentNode = parent;
    while (parentNode is RenderBoxModel) {
      top += (parentNode as RenderBoxModel).scrollTop;
      left += (parentNode as RenderBoxModel).scrollLeft;

      parentNode = parentNode.parent;
    }
    return Offset(left, top);
  }

  @override
  bool hitTest(BoxHitTestResult result, { @required Offset position }) {
    if (!hasSize || !contentVisibilityHitTest(result, position: position) || !visibilityHitTest(result, position: position)) {
      return false;
    }

    assert(() {
      if (!hasSize) {
        if (debugNeedsLayout) {
          throw FlutterError.fromParts(<DiagnosticsNode>[
            ErrorSummary('Cannot hit test a render box that has never been laid out.'),
            describeForError('The hitTest() method was called on this RenderBox'),
            ErrorDescription("Unfortunately, this object's geometry is not known at this time, "
              'probably because it has never been laid out. '
              'This means it cannot be accurately hit-tested.'),
            ErrorHint('If you are trying '
              'to perform a hit test during the layout phase itself, make sure '
              "you only hit test nodes that have completed layout (e.g. the node's "
              'children, after their layout() method has been called).'),
          ]);
        }
        throw FlutterError.fromParts(<DiagnosticsNode>[
          ErrorSummary('Cannot hit test a render box with no size.'),
          describeForError('The hitTest() method was called on this RenderBox'),
          ErrorDescription('Although this node is not marked as needing layout, '
            'its size is not set.'),
          ErrorHint('A RenderBox object must have an '
            'explicit size before it can be hit-tested. Make sure '
            'that the RenderBox in question sets its size during layout.'),
        ]);
      }
      return true;
    }());

    bool isHit = result.addWithPaintTransform(
      transform: renderStyle.transform != null ? getEffectiveTransform() : null,
      position: position,
      hitTest: (BoxHitTestResult result, Offset trasformPosition) {
        return result.addWithPaintOffset(
          offset: (scrollLeft != 0.0 || scrollTop != 0.0) ? Offset(-scrollLeft, -scrollTop) : null,
          position: trasformPosition,
          hitTest: (BoxHitTestResult result, Offset position) {
            CSSPositionType positionType = renderStyle.position;
            if (positionType == CSSPositionType.fixed) {
              position -= getTotalScrollOffset();
            }

            // Determine whether the hittest position is within the visible area of the node in scroll.
            if ((clipX || clipY) && !size.contains(trasformPosition)) {
              return false;
            }

            // addWithPaintOffset is to add an offset to the child node, the calculation itself does not need to bring an offset.
            if (hitTestChildren(result, position: position) || hitTestSelf(trasformPosition)) {
              result.add(BoxHitTestEntry(this, position));
              return true;
            }
            return false;
          }
        );
      },
    );

    return isHit;
  }

  @override
  bool hitTestSelf(Offset position) {
    return size.contains(position);
  }

  Future<Image> toImage({ double pixelRatio = 1.0 }) {
    assert(layer != null);
    assert(isRepaintBoundary);
    final OffsetLayer offsetLayer = layer as OffsetLayer;
    return offsetLayer.toImage(Offset.zero & size, pixelRatio: pixelRatio);
  }

  @override
  void handleEvent(PointerEvent event, HitTestEntry entry) {
    super.handleEvent(event, entry);
    if (pointerListener != null) {
      pointerListener(event);
    }
  }

  @override
  void debugFillProperties(DiagnosticPropertiesBuilder properties) {
    super.debugFillProperties(properties);
    properties.add(DiagnosticsProperty('targetId', targetId, missingIfNull: true));
    properties.add(DiagnosticsProperty('contentSize', _contentSize));
    properties.add(DiagnosticsProperty('contentConstraints', _contentConstraints, missingIfNull: true));
    properties.add(DiagnosticsProperty('widthSizeType', widthSizeType, missingIfNull: true));
    properties.add(DiagnosticsProperty('heightSizeType', heightSizeType, missingIfNull: true));
    properties.add(DiagnosticsProperty('maxScrollableSize', scrollableSize, missingIfNull: true));

    if (renderPositionHolder != null) properties.add(DiagnosticsProperty('renderPositionHolder', renderPositionHolder));
    if (intrinsicWidth != null) properties.add(DiagnosticsProperty('intrinsicWidth', intrinsicWidth));
    if (intrinsicHeight != null) properties.add(DiagnosticsProperty('intrinsicHeight', intrinsicHeight));
    if (intrinsicRatio != null) properties.add(DiagnosticsProperty('intrinsicRatio', intrinsicRatio));

    debugBoxDecorationProperties(properties);
    debugVisibilityProperties(properties);
    debugOverflowProperties(properties);
    debugTransformProperties(properties);
    debugOpacityProperties(properties);
  }
}<|MERGE_RESOLUTION|>--- conflicted
+++ resolved
@@ -14,8 +14,8 @@
 import 'package:kraken/module.dart';
 import 'package:kraken/rendering.dart';
 import 'package:kraken/gesture.dart';
-
-<<<<<<< HEAD
+import 'debug_overlay.dart';
+
 // Constraints of element whose display style is none
 final _displayNoneConstraints = BoxConstraints(
   minWidth: 0,
@@ -23,9 +23,6 @@
   minHeight: 0,
   maxHeight: 0
 );
-=======
-import 'debug_overlay.dart';
->>>>>>> 059ffbde
 
 class RenderLayoutParentData extends ContainerBoxParentData<RenderBox> {
   bool isPositioned = false;
