--- conflicted
+++ resolved
@@ -991,17 +991,10 @@
   void setScrollableSize(RenderLayoutParentData childParentData, RenderBoxModel child) {
     Size childSize = child.boxSize;
     RenderStyle childRenderStyle = child.renderStyle;
-<<<<<<< HEAD
-    double maxScrollableX = maxScrollableSize.width;
-    double maxScrollableY = maxScrollableSize.height;
+    double maxScrollableX = scrollableSize.width;
+    double maxScrollableY = scrollableSize.height;
     if (childRenderStyle.left != null && !childRenderStyle.left.isAuto) {
       maxScrollableX = math.max(maxScrollableX, childRenderStyle.left.length + childSize.width);
-=======
-    double maxScrollableX = scrollableSize.width;
-    double maxScrollableY = scrollableSize.height;
-    if (childRenderStyle.left != null) {
-      maxScrollableX = math.max(maxScrollableX, childRenderStyle.left + childSize.width);
->>>>>>> 756f7699
     }
 
     if (childRenderStyle.right != null && !childRenderStyle.right.isAuto) {
@@ -1011,21 +1004,16 @@
     if (childRenderStyle.top != null && !childRenderStyle.top.isAuto) {
       maxScrollableY = math.max(maxScrollableY, childRenderStyle.top.length + childSize.height);
     }
-<<<<<<< HEAD
     if (childRenderStyle.bottom != null && !childRenderStyle.bottom.isAuto) {
-      maxScrollableY = math.max(maxScrollableY, -childRenderStyle.bottom.length + _contentSize.height);
-=======
-    if (childRenderStyle.bottom != null) {
       if (isScrollingContentBox && (parent as RenderBoxModel).heightSizeType == BoxSizeType.specified) {
         RenderBoxModel overflowContainerBox = parent;
-        maxScrollableY = math.max(maxScrollableY, -childRenderStyle.bottom + overflowContainerBox.renderStyle.height
+        maxScrollableY = math.max(maxScrollableY, -childRenderStyle.bottom.length + overflowContainerBox.renderStyle.height
             - overflowContainerBox.renderStyle.paddingTop - overflowContainerBox.renderStyle.paddingBottom
             - overflowContainerBox.renderStyle.borderTop - overflowContainerBox.renderStyle.borderBottom);
       } else {
-        maxScrollableY = math.max(maxScrollableY, -childRenderStyle.bottom + _contentSize.height);
-      }
-
->>>>>>> 756f7699
+        maxScrollableY = math.max(maxScrollableY, -childRenderStyle.bottom.length + _contentSize.height);
+      }
+
     }
 
     scrollableSize = Size(maxScrollableX, maxScrollableY);
@@ -1259,7 +1247,6 @@
     properties.add(DiagnosticsProperty('widthSizeType', widthSizeType, missingIfNull: true));
     properties.add(DiagnosticsProperty('heightSizeType', heightSizeType, missingIfNull: true));
     properties.add(DiagnosticsProperty('maxScrollableSize', scrollableSize, missingIfNull: true));
-    properties.add(DiagnosticsProperty('decoration', decoration, missingIfNull: true));
 
     if (renderPositionHolder != null) properties.add(DiagnosticsProperty('renderPositionHolder', renderPositionHolder));
     if (intrinsicWidth != null) properties.add(DiagnosticsProperty('intrinsicWidth', intrinsicWidth));
