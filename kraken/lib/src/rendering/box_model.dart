--- conflicted
+++ resolved
@@ -1214,16 +1214,6 @@
         renderStyle.backgroundAttachment == CSSBackgroundAttachmentType.local;
   }
 
-<<<<<<< HEAD
-=======
-  void _detachAllChildren() {
-    if (this is RenderObjectWithChildMixin) {
-      (this as RenderObjectWithChildMixin).child = null;
-    } else if (this is ContainerRenderObjectMixin) {
-      (this as ContainerRenderObjectMixin).removeAll();
-    }
-  }
-
   // Detach renderBoxModel from its containing block.
   // Need to remove position placeholder besides removing itself.
   void detachFromContainingBlock() {
@@ -1237,17 +1227,17 @@
   // called the containing block of the element.
   // Definition of "containing block": https://www.w3.org/TR/CSS21/visudet.html#containing-block-details
   void attachToContainingBlock(
-    RenderBox? containingBlockRenderBox,
-    { RenderBox? parent, RenderBox? after }
-  ) {
+      RenderBox? containingBlockRenderBox,
+      { RenderBox? parent, RenderBox? after }
+      ) {
     if (parent == null || containingBlockRenderBox == null) return;
 
     RenderBoxModel renderBoxModel = this;
     CSSPositionType positionType = renderBoxModel.renderStyle.position;
     // The containing block of an element is defined as follows:
     if (positionType == CSSPositionType.relative
-      || positionType == CSSPositionType.static
-      || positionType == CSSPositionType.sticky
+        || positionType == CSSPositionType.static
+        || positionType == CSSPositionType.sticky
     ) {
       // If the element's position is 'relative' or 'static',
       // the containing block is formed by the content edge of the nearest block container ancestor box.
@@ -1268,7 +1258,7 @@
       // If container block is same as origin parent, the placeholder must after the origin renderBox
       // because placeholder depends the constraints in layout stage.
       RenderBox? previousSibling = containingBlockRenderBox == parent ?
-        renderBoxModel : after;
+      renderBoxModel : after;
 
       // Add position holder to origin position parent.
       _attachPositionPlaceholder(parent, renderBoxModel, after: previousSibling);
@@ -1316,7 +1306,7 @@
     }
   }
 
->>>>>>> 67d3786a
+
   /// Called when its corresponding element disposed
   @override
   @mustCallSuper
@@ -1341,12 +1331,6 @@
     disposePainter();
     // Evict render decoration image cache.
     renderStyle.decoration?.image?.image.evict();
-<<<<<<< HEAD
-=======
-
-    // Remove reference from children.
-    _detachAllChildren();
->>>>>>> 67d3786a
   }
 
   Offset getTotalScrollOffset() {
