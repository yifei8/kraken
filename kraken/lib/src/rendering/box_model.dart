--- conflicted
+++ resolved
@@ -1158,11 +1158,7 @@
     }());
 
     bool isHit = result.addWithPaintTransform(
-<<<<<<< HEAD
-      transform: transform != null ? getEffectiveTransform() : null,
-=======
-      transform: renderStyle.transform != null ? getEffectiveTransform() : Matrix4.identity(),
->>>>>>> 2f588bb4
+      transform: renderStyle.transform != null ? getEffectiveTransform() : null,
       position: position,
       hitTest: (BoxHitTestResult result, Offset trasformPosition) {
         return result.addWithPaintOffset(
