/*
 * Copyright (C) 2019-present Alibaba Inc. All rights reserved.
 * Author: Kraken Team.
 */
import 'dart:math' as math;
import 'dart:ui';

import 'package:flutter/foundation.dart';
import 'package:flutter/rendering.dart';
import 'package:kraken/css.dart';
import 'package:kraken/dom.dart';
import 'package:kraken/gesture.dart';
import 'package:kraken/kraken.dart';
import 'package:kraken/module.dart';
import 'package:kraken/rendering.dart';
import 'package:kraken/src/dom/sliver_manager.dart';

import 'debug_overlay.dart';

class RenderLayoutParentData extends ContainerBoxParentData<RenderBox> {
  bool isPositioned = false;

  // Row index of child when wrapping
  int runIndex = 0;

  @override
  String toString() {
    return 'isPositioned=$isPositioned; ${super.toString()}; runIndex: $runIndex;';
  }
}

/// Modified from Flutter rendering/box.dart.
/// A mixin that provides useful default behaviors for boxes with children
/// managed by the [ContainerRenderObjectMixin] mixin.
///
/// By convention, this class doesn't override any members of the superclass.
/// Instead, it provides helpful functions that subclasses can call as
/// appropriate.
mixin RenderBoxContainerDefaultsMixin<ChildType extends RenderBox,
        ParentDataType extends ContainerBoxParentData<ChildType>>
    implements ContainerRenderObjectMixin<ChildType, ParentDataType> {
  /// Returns the baseline of the first child with a baseline.
  ///
  /// Useful when the children are displayed vertically in the same order they
  /// appear in the child list.
  double? defaultComputeDistanceToFirstActualBaseline(TextBaseline baseline) {
    assert(!debugNeedsLayout);
    ChildType? child = firstChild;
    while (child != null) {
      final ParentDataType? childParentData =
          child.parentData as ParentDataType?;
      // ignore: INVALID_USE_OF_PROTECTED_MEMBER
      final double? result = child.getDistanceToActualBaseline(baseline);
      if (result != null) return result + childParentData!.offset.dy;
      child = childParentData!.nextSibling;
    }
    return null;
  }

  /// Returns the minimum baseline value among every child.
  ///
  /// Useful when the vertical position of the children isn't determined by the
  /// order in the child list.
  double? defaultComputeDistanceToHighestActualBaseline(TextBaseline baseline) {
    assert(!debugNeedsLayout);
    double? result;
    ChildType? child = firstChild;
    while (child != null) {
      final ParentDataType childParentData = child.parentData as ParentDataType;
      // ignore: INVALID_USE_OF_PROTECTED_MEMBER
      double? candidate = child.getDistanceToActualBaseline(baseline);
      if (candidate != null) {
        candidate += childParentData.offset.dy;
        if (result != null)
          result = math.min(result, candidate);
        else
          result = candidate;
      }
      child = childParentData.nextSibling;
    }
    return result;
  }

  /// Performs a hit test on each child by walking the child list backwards.
  ///
  /// Stops walking once after the first child reports that it contains the
  /// given point. Returns whether any children contain the given point.
  ///
  /// See also:
  ///
  ///  * [defaultPaint], which paints the children appropriate for this
  ///    hit-testing strategy.
  bool defaultHitTestChildren(BoxHitTestResult result, {Offset? position}) {
    // The x, y parameters have the top left of the node's box as the origin.

    // The z-index needs to be sorted, and higher-level nodes are processed first.
    List<RenderObject?> paintingOrder = (this as RenderLayoutBox).paintingOrder;
    for (int i = paintingOrder.length - 1; i >= 0; i--) {
      ChildType child = paintingOrder[i] as ChildType;
      // Ignore detached render object.
      if (!child.attached) {
        continue;
      }
      final ParentDataType childParentData = child.parentData as ParentDataType;
      final bool isHit = result.addWithPaintOffset(
        offset: childParentData.offset == Offset.zero
            ? null
            : childParentData.offset,
        position: position!,
        hitTest: (BoxHitTestResult result, Offset transformed) {
          assert(transformed == position - childParentData.offset);
          return child.hitTest(result, position: transformed);
        },
      );
      if (isHit) return true;
    }

    return false;
  }

  /// Paints each child by walking the child list forwards.
  ///
  /// See also:
  ///
  ///  * [defaultHitTestChildren], which implements hit-testing of the children
  ///    in a manner appropriate for this painting strategy.
  void defaultPaint(PaintingContext context, Offset offset) {
    ChildType? child = firstChild;
    while (child != null) {
      final ParentDataType childParentData = child.parentData as ParentDataType;
      context.paintChild(child, childParentData.offset + offset);
      child = childParentData.nextSibling;
    }
  }

  /// Returns a list containing the children of this render object.
  ///
  /// This function is useful when you need random-access to the children of
  /// this render object. If you're accessing the children in order, consider
  /// walking the child list directly.
  List<ChildType> getChildren() {
    final List<ChildType> result = <ChildType>[];
    visitChildren((child) {
      if (child is! RenderPositionPlaceholder) {
        result.add(child as ChildType);
      }
    });
    return result;
  }
}

class RenderLayoutBox extends RenderBoxModel
  with
    ContainerRenderObjectMixin<RenderBox,
    ContainerBoxParentData<RenderBox>>,
    RenderBoxContainerDefaultsMixin<RenderBox,
    ContainerBoxParentData<RenderBox>> {
  RenderLayoutBox({required CSSRenderStyle renderStyle}) : super(renderStyle: renderStyle);

  // Host content which can be scrolled.
  RenderLayoutBox? get renderScrollingContent {
    if (firstChild is RenderLayoutBox) {
      RenderLayoutBox _firstChild = firstChild as RenderLayoutBox;
      if (_firstChild.isScrollingContentBox) {
        return _firstChild;
      }
    }
  }

  // No need to override [all] and [addAll] method cause they invoke [insert] method eventually.
  @override
  void insert(RenderBox child, {RenderBox? after}) {
    super.insert(child, after: after);
    _paintingOrder = null;
  }

  @override
  void remove(RenderBox child) {
    super.remove(child);
    _paintingOrder = null;
  }

  @override
  void removeAll() {
    super.removeAll();
    _paintingOrder = null;
  }

  @override
  void move(RenderBox child, {RenderBox? after}) {
    super.move(child, after: after);
    _paintingOrder = null;
  }

  @override
  void markNeedsLayout() {
    super.markNeedsLayout();

    // FlexItem layout must trigger flex container to layout.
    if (parent is RenderFlexLayout) {
      markParentNeedsLayout();
    }
  }

  // Sort children by zIndex, used for paint and hitTest.
  List<RenderBox>? _paintingOrder;
  List<RenderBox> get paintingOrder {
    if (_paintingOrder != null) {
      return _paintingOrder!;
    }

    if (childCount == 0) {
      // No child.
      return _paintingOrder = const [];
    } else if (childCount == 1) {
      // Only one child.
      final List<RenderBox> order = <RenderBox>[];
      order.add(firstChild!);
      return _paintingOrder = order;
    } else {
      // Sort by zIndex.
      List<RenderBox> children = getChildren();
      if (_childrenNeedsSort) {
        children.sort((RenderBox left, RenderBox right) {
          // @FIXME: Add patch to handle nested fixed element paint priority, need to remove
          // this logic after Kraken has implemented stacking context tree.
          if (left is RenderBoxModel && left.renderStyle.position == CSSPositionType.fixed &&
            right is RenderBoxModel && right.renderStyle.position == CSSPositionType.fixed) {
            // Child element always paint after parent element in the renderObject tree.
            return right.renderStyle.isAncestorOf(left.renderStyle) ? 1 : -1;
          }

          bool isLeftNeedsStacking = left is RenderBoxModel && left.needsStacking;
          bool isRightNeedsStacking = right is RenderBoxModel && right.needsStacking;
          if (!isLeftNeedsStacking && isRightNeedsStacking) {
            return 0 <= (right.renderStyle.zIndex ?? 0) ? -1 : 1;
          } else if (isLeftNeedsStacking && !isRightNeedsStacking) {
            return (left.renderStyle.zIndex ?? 0) < 0 ? -1 : 1;
          } else if (isLeftNeedsStacking && isRightNeedsStacking) {
            return (left.renderStyle.zIndex ?? 0) <= (right.renderStyle.zIndex ?? 0) ? -1 : 1;
          } else {
            return -1;
          }
        });
      }
      return _paintingOrder = children;
    }
  }

  bool _childrenNeedsSort = false;
  void markChildrenNeedsSort() {
    _childrenNeedsSort = true;
    _paintingOrder = null;
  }

  // Get all children as a list and detach them all.
  List<RenderBox> detachChildren() {
    List<RenderBox> children = getChildren();
    removeAll();
    return children;
  }

  // Cache sticky children to calculate the base offset of sticky children
  List<RenderBoxModel> stickyChildren = [];

  /// Find all the children whose position is sticky to this element
  List<RenderBoxModel> findStickyChildren() {
    List<RenderBoxModel> stickyChildren = [];

    RenderBox? child = firstChild;

    // Layout positioned element
    while (child != null) {
      final ContainerParentDataMixin<RenderBox>? childParentData =
          child.parentData as ContainerParentDataMixin<RenderBox>?;
      if (child is! RenderBoxModel) {
        child = childParentData!.nextSibling;
        continue;
      }

      RenderBoxModel childRenderBoxModel = child;
      RenderStyle childRenderStyle = childRenderBoxModel.renderStyle;
      CSSOverflowType overflowX = childRenderStyle.effectiveOverflowX;
      CSSOverflowType overflowY = childRenderStyle.effectiveOverflowY;

      if (CSSPositionedLayout.isSticky(childRenderBoxModel)) {
        stickyChildren.add(child);
      }

      // No need to loop scrollable container children
      if (overflowX != CSSOverflowType.visible ||
          overflowY != CSSOverflowType.visible) {
        child = childParentData!.nextSibling;
        continue;
      }
      if (child is RenderLayoutBox) {
        List<RenderBoxModel> mergedChildren = child.findStickyChildren();
        for (RenderBoxModel child in mergedChildren) {
          stickyChildren.add(child);
        }
      }
      child = childParentData!.nextSibling;
    }

    return stickyChildren;
  }

  @override
  double? computeDistanceToActualBaseline(TextBaseline baseline) {
    return computeDistanceToBaseline();
  }

  /// Baseline rule is as follows:
  /// 1. Loop children to find baseline, if child is block-level find the nearest non block-level children's height
  /// as baseline
  /// 2. If child is text-box, use text's baseline
  double? computeDistanceToHighestActualBaseline(TextBaseline baseline) {
    double? result;
    RenderBox? child = firstChild;
    while (child != null) {
      final RenderLayoutParentData childParentData =
          child.parentData as RenderLayoutParentData;

      // Whether child is inline-level including text box
      bool isChildInline = true;
      if (child is RenderBoxModel) {
        CSSDisplay? childTransformedDisplay =
            child.renderStyle.effectiveDisplay;
        if (childTransformedDisplay == CSSDisplay.block ||
            childTransformedDisplay == CSSDisplay.flex) {
          isChildInline = false;
        }
      }

      // Block level and positioned element doesn't involve in baseline alignment
      if (childParentData.isPositioned) {
        child = childParentData.nextSibling;
        continue;
      }

      double? childDistance = child.getDistanceToActualBaseline(baseline);
      // Use child's height if child has no baseline and not block-level
      // Text box always has baseline
      if (childDistance == null &&
          isChildInline &&
          child is RenderBoxModel) {
        // Flutter only allow access size of direct children, so cannot use child.size
        Size childSize = child.getBoxSize(child.contentSize);
        childDistance = childSize.height;
      }

      if (childDistance != null) {
        childDistance += childParentData.offset.dy;
        if (result != null)
          result = math.min(result, childDistance);
        else
          result = childDistance;
      }
      child = childParentData.nextSibling;
    }
    return result;
  }

  /// Common layout content size (including flow and flexbox layout) calculation logic
  Size getContentSize({
    required double contentWidth,
    required double contentHeight,
  }) {
    double finalContentWidth = contentWidth;
    double finalContentHeight = contentHeight;

    // Size which is specified by sizing styles
    double? specifiedContentWidth = renderStyle.contentBoxLogicalWidth;
    double? specifiedContentHeight = renderStyle.contentBoxLogicalHeight;
    // Flex basis takes priority over main size in flex item.
    if (parent is RenderFlexLayout) {
      RenderBoxModel? parentRenderBoxModel = parent as RenderBoxModel?;
      double? flexBasis = renderStyle.flexBasis == CSSLengthValue.auto ? null : renderStyle.flexBasis?.computedValue;
      if (flexBasis != null) {
        if (CSSFlex.isHorizontalFlexDirection(
            parentRenderBoxModel!.renderStyle.flexDirection)) {
          specifiedContentWidth = _getContentWidth(flexBasis);
        } else {
          specifiedContentHeight = _getContentHeight(flexBasis);
        }
      }
    }

    if (specifiedContentWidth != null) {
      finalContentWidth = math.max(specifiedContentWidth, contentWidth);
    }
    if (specifiedContentHeight != null) {
      finalContentHeight = math.max(specifiedContentHeight, contentHeight);
    }

    CSSDisplay? effectiveDisplay = renderStyle.effectiveDisplay;
    bool isInlineBlock = effectiveDisplay == CSSDisplay.inlineBlock;
    bool isNotInline = effectiveDisplay != CSSDisplay.inline;
    double? width = renderStyle.width.isAuto ? null : renderStyle.width.computedValue;
    double? height = renderStyle.height.isAuto ? null : renderStyle.height.computedValue;
    double? minWidth = renderStyle.minWidth.isAuto ? null : renderStyle.minWidth.computedValue;
    double? maxWidth = renderStyle.maxWidth.isNone ? null : renderStyle.maxWidth.computedValue;
    double? minHeight = renderStyle.minHeight.isAuto ? null : renderStyle.minHeight.computedValue;
    double? maxHeight = renderStyle.maxHeight.isNone ? null : renderStyle.maxHeight.computedValue;

    // Constrain to min-width or max-width if width not exists.
    if (isInlineBlock && maxWidth != null && width == null) {
      double maxContentWidth = _getContentWidth(maxWidth);
      finalContentWidth = finalContentWidth > maxContentWidth ? maxContentWidth : finalContentWidth;
    } else if (isInlineBlock && minWidth != null && width == null) {
      double minContentWidth = _getContentWidth(minWidth);
      finalContentWidth = finalContentWidth < minContentWidth ? minContentWidth : finalContentWidth;
    }

    // Constrain to min-height or max-height if height not exists.
    if (isNotInline && maxHeight != null && height == null) {
      double maxContentHeight = _getContentHeight(maxHeight);
      finalContentHeight = finalContentHeight > maxContentHeight ? maxContentHeight : finalContentHeight;
    } else if (isNotInline && minHeight != null && height == null) {
      double minContentHeight = _getContentWidth(minHeight);
      finalContentHeight = finalContentHeight < minContentHeight ? minContentHeight : finalContentHeight;
    }

    Size finalContentSize = Size(finalContentWidth, finalContentHeight);
    return finalContentSize;
  }

  /// Extend max scrollable size of renderBoxModel by offset of positioned child,
  /// get the max scrollable size of children of normal flow and single positioned child.
  void extendMaxScrollableSize(RenderBoxModel child) {
    Size? childScrollableSize;
    RenderStyle childRenderStyle = child.renderStyle;
    CSSOverflowType overflowX = childRenderStyle.effectiveOverflowX;
    CSSOverflowType overflowY = childRenderStyle.effectiveOverflowY;
    // Only non scroll container need to use scrollable size, otherwise use its own size
    if (overflowX == CSSOverflowType.visible &&
        overflowY == CSSOverflowType.visible) {
      childScrollableSize = child.scrollableSize;
    } else {
      childScrollableSize = child.boxSize;
    }
    double maxScrollableX = scrollableSize.width;
    double maxScrollableY = scrollableSize.height;
    if (childRenderStyle.left.isNotAuto) {
      maxScrollableX = math.max(maxScrollableX,
          childRenderStyle.left.computedValue + childScrollableSize!.width);
    }

    if (childRenderStyle.right.isNotAuto) {
      if (isScrollingContentBox &&
          (parent as RenderBoxModel).widthSizeType == BoxSizeType.specified) {
        RenderBoxModel overflowContainerBox = parent as RenderBoxModel;
        maxScrollableX = math.max(
            maxScrollableX,
            -childRenderStyle.right.computedValue +
                overflowContainerBox.renderStyle.width.computedValue -
                overflowContainerBox.renderStyle.effectiveBorderLeftWidth.computedValue -
                overflowContainerBox.renderStyle.effectiveBorderRightWidth.computedValue);
      } else {
        maxScrollableX = math.max(maxScrollableX,
            -childRenderStyle.right.computedValue + _contentSize!.width);
      }
    }

    if (childRenderStyle.top.isNotAuto) {
      maxScrollableY = math.max(maxScrollableY,
          childRenderStyle.top.computedValue + childScrollableSize!.height);
    }
    if (childRenderStyle.bottom.isNotAuto) {
      if (isScrollingContentBox &&
          (parent as RenderBoxModel).heightSizeType == BoxSizeType.specified) {
        RenderBoxModel overflowContainerBox = parent as RenderBoxModel;
        maxScrollableY = math.max(
            maxScrollableY,
            -childRenderStyle.bottom.computedValue +
                overflowContainerBox.renderStyle.height.computedValue -
                overflowContainerBox.renderStyle.effectiveBorderTopWidth.computedValue -
                overflowContainerBox.renderStyle.effectiveBorderBottomWidth.computedValue);
      } else {
        maxScrollableY = math.max(maxScrollableY,
            -childRenderStyle.bottom.computedValue + _contentSize!.height);
      }
    }
    scrollableSize = Size(maxScrollableX, maxScrollableY);
  }

  double _getContentWidth(double width) {
    return width - (renderStyle.borderLeftWidth?.computedValue ?? 0) -
      (renderStyle.borderRightWidth?.computedValue ?? 0) -
      renderStyle.paddingLeft.computedValue -
      renderStyle.paddingRight.computedValue;
  }

  double _getContentHeight(double height) {
    return height - (renderStyle.borderTopWidth?.computedValue ?? 0) -
      (renderStyle.borderBottomWidth?.computedValue ?? 0) -
      renderStyle.paddingTop.computedValue -
      renderStyle.paddingBottom.computedValue;
  }

  /// Convert to [RenderFlexLayout]
  RenderFlexLayout toFlexLayout() {
    RenderFlexLayout flexLayout = RenderFlexLayout(
      renderStyle: renderStyle,
    );
    copyWith(flexLayout);
    flexLayout.addAll(detachChildren());
    return flexLayout;
  }

  /// Convert to [RenderRepaintBoundaryFlexLayout]
  RenderRepaintBoundaryFlexLayout toRepaintBoundaryFlexLayout() {
    RenderRepaintBoundaryFlexLayout repaintBoundaryFlexLayout = RenderRepaintBoundaryFlexLayout(
      renderStyle: renderStyle,
    );
    copyWith(repaintBoundaryFlexLayout);
    repaintBoundaryFlexLayout.addAll(detachChildren());
    return repaintBoundaryFlexLayout;
  }

  /// Convert to [RenderFlowLayout]
  RenderFlowLayout toFlowLayout() {
    RenderFlowLayout flowLayout = RenderFlowLayout(
      renderStyle: renderStyle,
    );
    copyWith(flowLayout);
    flowLayout.addAll(detachChildren());
    return flowLayout;
  }

  /// Convert to [RenderRepaintBoundaryFlowLayout]
  RenderRepaintBoundaryFlowLayout toRepaintBoundaryFlowLayout() {
    RenderRepaintBoundaryFlowLayout repaintBoundaryFlowLayout = RenderRepaintBoundaryFlowLayout(
      renderStyle: renderStyle,
    );
    copyWith(repaintBoundaryFlowLayout);
    repaintBoundaryFlowLayout.addAll(detachChildren());
    return repaintBoundaryFlowLayout;
  }

  RenderSliverListLayout toSliverLayout(RenderSliverElementChildManager manager, ScrollListener? onScroll) {
    RenderSliverListLayout sliverListLayout = RenderSliverListLayout(
      renderStyle: renderStyle,
      manager: manager,
      onScroll: onScroll,
    );
    manager.setupSliverListLayout(sliverListLayout);
    copyWith(sliverListLayout);
    sliverListLayout.addAll(detachChildren());
    return sliverListLayout;
  }

  @override
  void dispose() {
    super.dispose();

    stickyChildren.clear();
    _paintingOrder = null;
  }

}

mixin RenderBoxModelBase on RenderBox {
  late CSSRenderStyle renderStyle;
  Size? boxSize;
}

class RenderBoxModel extends RenderBox
  with
    RenderBoxModelBase,
    RenderBoxDecorationMixin,
    RenderTransformMixin,
    RenderOverflowMixin,
    RenderOpacityMixin,
    RenderIntersectionObserverMixin,
    RenderContentVisibilityMixin,
    RenderPointerListenerMixin,
    RenderObjectWithControllerMixin {
  RenderBoxModel({
    required this.renderStyle,
  }) : super();

  @override
  bool get alwaysNeedsCompositing => opacityAlwaysNeedsCompositing();

  RenderPositionPlaceholder? renderPositionPlaceholder;

  bool _debugShouldPaintOverlay = false;

  @override
  late CSSRenderStyle renderStyle;

  bool get debugShouldPaintOverlay => _debugShouldPaintOverlay;

  set debugShouldPaintOverlay(bool value) {
    if (_debugShouldPaintOverlay != value) {
      _debugShouldPaintOverlay = value;
      markNeedsPaint();
    }
  }

  int childPaintDuration = 0;
  int childLayoutDuration = 0;

  BoxConstraints? _contentConstraints;

  BoxConstraints? get contentConstraints {
    assert(_contentConstraints != null);
    return _contentConstraints;
  }

  // When RenderBoxModel is scrolling box, contentConstraints are always equal to BoxConstraints();
  bool isScrollingContentBox = false;

  bool _needsRecalculateStyle = false;
  void markNeedsRecalculateRenderStyle() {
    if (_needsRecalculateStyle)
      return;
    _needsRecalculateStyle = true;
  }

  BoxSizeType get widthSizeType {
    return renderStyle.width.isAuto ? BoxSizeType.automatic : BoxSizeType.specified;
  }

  BoxSizeType get heightSizeType {
    return renderStyle.height.isAuto ? BoxSizeType.automatic: BoxSizeType.specified;
  }

  // Cache scroll offset of scrolling box in horizontal direction
  // to be used in paint of fixed children
  double? _scrollingOffsetX;

  double? get scrollingOffsetX => _scrollingOffsetX;

  set scrollingOffsetX(double? value) {
    if (value == null) return;
    if (_scrollingOffsetX != value) {
      _scrollingOffsetX = value;
      markNeedsPaint();
    }
  }

  // Cache scroll offset of scrolling box in vertical direction
  // to be used in paint of fixed children
  double? _scrollingOffsetY;

  double? get scrollingOffsetY => _scrollingOffsetY;

  set scrollingOffsetY(double? value) {
    if (value == null) return;
    if (_scrollingOffsetY != value) {
      _scrollingOffsetY = value;
      markNeedsPaint();
    }
  }

  // Cache all the fixed children of renderBoxModel of root element
  List<RenderBoxModel> fixedChildren = [];

  // Position of sticky element changes between relative and fixed of scroll container
  StickyPositionType stickyStatus = StickyPositionType.relative;

  // Positioned holder box ref.
  RenderPositionPlaceholder? positionedHolder;

  // https://developer.mozilla.org/en-US/docs/Web/CSS/CSS_Positioning/Understanding_z_index/The_stacking_context#the_stacking_context
  bool get needsStacking {
    return
      // Element with a position value absolute, relative, fixed or sticky.
      renderStyle.position != CSSPositionType.static ||
      // Element that is a child of a flex container with z-index value other than auto.
      (
        (renderStyle.parent!.display == CSSDisplay.flex ||
        renderStyle.parent!.display == CSSDisplay.inlineFlex) &&
        renderStyle.zIndex != null
      ) ||
      // Element with a opacity value less than 1.
      renderStyle.opacity < 1.0 ||
      // Element with a transform value.
      renderStyle.transform != null ||
      // Element with a filter value.
      renderStyle.filter != null;
  }

  T copyWith<T extends RenderBoxModel>(T copiedRenderBoxModel) {
    if (renderPositionPlaceholder != null) {
      renderPositionPlaceholder!.positioned = copiedRenderBoxModel;
    }

    return copiedRenderBoxModel
      // Copy render style
      ..renderStyle = renderStyle

      // Copy box decoration
      ..boxPainter = boxPainter

      // Copy overflow
      ..scrollListener = scrollListener
      ..scrollablePointerListener = scrollablePointerListener
      ..clipX = clipX
      ..clipY = clipY
      ..enableScrollX = enableScrollX
      ..enableScrollY = enableScrollY
      ..scrollOffsetX = scrollOffsetX
      ..scrollOffsetY = scrollOffsetY

      // Copy pointer listener
      ..getEventTarget = getEventTarget
      ..dispatchEvent = dispatchEvent
      ..getEventHandlers = getEventHandlers
      ..onClick = onClick
      ..onSwipe = onSwipe
      ..onPan = onPan
      ..onScale = onScale
      ..onLongPress = onLongPress
      ..onPointerSignal = onPointerSignal

      // Copy renderPositionHolder
      ..renderPositionPlaceholder = renderPositionPlaceholder

      // Copy parentData
      ..parentData = parentData;
  }

  /// Whether current box is the root of the document which corresponds to HTML element in dom tree.
  bool get isDocumentRootBox {
    // Get the outer box of overflow scroll box
    RenderBoxModel currentBox = isScrollingContentBox ? parent as RenderBoxModel : this;
    // Root element of document is the child of viewport.
    return currentBox.parent is RenderViewportBox;
  }

  // Auto value for min-width
  double autoMinWidth = 0;

  // Auto value for min-height
  double autoMinHeight = 0;

  // Whether it needs relayout due to percentage calculation.
  bool needsRelayout = false;

  // Mark parent as needs relayout used in cases such as
  // child has percentage length and parent's size can not be calculated by style
  // thus parent needs relayout for its child calculate percentage length.
  void markParentNeedsRelayout() {
    AbstractNode? parent = this.parent;
    if (parent is RenderBoxModel) {
      parent.needsRelayout = true;
    }
  }

  // Mirror debugNeedsLayout flag in Flutter to use in layout performance optimization
  bool needsLayout = false;

  @override
  void markNeedsLayout() {
    super.markNeedsLayout();
    needsLayout = true;
  }

  /// Mark children needs layout when drop child as Flutter did
  ///
  @override
  void dropChild(RenderBox child) {
    super.dropChild(child);
    // Loop to mark all the children to needsLayout as flutter did
    _syncChildNeedsLayoutFlag(child);
  }

  // @HACK: sync _needsLayout flag in Flutter to do performance opt.
  void syncNeedsLayoutFlag() {
    needsLayout = true;
    visitChildren(_syncChildNeedsLayoutFlag);
  }

  /// Mark specified renderBoxModel needs layout
  void _syncChildNeedsLayoutFlag(RenderObject child) {
    if (child is RenderBoxModel) {
      child.syncNeedsLayoutFlag();
    } else if (child is RenderTextBox) {
      child.syncNeedsLayoutFlag();
    }
  }

  @override
  void layout(Constraints newConstraints, {bool parentUsesSize = false}) {
    if (hasSize) {
      // Constraints changes between tight and no tight will cause reLayoutBoundary change
      // which will then cause its children to be marked as needsLayout in Flutter
      if ((newConstraints.isTight && !constraints.isTight) ||
          (!newConstraints.isTight && constraints.isTight)) {
        syncNeedsLayoutFlag();
      }
    }
    super.layout(newConstraints, parentUsesSize: parentUsesSize);
  }

<<<<<<< HEAD
=======
  void markAdjacentRenderParagraphNeedsLayout() {
    if (parent != null && parent is RenderFlowLayout && parentData is RenderLayoutParentData) {
      if ((parentData as RenderLayoutParentData).nextSibling is RenderTextBox) {
        ((parentData as RenderLayoutParentData).nextSibling as RenderTextBox).markRenderParagraphNeedsLayout();
      }

      if ((parentData as RenderLayoutParentData).previousSibling is RenderTextBox) {
        ((parentData as RenderLayoutParentData).previousSibling as RenderTextBox).markRenderParagraphNeedsLayout();
      }
    }
  }

>>>>>>> 53df9fb4
  // Calculate constraints of renderBoxModel on layout stage and
  // only needed to be excuted once on every layout.
  BoxConstraints getConstraints() {
    // Inner scrolling content box of overflow element inherits constraints from parent
    // but has indefinite max constraints to allow children overflow
    if (isScrollingContentBox) {
      RenderStyle parentRenderStyle = (parent as RenderBoxModel).renderStyle;
      EdgeInsets borderEdge = parentRenderStyle.border;
      EdgeInsetsGeometry? padding = parentRenderStyle.padding;
      double horizontalBorderLength = borderEdge.horizontal;
      double verticalBorderLength = borderEdge.vertical;
      double horizontalPaddingLength = padding.horizontal;
      double verticalPaddingLength = padding.vertical;

      BoxConstraints parentConstraints = (parent as RenderBoxModel).constraints;
      BoxConstraints constraints = BoxConstraints(
        minWidth: parentConstraints.maxWidth != double.infinity ?
          parentConstraints.maxWidth - horizontalBorderLength - horizontalPaddingLength : 0,
        maxWidth: double.infinity,
        minHeight: parentConstraints.maxHeight != double.infinity ?
          parentConstraints.maxHeight - verticalBorderLength - verticalPaddingLength : 0,
        maxHeight: double.infinity,
      );
      return constraints;
    }

    CSSDisplay? effectiveDisplay = renderStyle.effectiveDisplay;
    bool isDisplayInline = effectiveDisplay == CSSDisplay.inline;

    double? minWidth = renderStyle.minWidth.isAuto ? null : renderStyle.minWidth.computedValue;
    double? maxWidth = renderStyle.maxWidth.isNone ? null : renderStyle.maxWidth.computedValue;
    double? minHeight = renderStyle.minHeight.isAuto ? null : renderStyle.minHeight.computedValue;
    double? maxHeight = renderStyle.maxHeight.isNone ? null : renderStyle.maxHeight.computedValue;

    // Need to calculated logic content size on every layout.
    renderStyle.computeContentBoxLogicalWidth();
    renderStyle.computeContentBoxLogicalHeight();

    // Width should be not smaller than border and padding in horizontal direction
    // when box-sizing is border-box which is only supported.
    double minConstraintWidth = renderStyle.effectiveBorderLeftWidth.computedValue
      + renderStyle.effectiveBorderRightWidth.computedValue
      + renderStyle.paddingLeft.computedValue
      + renderStyle.paddingRight.computedValue;
    double maxConstraintWidth = renderStyle.borderBoxLogicalWidth ?? double.infinity;
    // Height should be not smaller than border and padding in vertical direction
    // when box-sizing is border-box which is only supported.
    double minConstraintHeight = renderStyle.effectiveBorderTopWidth.computedValue
      + renderStyle.effectiveBorderBottomWidth.computedValue
      + renderStyle.paddingTop.computedValue
      + renderStyle.paddingBottom.computedValue;
    double maxConstraintHeight = renderStyle.borderBoxLogicalHeight ?? double.infinity;

    if (parent is RenderFlexLayout) {
      double? flexBasis = renderStyle.flexBasis == CSSLengthValue.auto ? null : renderStyle.flexBasis?.computedValue;
      RenderBoxModel? parentRenderBoxModel = parent as RenderBoxModel?;
      // In flex layout, flex basis takes priority over width/height if set.
      // Flex-basis cannot be smaller than its content size which happens can not be known
      // in constraints apply stage, so flex-basis acts as min-width in constraints apply stage.
      if (flexBasis != null) {
        if (CSSFlex.isHorizontalFlexDirection(
            parentRenderBoxModel!.renderStyle.flexDirection)) {
          minConstraintWidth = flexBasis;
          // Clamp flex-basis by minWidth and maxWidth
          if (minWidth != null && flexBasis < minWidth) {
            maxConstraintWidth = minWidth;
          }
          if (maxWidth != null && flexBasis > maxWidth) {
            minConstraintWidth = maxWidth;
          }
        } else {
          minConstraintHeight = flexBasis;
          // Clamp flex-basis by minHeight and maxHeight
          if (minHeight != null && flexBasis < minHeight) {
            maxConstraintHeight = minHeight;
          }
          if (maxHeight != null && flexBasis > maxHeight) {
            minConstraintHeight = maxHeight;
          }
        }
      }
    }

    // min/max size does not apply for inline element
    if (!isDisplayInline) {
      if (minWidth != null) {
        minConstraintWidth =
            minConstraintWidth < minWidth ? minWidth : minConstraintWidth;
      }
      if (maxWidth != null) {
        maxConstraintWidth =
            maxConstraintWidth > maxWidth ? maxWidth : maxConstraintWidth;
      }
      if (minHeight != null) {
        minConstraintHeight =
            minConstraintHeight < minHeight ? minHeight : minConstraintHeight;
      }
      if (maxHeight != null) {
        maxConstraintHeight =
            maxConstraintHeight > maxHeight ? maxHeight : maxConstraintHeight;
      }
    }

    BoxConstraints constraints = BoxConstraints(
      minWidth: minConstraintWidth,
      maxWidth: maxConstraintWidth,
      minHeight: minConstraintHeight,
      maxHeight: maxConstraintHeight,
    );
    return constraints;
  }

  /// Set the size of scrollable overflow area of renderBoxModel
  void setMaxScrollableSize(Size contentSize) {
    // Scrollable area includes right and bottom padding
    scrollableSize = Size(
      contentSize.width + renderStyle.paddingLeft.computedValue,
      contentSize.height + renderStyle.paddingTop.computedValue
    );
  }

  // Box size equals to RenderBox.size to avoid flutter complain when read size property.
  Size? _boxSize;

  @override
  Size? get boxSize {
    assert(_boxSize != null, 'box does not have laid out.');
    return _boxSize;
  }

  @override
  set size(Size value) {
    _boxSize = value;
    super.size = value;
  }

  Size getBoxSize(Size contentSize) {
    _contentSize = contentConstraints!.constrain(contentSize);
    Size paddingBoxSize = renderStyle.wrapPaddingSize(_contentSize!);
    Size borderBoxSize = renderStyle.wrapBorderSize(paddingBoxSize);
    return constraints.constrain(borderBoxSize);
  }

  // The contentSize of layout box
  Size? _contentSize;
  Size get contentSize => _contentSize ?? Size.zero;

  double get clientWidth {
    double width = contentSize.width;
    width += renderStyle.padding.horizontal;
    return width;
  }

  double get clientHeight {
    double height = contentSize.height;
    height += renderStyle.padding.vertical;

    return height;
  }

  // Base layout methods to compute content constraints before content box layout.
  // Call this method before content box layout.
  void beforeLayout() {
    BoxConstraints contentConstraints;
    // @FIXME: Normally constraints is calculated in getConstraints by parent RenderLayoutBox in Kraken,
    // except in sliver layout, constraints is calculated by [RenderSliverList] which kraken can not control,
    // so it needs to invoke getConstraints here for sliver container's direct child.
    if (parent is RenderSliverList) {
      contentConstraints = getConstraints();
    } else {
      // Constraints is already calculated in parent layout.
      contentConstraints = constraints;
    }

    // Deflate border constraints.
    contentConstraints = renderStyle.deflateBorderConstraints(contentConstraints);
    // Deflate padding constraints.
    contentConstraints = renderStyle.deflatePaddingConstraints(contentConstraints);
    _contentConstraints = contentConstraints;
  }

  /// Find scroll container
  RenderBoxModel? findScrollContainer() {
    RenderLayoutBox? scrollContainer;
    RenderLayoutBox? parent = this.parent as RenderLayoutBox?;

    while (parent != null) {
      if (parent.isScrollingContentBox) {
        // Scroll container should has definite constraints
        scrollContainer = parent.parent as RenderLayoutBox?;
        break;
      }
      parent = parent.parent as RenderLayoutBox?;
    }
    return scrollContainer;
  }

  @override
  void applyPaintTransform(RenderBox child, Matrix4 transform) {
    super.applyPaintTransform(child, transform);
    applyOverflowPaintTransform(child, transform);
    applyEffectiveTransform(child, transform);
  }

  // The max scrollable size.
  Size _maxScrollableSize = Size.zero;

  Size get scrollableSize => _maxScrollableSize;

  set scrollableSize(Size value) {
    _maxScrollableSize = value;
  }

  late Size _scrollableViewportSize;

  Size get scrollableViewportSize => _scrollableViewportSize;

  set scrollableViewportSize(Size value) {
    _scrollableViewportSize = value;
  }

  // Hooks when content box had layout.
  void didLayout() {
    if (clipX || clipY) {
      scrollableViewportSize = Size(
        _contentSize!.width +
          renderStyle.paddingLeft.computedValue +
          renderStyle.paddingRight.computedValue,
        _contentSize!.height +
          renderStyle.paddingTop.computedValue +
          renderStyle.paddingBottom.computedValue);

      setUpOverflowScroller(scrollableSize, scrollableViewportSize);
    }

    if (positionedHolder != null &&
        renderStyle.position != CSSPositionType.sticky) {
      // Make position holder preferred size equal to current element boundary size except sticky element.
      positionedHolder!.preferredSize = Size.copy(size);
    }

    // Positioned renderBoxModel will not trigger parent to relayout. Needs to update it's offset for itself.
    if (parentData is RenderLayoutParentData) {
      RenderLayoutParentData selfParentData =
          parentData as RenderLayoutParentData;
      RenderBoxModel? parentBox = parent as RenderBoxModel?;
      if (selfParentData.isPositioned && parentBox!.hasSize) {
        CSSPositionedLayout.applyPositionedChildOffset(parentBox, this);
      }
    }

    needsLayout = false;
  }

  /// [RenderLayoutBox] real paint things after basiclly paint box model.
  /// Override which to paint layout or intrinsic things.
  /// Used by [RenderIntrinsic], [RenderFlowLayout], [RenderFlexLayout].
  void performPaint(PaintingContext context, Offset offset) {
    throw FlutterError('Please impl performPaint of $runtimeType.');
  }

  @override
  void paint(PaintingContext context, Offset offset) {
    if (kProfileMode && PerformanceTiming.enabled()) {
      childPaintDuration = 0;
      PerformanceTiming.instance().mark(PERF_PAINT_START, uniqueId: hashCode);
    }
    if (renderStyle.isVisibilityHidden) {
      if (kProfileMode && PerformanceTiming.enabled()) {
        PerformanceTiming.instance().mark(PERF_PAINT_END, uniqueId: hashCode);
      }
      return;
    }

    paintBoxModel(context, offset);
    if (kProfileMode && PerformanceTiming.enabled()) {
      int amendEndTime =
          DateTime.now().microsecondsSinceEpoch - childPaintDuration;
      PerformanceTiming.instance()
          .mark(PERF_PAINT_END, uniqueId: hashCode, startTime: amendEndTime);
    }
  }

  void debugPaintOverlay(PaintingContext context, Offset offset) {
    Rect overlayRect =
        Rect.fromLTWH(offset.dx, offset.dy, size.width, size.height);
    context.addLayer(InspectorOverlayLayer(
      overlayRect: overlayRect,
    ));
  }

  void paintColorFilter(PaintingContext context, Offset offset, PaintingContextCallback callback) {
    ColorFilter? colorFilter = renderStyle.colorFilter;
    if (colorFilter != null) {
      context.pushColorFilter(offset, colorFilter, callback);
    } else {
      callback(context, offset);
    }
  }

  void paintBoxModel(PaintingContext context, Offset offset) {

    if (isScrollingContentBox) {
      // Scrolling content box should only size painted.
      performPaint(context, offset);
    } else {
      // Paint fixed element to fixed position by compensating scroll offset
      double offsetY =
          scrollingOffsetY != null ? offset.dy + scrollingOffsetY! : offset.dy;
      double offsetX =
          scrollingOffsetX != null ? offset.dx + scrollingOffsetX! : offset.dx;
      offset = Offset(offsetX, offsetY);
      paintColorFilter(context, offset, _chainPaintImageFilter);
    }
  }

  ImageFilterLayer? _imageFilterLayer;
  void paintImageFilter(PaintingContext context, Offset offset,
      PaintingContextCallback callback) {
    if (renderStyle.imageFilter != null) {
      _imageFilterLayer ??= ImageFilterLayer();
      _imageFilterLayer!.imageFilter = renderStyle.imageFilter;
      context.pushLayer(_imageFilterLayer!, callback, offset);
    } else {
      callback(context, offset);
    }
  }

  void _chainPaintImageFilter(PaintingContext context, Offset offset) {
    paintImageFilter(context, offset, _chainPaintIntersectionObserver);
  }

  void _chainPaintIntersectionObserver(PaintingContext context, Offset offset) {
    paintIntersectionObserver(context, offset, _chainPaintTransform);
  }

  void _chainPaintTransform(PaintingContext context, Offset offset) {
    paintTransform(context, offset, _chainPaintOpacity);
  }

  void _chainPaintOpacity(PaintingContext context, Offset offset) {
    paintOpacity(context, offset, _chainPaintDecoration);
  }

  void _chainPaintDecoration(PaintingContext context, Offset offset) {
    EdgeInsets? resolvedPadding = renderStyle.padding.resolve(TextDirection.ltr);
    paintDecoration(context, offset, resolvedPadding);
    _chainPaintOverflow(context, offset);
  }

  // For scrolling box, the minimum width and height should not less than scrollableSize
  void ensureBoxSizeLargerThanScrollableSize() {
    if (isScrollingContentBox) {
      double newBoxWidth = size.width;
      double newBoxHeight = size.height;

      if (scrollableSize.width > newBoxWidth) {
        newBoxWidth = scrollableSize.width;
      }
      if (scrollableSize.height > newBoxHeight) {
        newBoxHeight = scrollableSize.height;
      }

      size = Size(newBoxWidth, newBoxHeight);
    }
  }

  void _chainPaintOverflow(PaintingContext context, Offset offset) {
    EdgeInsets borderEdge = EdgeInsets.fromLTRB(
        renderStyle.effectiveBorderLeftWidth.computedValue,
        renderStyle.effectiveBorderTopWidth.computedValue,
        renderStyle.effectiveBorderRightWidth.computedValue,
        renderStyle.effectiveBorderLeftWidth.computedValue);
    BoxDecoration? decoration = renderStyle.decoration;

    bool hasLocalAttachment = _hasLocalBackgroundImage(renderStyle);
    if (hasLocalAttachment) {
      paintOverflow(
          context, offset, borderEdge, decoration, _chainPaintBackground);
    } else {
      paintOverflow(context, offset, borderEdge, decoration,
          _chainPaintContentVisibility);
    }
  }

  void _chainPaintBackground(PaintingContext context, Offset offset) {
    EdgeInsets resolvedPadding = renderStyle.padding.resolve(TextDirection.ltr);
    paintBackground(context, offset, resolvedPadding);
    _chainPaintContentVisibility(context, offset);
  }

  void _chainPaintContentVisibility(PaintingContext context, Offset offset) {
    paintContentVisibility(context, offset, _chainPaintOverlay);
  }

  void _chainPaintOverlay(PaintingContext context, Offset offset) {
    performPaint(context, offset);

    if (_debugShouldPaintOverlay) {
      debugPaintOverlay(context, offset);
    }
  }

  /// Compute distance to baseline
  double? computeDistanceToBaseline() {
    return null;
  }

  bool _hasLocalBackgroundImage(CSSRenderStyle renderStyle) {
    return renderStyle.backgroundImage != null &&
        renderStyle.backgroundAttachment == CSSBackgroundAttachmentType.local;
  }

  void _dropAllChildren() {
    if (this is RenderObjectWithChildMixin) {
      (this as RenderObjectWithChildMixin).child = null;
    } else if (this is ContainerRenderObjectMixin) {
      (this as ContainerRenderObjectMixin).removeAll();
    }
  }

  /// Called when its corresponding element disposed
  @override
  @mustCallSuper
  void dispose() {
    // Clear renderObjects in list when disposed to avoid memory leak
    if (fixedChildren.isNotEmpty) {
      fixedChildren.clear();
    }

    // Dispose scroll behavior
    disposeScrollable();

    // Dispose box decoration painter.
    disposePainter();
    // Evict render decoration image cache.
    renderStyle.decoration?.image?.image.evict();

    // Remove reference from childs
    _dropAllChildren();

    super.dispose();
  }

  Offset getTotalScrollOffset() {
    double top = scrollTop;
    double left = scrollLeft;
    AbstractNode? parentNode = parent;
    while (parentNode is RenderBoxModel) {
      top += parentNode.scrollTop;
      left += parentNode.scrollLeft;

      parentNode = parentNode.parent;
    }
    return Offset(left, top);
  }

  @override
  bool hitTest(BoxHitTestResult result, {required Offset position}) {
    if (!hasSize ||
        !contentVisibilityHitTest(result, position: position) ||
        renderStyle.isVisibilityHidden) {
      return false;
    }

    assert(() {
      if (!hasSize) {
        if (debugNeedsLayout) {
          throw FlutterError.fromParts(<DiagnosticsNode>[
            ErrorSummary(
                'Cannot hit test a render box that has never been laid out.'),
            describeForError(
                'The hitTest() method was called on this RenderBox'),
            ErrorDescription(
                "Unfortunately, this object's geometry is not known at this time, "
                'probably because it has never been laid out. '
                'This means it cannot be accurately hit-tested.'),
            ErrorHint('If you are trying '
                'to perform a hit test during the layout phase itself, make sure '
                "you only hit test nodes that have completed layout (e.g. the node's "
                'children, after their layout() method has been called).'),
          ]);
        }
        throw FlutterError.fromParts(<DiagnosticsNode>[
          ErrorSummary('Cannot hit test a render box with no size.'),
          describeForError('The hitTest() method was called on this RenderBox'),
          ErrorDescription(
              'Although this node is not marked as needing layout, '
              'its size is not set.'),
          ErrorHint('A RenderBox object must have an '
              'explicit size before it can be hit-tested. Make sure '
              'that the RenderBox in question sets its size during layout.'),
        ]);
      }
      return true;
    }());

    bool isHit = result.addWithPaintTransform(
      transform: renderStyle.transformMatrix != null ? getEffectiveTransform() : null,
      position: position,
      hitTest: (BoxHitTestResult result, Offset trasformPosition) {
        return result.addWithPaintOffset(
            offset: (scrollLeft != 0.0 || scrollTop != 0.0)
                ? Offset(-scrollLeft, -scrollTop)
                : null,
            position: trasformPosition,
            hitTest: (BoxHitTestResult result, Offset position) {
              CSSPositionType positionType = renderStyle.position;
              if (positionType == CSSPositionType.fixed) {
                position -= getTotalScrollOffset();
              }

              // Determine whether the hittest position is within the visible area of the node in scroll.
              if ((clipX || clipY) && !size.contains(trasformPosition)) {
                return false;
              }

              // addWithPaintOffset is to add an offset to the child node, the calculation itself does not need to bring an offset.
              if (hitTestChildren(result, position: position) ||
                  hitTestSelf(trasformPosition)) {
                result.add(BoxHitTestEntry(this, position));
                return true;
              }
              return false;
            });
      },
    );

    return isHit;
  }

  /// Get the root box model of document which corresponds to html element.
  RenderBoxModel? getRootBoxModel() {
    RenderBoxModel _self = this;
    while (_self.parent != null && _self.parent is! RenderViewportBox) {
      _self = _self.parent as RenderBoxModel;
    }
    return _self.parent is RenderViewportBox ? _self : null;
  }

  @override
  bool hitTestSelf(Offset position) {
    return size.contains(position);
  }

  Future<Image> toImage({double pixelRatio = 1.0}) {
    assert(layer != null);
    assert(isRepaintBoundary);
    final OffsetLayer offsetLayer = layer as OffsetLayer;
    return offsetLayer.toImage(Offset.zero & size, pixelRatio: pixelRatio);
  }

  @override
  void handleEvent(PointerEvent event, HitTestEntry entry) {
    super.handleEvent(event, entry);
    if (scrollablePointerListener != null) {
      scrollablePointerListener!(event);
    }
  }

  @override
  void debugFillProperties(DiagnosticPropertiesBuilder properties) {
    super.debugFillProperties(properties);
    properties.add(DiagnosticsProperty('contentSize', _contentSize));
    properties.add(DiagnosticsProperty(
        'contentConstraints', _contentConstraints,
        missingIfNull: true));
    properties.add(DiagnosticsProperty('widthSizeType', widthSizeType,
        missingIfNull: true));
    properties.add(DiagnosticsProperty('heightSizeType', heightSizeType,
        missingIfNull: true));
    properties.add(DiagnosticsProperty('maxScrollableSize', scrollableSize,
        missingIfNull: true));

    if (renderPositionPlaceholder != null)
      properties.add(
          DiagnosticsProperty('renderPositionHolder', renderPositionPlaceholder));
    if (renderStyle.intrinsicWidth != null)
      properties.add(DiagnosticsProperty('intrinsicWidth', renderStyle.intrinsicWidth));
    if (renderStyle.intrinsicHeight != null)
      properties.add(DiagnosticsProperty('intrinsicHeight', renderStyle.intrinsicHeight));
    if (renderStyle.intrinsicRatio != null)
      properties.add(DiagnosticsProperty('intrinsicRatio', renderStyle.intrinsicRatio));

    debugBoxDecorationProperties(properties);
    debugVisibilityProperties(properties);
    debugOverflowProperties(properties);
    debugTransformProperties(properties);
    debugOpacityProperties(properties);
  }
}<|MERGE_RESOLUTION|>--- conflicted
+++ resolved
@@ -796,8 +796,6 @@
     super.layout(newConstraints, parentUsesSize: parentUsesSize);
   }
 
-<<<<<<< HEAD
-=======
   void markAdjacentRenderParagraphNeedsLayout() {
     if (parent != null && parent is RenderFlowLayout && parentData is RenderLayoutParentData) {
       if ((parentData as RenderLayoutParentData).nextSibling is RenderTextBox) {
@@ -810,7 +808,6 @@
     }
   }
 
->>>>>>> 53df9fb4
   // Calculate constraints of renderBoxModel on layout stage and
   // only needed to be excuted once on every layout.
   BoxConstraints getConstraints() {
