--- conflicted
+++ resolved
@@ -822,23 +822,9 @@
     double? minHeight = renderStyle.minHeight.isAuto ? null : renderStyle.minHeight.computedValue;
     double? maxHeight = renderStyle.maxHeight.isNone ? null : renderStyle.maxHeight.computedValue;
 
-<<<<<<< HEAD
     // Need to calculated logic content size on every layout.
     renderStyle.computeContentBoxLogicalWidth();
     renderStyle.computeContentBoxLogicalHeight();
-=======
-    // Content size calculated from style
-    logicalContentWidth = renderStyle.logicalContentWidth;
-    logicalContentHeight = renderStyle.logicalContentHeight;
-
-    // Box size calculated from style
-    double? logicalWidth = logicalContentWidth != null
-        ? logicalContentWidth! + horizontalPaddingLength + horizontalBorderLength
-        : null;
-    double? logicalHeight = logicalContentHeight != null
-        ? logicalContentHeight! + verticalPaddingLength + verticalBorderLength
-        : null;
->>>>>>> b8e31bb3
 
     // Width should be not smaller than border and padding in horizontal direction
     // when box-sizing is border-box which is only supported.
@@ -965,73 +951,12 @@
   // Base layout methods to compute content constraints before content box layout.
   // Call this method before content box layout.
   void beforeLayout() {
-<<<<<<< HEAD
     BoxConstraints contentConstraints;
     // @FIXME: Normally constraints is calculated in getConstraints by parent RenderLayoutBox in Kraken,
     // except in sliver layout, constraints is calculated by [RenderSliverList] which kraken can not control,
     // so it needs to invoke getConstraints here for sliver container's direct child.
     if (parent is RenderSliverList) {
       contentConstraints = getConstraints();
-=======
-    BoxConstraints boxConstraints = constraints;
-    // Deflate border constraints.
-    boxConstraints = renderStyle.deflateBorderConstraints(boxConstraints);
-
-    // Deflate padding constraints.
-    boxConstraints = renderStyle.deflatePaddingConstraints(boxConstraints);
-
-    logicalContentWidth = renderStyle.logicalContentWidth;
-    logicalContentHeight = renderStyle.logicalContentHeight;
-
-    if (!isScrollingContentBox && (logicalContentWidth != null || logicalContentHeight != null)) {
-      double minWidth;
-      double? maxWidth;
-      double minHeight;
-      double? maxHeight;
-
-      if (boxConstraints.hasTightWidth) {
-        minWidth = maxWidth = boxConstraints.maxWidth;
-      } else if (logicalContentWidth != null) {
-        minWidth = 0.0;
-        maxWidth = logicalContentWidth;
-      } else {
-        minWidth = boxConstraints.minWidth;
-        maxWidth = boxConstraints.maxWidth;
-      }
-
-      if (boxConstraints.hasTightHeight) {
-        minHeight = maxHeight = boxConstraints.maxHeight;
-      } else if (logicalContentHeight != null) {
-        minHeight = 0.0;
-        maxHeight = logicalContentHeight;
-      } else {
-        minHeight = boxConstraints.minHeight;
-        maxHeight = boxConstraints.maxHeight;
-      }
-
-      // max and min size of intrinsc element should respect intrinsc ratio of each other
-      if (intrinsicRatio != null) {
-        if (!renderStyle.minWidth.isAuto && renderStyle.minHeight.isAuto) {
-          minHeight = minWidth * intrinsicRatio!;
-        }
-        if (!renderStyle.maxWidth.isNone && renderStyle.maxHeight.isNone) {
-          maxHeight = maxWidth! * intrinsicRatio!;
-        }
-        if (renderStyle.minWidth.isAuto && !renderStyle.minHeight.isAuto) {
-          minWidth = minHeight / intrinsicRatio!;
-        }
-        if (renderStyle.maxWidth.isNone && !renderStyle.maxHeight.isNone) {
-          maxWidth = maxHeight! / intrinsicRatio!;
-        }
-      }
-
-      _contentConstraints = BoxConstraints(
-        minWidth: minWidth,
-        maxWidth: maxWidth!,
-        minHeight: minHeight,
-        maxHeight: maxHeight!
-      );
->>>>>>> b8e31bb3
     } else {
       // Constraints is already calculated in parent layout.
       contentConstraints = constraints;
