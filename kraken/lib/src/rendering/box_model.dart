--- conflicted
+++ resolved
@@ -674,28 +674,17 @@
   }
 
   void basePaint(PaintingContext context, Offset offset, PaintingContextCallback callback) {
-<<<<<<< HEAD
     paintOpacity(context, offset, (context, offset) {
       paintDecoration(context, offset);
       paintOverflow(
           context,
           offset,
           EdgeInsets.fromLTRB(borderLeft, borderTop, borderRight, borderLeft),
+          decoration,
           Size(scrollableViewportWidth, scrollableViewportHeight),
           callback
       );
     });
-=======
-    paintDecoration(context, offset);
-    paintOverflow(
-        context,
-        offset,
-        EdgeInsets.fromLTRB(borderLeft, borderTop, borderRight, borderLeft),
-        decoration,
-        Size(scrollableViewportWidth, scrollableViewportHeight),
-        callback
-    );
->>>>>>> 5d850c9b
   }
 
   @override
