--- conflicted
+++ resolved
@@ -169,30 +169,6 @@
     }
   }
 
-<<<<<<< HEAD
-=======
-  @override
-  void dispose() {
-    super.dispose();
-
-    paintingOrder.clear();
-    stickyChildren.clear();
-  }
-
-  @override
-  void markNeedsLayout() {
-    super.markNeedsLayout();
-
-    // FlexItem layout must trigger flex container to relayout.
-    if (parent is RenderFlexLayout) {
-      markParentNeedsLayout();
-    }
-  }
-
-  // Sort children by zIndex, used for paint and hitTest.
-  List<RenderBox> paintingOrder = [];
-
->>>>>>> c918e197
   // No need to override [all] and [addAll] method cause they invoke [insert] method eventually.
   @override
   void insert(RenderBox child, {RenderBox? after}) {
@@ -223,7 +199,7 @@
     super.markNeedsLayout();
 
     // FlexItem layout must trigger flex container to layout.
-    if (parent != null && parent is RenderFlexLayout) {
+    if (parent is RenderFlexLayout) {
       markParentNeedsLayout();
     }
   }
