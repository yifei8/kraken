--- conflicted
+++ resolved
@@ -36,16 +36,7 @@
   String action = directive[0];
   List payload = directive[1];
 
-<<<<<<< HEAD
   var result = ElementManager.applyAction(action, payload);
-=======
-  var result;
-  try {
-    result = ElementManager.applyAction(action, payload);
-  } catch (e, stack) {
-    print('Dart Error while calling $action: \n$e\n$stack');
-  }
->>>>>>> 074e2712
 
   if (result == null) {
     return EMPTY_STRING;
