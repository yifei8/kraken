/*
 * Copyright (C) 2021-present Alibaba Inc. All rights reserved.
 * Author: Kraken Team.
 */

import 'dart:async';
import 'dart:ffi';
import 'dart:io';
import 'dart:typed_data';

import 'package:ffi/ffi.dart';
import 'package:flutter/foundation.dart';
import 'package:flutter/scheduler.dart';
import 'package:kraken/dom.dart';
import 'package:kraken/kraken.dart';
import 'package:kraken/module.dart';

import 'from_native.dart';
import 'native_types.dart';
import 'dynamic_library.dart';

// Steps for using dart:ffi to call a C function from Dart:
// 1. Import dart:ffi.
// 2. Create a typedef with the FFI type signature of the C function.
// 3. Create a typedef for the variable that you’ll use when calling the C function.
// 4. Open the dynamic library that contains the C function.
// 5. Get a reference to the C function, and put it into a variable.
// 6. Call the C function.

String? _krakenUserAgent;

void setKrakenUserAgent(String userAgent) {
  _krakenUserAgent = userAgent;
}

class KrakenInfo {
  final Pointer<NativeKrakenInfo> _nativeKrakenInfo;

  KrakenInfo(Pointer<NativeKrakenInfo> info) : _nativeKrakenInfo = info;

  String get appName {
    if (_nativeKrakenInfo.ref.app_name == nullptr) return '';
    return _nativeKrakenInfo.ref.app_name.toDartString();
  }

  String get appVersion {
    if (_nativeKrakenInfo.ref.app_version == nullptr) return '';
    return _nativeKrakenInfo.ref.app_version.toDartString();
  }

  String get appRevision {
    if (_nativeKrakenInfo.ref.app_revision == nullptr) return '';
    return _nativeKrakenInfo.ref.app_revision.toDartString();
  }

  String get systemName {
    if (_nativeKrakenInfo.ref.system_name == nullptr) return '';
    return _nativeKrakenInfo.ref.system_name.toDartString();
  }

  String get userAgent {
    return _krakenUserAgent ??
        '$appName/$appVersion ($systemName; $appName/$appRevision)';
  }
}

typedef NativeGetKrakenInfo = Pointer<NativeKrakenInfo> Function();
typedef DartGetKrakenInfo = Pointer<NativeKrakenInfo> Function();

final DartGetKrakenInfo _getKrakenInfo = KrakenDynamicLibrary.ref
    .lookup<NativeFunction<NativeGetKrakenInfo>>('getKrakenInfo')
    .asFunction();

final KrakenInfo _cachedInfo = KrakenInfo(_getKrakenInfo());

KrakenInfo getKrakenInfo() {
  return _cachedInfo;
}

// Register invokeEventListener
typedef NativeInvokeEventListener = Void Function(
    Int32 contextId,
    Pointer<NativeString>,
    Pointer<Utf8> eventType,
    Pointer<Void> nativeEvent,
    Pointer<NativeString>);
typedef DartInvokeEventListener = void Function(
    int contextId,
    Pointer<NativeString>,
    Pointer<Utf8> eventType,
    Pointer<Void> nativeEvent,
    Pointer<NativeString>);

final DartInvokeEventListener _invokeModuleEvent = KrakenDynamicLibrary
    .ref
    .lookup<NativeFunction<NativeInvokeEventListener>>('invokeModuleEvent')
    .asFunction();

void invokeModuleEvent(
    int contextId, String moduleName, Event? event, String extra) {
  if (KrakenController.getControllerOfJSContextId(contextId) == null) {
    return;
  }
  Pointer<NativeString> nativeModuleName = stringToNativeString(moduleName);
  Pointer<Void> rawEvent = event == null ? nullptr : event.toRaw().cast<Void>();
  _invokeModuleEvent(
      contextId,
      nativeModuleName,
      event == null ? nullptr : event.type.toNativeUtf8(),
      rawEvent,
      stringToNativeString(extra));
  freeNativeString(nativeModuleName);
}

typedef DartDispatchEvent = void Function(
<<<<<<< HEAD
    Pointer<NativeEventTarget> nativeEventTarget,
    Pointer<NativeString> eventType,
    Pointer<Void> nativeEvent,
    int isCustomEvent);
=======
  int contextId,
  Pointer<NativeEventTarget> nativeEventTarget,
  Pointer<NativeString> eventType,
  Pointer<Void> nativeEvent,
  int isCustomEvent
);
>>>>>>> 12fa1e43

void emitUIEvent(
    int contextId, Pointer<NativeEventTarget> nativeEventTarget, Event event) {
  if (KrakenController.getControllerOfJSContextId(contextId) == null) {
    return;
  }
  DartDispatchEvent dispatchEvent =
      nativeEventTarget.ref.dispatchEvent.asFunction();
  Pointer<Void> rawEvent = event.toRaw().cast<Void>();
  bool isCustomEvent = event is CustomEvent;
  Pointer<NativeString> eventTypeString = stringToNativeString(event.type);
<<<<<<< HEAD
  dispatchEvent(
      nativeEventTarget, eventTypeString, rawEvent, isCustomEvent ? 1 : 0);
=======
  dispatchEvent(contextId, nativeEventTarget, eventTypeString, rawEvent, isCustomEvent ? 1 : 0);
>>>>>>> 12fa1e43
  freeNativeString(eventTypeString);
}

void emitModuleEvent(
    int contextId, String moduleName, Event? event, String extra) {
  invokeModuleEvent(contextId, moduleName, event, extra);
}

// Register createScreen
typedef NativeCreateScreen = Pointer<Void> Function(Double, Double);
typedef DartCreateScreen = Pointer<Void> Function(double, double);

final DartCreateScreen _createScreen = KrakenDynamicLibrary.ref
    .lookup<NativeFunction<NativeCreateScreen>>('createScreen')
    .asFunction();

Pointer<Void> createScreen(double width, double height) {
  return _createScreen(width, height);
}

// Register evaluateScripts
typedef NativeEvaluateScripts = Void Function(Int32 contextId,
    Pointer<NativeString> code, Pointer<Utf8> url, Int32 startLine);
typedef DartEvaluateScripts = void Function(int contextId,
    Pointer<NativeString> code, Pointer<Utf8> url, int startLine);

// Register parseHTML
typedef NativeParseHTML = Void Function(
    Int32 contextId, Pointer<Utf8> code, Int32 length);
typedef DartParseHTML = void Function(
    int contextId, Pointer<Utf8> code, int length);

final DartEvaluateScripts _evaluateScripts = KrakenDynamicLibrary.ref
    .lookup<NativeFunction<NativeEvaluateScripts>>('evaluateScripts')
    .asFunction();

final DartParseHTML _parseHTML = KrakenDynamicLibrary.ref
    .lookup<NativeFunction<NativeParseHTML>>('parseHTML')
    .asFunction();

void evaluateScripts(int contextId, String code, String url, [int line = 0]) {
  if (KrakenController.getControllerOfJSContextId(contextId) == null) {
    return;
  }
  Pointer<NativeString> nativeString = stringToNativeString(code);
  Pointer<Utf8> _url = url.toNativeUtf8();
  try {
    _evaluateScripts(contextId, nativeString, _url, line);
  } catch (e, stack) {
    print('$e\n$stack');
  }
  freeNativeString(nativeString);
}

typedef NativeEvaluateQuickjsByteCode = Void Function(
    Int32 contextId, Pointer<Uint8> bytes, Int32 byteLen);
typedef DartEvaluateQuickjsByteCode = void Function(
    int contextId, Pointer<Uint8> bytes, int byteLen);

final DartEvaluateQuickjsByteCode _evaluateQuickjsByteCode = KrakenDynamicLibrary
    .ref
    .lookup<NativeFunction<NativeEvaluateQuickjsByteCode>>('evaluateQuickjsByteCode')
    .asFunction();

void evaluateQuickjsByteCode(int contextId, Uint8List bytes) {
  if (KrakenController.getControllerOfJSContextId(contextId) == null) {
    return;
  }
  Pointer<Uint8> byteData = malloc.allocate(sizeOf<Uint8>() * bytes.length);
  byteData.asTypedList(bytes.length).setAll(0, bytes);
  _evaluateQuickjsByteCode(contextId, byteData, bytes.length);
  malloc.free(byteData);
}

void parseHTML(int contextId, String code) {
  if (KrakenController.getControllerOfJSContextId(contextId) == null) {
    return;
  }
  Pointer<Utf8> nativeCode = code.toNativeUtf8();
  try {
    _parseHTML(contextId, nativeCode, code.length);
  } catch (e, stack) {
    print('$e\n$stack');
  }
  malloc.free(nativeCode);
}

// Register initJsEngine
typedef NativeInitJSPagePool = Void Function(Int32 poolSize);
typedef DartInitJSPagePool = void Function(int poolSize);

final DartInitJSPagePool _initJSPagePool = KrakenDynamicLibrary.ref
    .lookup<NativeFunction<NativeInitJSPagePool>>('initJSPagePool')
    .asFunction();

void initJSPagePool(int poolSize) {
  _initJSPagePool(poolSize);
}

typedef NativeDisposePage = Void Function(Int32 contextId);
typedef DartDisposePage = void Function(int contextId);

final DartDisposePage _disposePage = KrakenDynamicLibrary.ref
    .lookup<NativeFunction<NativeDisposePage>>('disposePage')
    .asFunction();

void disposePage(int contextId) {
  _disposePage(contextId);
}

typedef NativeAllocateNewPage = Int32 Function(Int32);
typedef DartAllocateNewPage = int Function(int);

final DartAllocateNewPage _allocateNewPage = KrakenDynamicLibrary.ref
    .lookup<NativeFunction<NativeAllocateNewPage>>('allocateNewPage')
    .asFunction();

int allocateNewPage([int targetContextId = -1]) {
  return _allocateNewPage(targetContextId);
}

typedef NativeRegisterPluginByteCode = Void Function(
    Pointer<Uint8> bytes, Int32 length, Pointer<Utf8> pluginName);
typedef DartRegisterPluginByteCode = void Function(
    Pointer<Uint8> bytes, int length, Pointer<Utf8> pluginName);

final DartRegisterPluginByteCode _registerPluginByteCode = KrakenDynamicLibrary
    .ref
    .lookup<NativeFunction<NativeRegisterPluginByteCode>>(
        'registerPluginByteCode')
    .asFunction();

void registerPluginByteCode(Uint8List bytecode, String name) {
  Pointer<Uint8> bytes = malloc.allocate(sizeOf<Uint8>() * bytecode.length);
  _registerPluginByteCode(bytes, bytecode.length, name.toNativeUtf8());
}

typedef NativeProfileModeEnabled = Int32 Function();
typedef DartProfileModeEnabled = int Function();

final DartProfileModeEnabled _profileModeEnabled = KrakenDynamicLibrary
    .ref
    .lookup<NativeFunction<NativeProfileModeEnabled>>('profileModeEnabled')
    .asFunction();

const _CODE_ENABLED = 1;

bool profileModeEnabled() {
  return _profileModeEnabled() == _CODE_ENABLED;
}

// Regisdster reloadJsContext
typedef NativeReloadJSContext = Void Function(Int32 contextId);
typedef DartReloadJSContext = void Function(int contextId);

final DartReloadJSContext _reloadJSContext = KrakenDynamicLibrary.ref
    .lookup<NativeFunction<NativeReloadJSContext>>('reloadJsContext')
    .asFunction();

Future<void> reloadJSContext(int contextId) async {
  Completer completer = Completer<void>();
  Future.microtask(() {
    _reloadJSContext(contextId);
    completer.complete();
  });
  return completer.future;
}

typedef NativeFlushUICommandCallback = Void Function();
typedef DartFlushUICommandCallback = void Function();

final DartFlushUICommandCallback _flushUICommandCallback = KrakenDynamicLibrary
    .ref
    .lookup<NativeFunction<NativeFlushUICommandCallback>>(
        'flushUICommandCallback')
    .asFunction();

void flushUICommandCallback() {
  _flushUICommandCallback();
}

typedef NativeDispatchUITask = Void Function(
    Int32 contextId, Pointer<Void> context, Pointer<Void> callback);
typedef DartDispatchUITask = void Function(
    int contextId, Pointer<Void> context, Pointer<Void> callback);

final DartDispatchUITask _dispatchUITask = KrakenDynamicLibrary.ref
    .lookup<NativeFunction<NativeDispatchUITask>>('dispatchUITask')
    .asFunction();

void dispatchUITask(
    int contextId, Pointer<Void> context, Pointer<Void> callback) {
  _dispatchUITask(contextId, context, callback);
}

enum UICommandType {
  createElement,
  createTextNode,
  createComment,
  disposeEventTarget,
  addEvent,
  removeNode,
  insertAdjacentNode,
  setStyle,
  setProperty,
  removeProperty,
  cloneNode,
  removeEvent,
  createDocumentFragment,
}

class UICommandItem extends Struct {
  @Int64()
  external int type;

  external Pointer<Pointer<NativeString>> args;

  @Int64()
  external int id;

  @Int64()
  external int length;

  external Pointer nativePtr;
}

typedef NativeGetUICommandItems = Pointer<Uint64> Function(Int32 contextId);
typedef DartGetUICommandItems = Pointer<Uint64> Function(int contextId);

final DartGetUICommandItems _getUICommandItems = KrakenDynamicLibrary
    .ref
    .lookup<NativeFunction<NativeGetUICommandItems>>('getUICommandItems')
    .asFunction();

typedef NativeGetUICommandItemSize = Int64 Function(Int64 contextId);
typedef DartGetUICommandItemSize = int Function(int contextId);

final DartGetUICommandItemSize _getUICommandItemSize = KrakenDynamicLibrary
    .ref
    .lookup<NativeFunction<NativeGetUICommandItemSize>>('getUICommandItemSize')
    .asFunction();

typedef NativeClearUICommandItems = Void Function(Int32 contextId);
typedef DartClearUICommandItems = void Function(int contextId);

final DartClearUICommandItems _clearUICommandItems = KrakenDynamicLibrary
    .ref
    .lookup<NativeFunction<NativeClearUICommandItems>>('clearUICommandItems')
    .asFunction();

class UICommand {
  late final UICommandType type;
  late final int id;
  late final List<String> args;
  late final Pointer nativePtr;

  @override
  String toString() {
    return 'UICommand(type: $type, id: $id, args: $args, nativePtr: $nativePtr)';
  }
}

// struct UICommandItem {
//   int32_t type;             // offset: 0 ~ 0.5
//   int32_t id;               // offset: 0.5 ~ 1
//   int32_t args_01_length;   // offset: 1 ~ 1.5
//   int32_t args_02_length;   // offset: 1.5 ~ 2
//   const uint16_t *string_01;// offset: 2
//   const uint16_t *string_02;// offset: 3
//   void* nativePtr;          // offset: 4
// };
const int nativeCommandSize = 5;
const int typeAndIdMemOffset = 0;
const int args01And02LengthMemOffset = 1;
const int args01StringMemOffset = 2;
const int args02StringMemOffset = 3;
const int nativePtrMemOffset = 4;

final bool isEnabledLog =
    kDebugMode && Platform.environment['ENABLE_KRAKEN_JS_LOG'] == 'true';

// We found there are performance bottleneck of reading native memory with Dart FFI API.
// So we align all UI instructions to a whole block of memory, and then convert them into a dart array at one time,
// To ensure the fastest subsequent random access.
List<UICommand> readNativeUICommandToDart(
    Pointer<Uint64> nativeCommandItems, int commandLength, int contextId) {
  List<int> rawMemory = nativeCommandItems
      .cast<Int64>()
      .asTypedList(commandLength * nativeCommandSize)
      .toList(growable: false);
  List<UICommand> results = List.generate(commandLength, (int _i) {
    int i = _i * nativeCommandSize;
    UICommand command = UICommand();

    int typeIdCombine = rawMemory[i + typeAndIdMemOffset];

    // int32_t  int32_t
    // +-------+-------+
    // |  id   | type  |
    // +-------+-------+
    int id = (typeIdCombine >> 32).toSigned(32);
    int type = (typeIdCombine ^ (id << 32)).toSigned(32);

    command.type = UICommandType.values[type];
    command.id = id;
    int nativePtrValue = rawMemory[i + nativePtrMemOffset];
    command.nativePtr = nativePtrValue != 0
        ? Pointer.fromAddress(rawMemory[i + nativePtrMemOffset])
        : nullptr;
    command.args = List.empty(growable: true);

    int args01And02Length = rawMemory[i + args01And02LengthMemOffset];
    int args01Length;
    int args02Length;

    if (args01And02Length == 0) {
      args01Length = args02Length = 0;
    } else {
      args02Length = (args01And02Length >> 32).toSigned(32);
      args01Length = (args01And02Length ^ (args02Length << 32)).toSigned(32);
    }

    int args01StringMemory = rawMemory[i + args01StringMemOffset];
    if (args01StringMemory != 0) {
      Pointer<Uint16> args_01 = Pointer.fromAddress(args01StringMemory);
      command.args.add(uint16ToString(args_01, args01Length));

      int args02StringMemory = rawMemory[i + args02StringMemOffset];
      if (args02StringMemory != 0) {
        Pointer<Uint16> args_02 = Pointer.fromAddress(args02StringMemory);
        command.args.add(uint16ToString(args_02, args02Length));
      }
    }

    if (isEnabledLog) {
      String printMsg = '${command.type}, id: ${command.id}';
      for (int i = 0; i < command.args.length; i++) {
        printMsg += ' args[$i]: ${command.args[i]}';
      }
      printMsg += ' nativePtr: ${command.nativePtr}';
      print(printMsg);
    }
    return command;
  }, growable: false);

  // Clear native command.
  _clearUICommandItems(contextId);

  return results;
}

void clearUICommand(int contextId) {
  _clearUICommandItems(contextId);
}

void flushUICommand() {
  Map<int, KrakenController?> controllerMap =
      KrakenController.getControllerMap();
  for (KrakenController? controller in controllerMap.values) {
    if (controller == null) continue;
    Pointer<Uint64> nativeCommandItems =
        _getUICommandItems(controller.view.contextId);
    int commandLength = _getUICommandItemSize(controller.view.contextId);

    if (commandLength == 0) {
      continue;
    }

    if (kProfileMode) {
      PerformanceTiming.instance().mark(PERF_FLUSH_UI_COMMAND_START);
    }

    List<UICommand> commands = readNativeUICommandToDart(
        nativeCommandItems, commandLength, controller.view.contextId);

    SchedulerBinding.instance!.scheduleFrame();

    if (kProfileMode) {
      PerformanceTiming.instance().mark(PERF_FLUSH_UI_COMMAND_END);
    }

    Map<int, bool> pendingStylePropertiesTargets = {};

    // For new ui commands, we needs to tell engine to update frames.
    for (int i = 0; i < commandLength; i++) {
      UICommand command = commands[i];
      UICommandType commandType = command.type;
      int id = command.id;
      Pointer nativePtr = command.nativePtr;

      try {
        switch (commandType) {
          case UICommandType.createElement:
            controller.view.createElement(
                id, nativePtr.cast<NativeEventTarget>(), command.args[0]);
            break;
          case UICommandType.createTextNode:
            controller.view.createTextNode(
                id, nativePtr.cast<NativeEventTarget>(), command.args[0]);
            break;
          case UICommandType.createComment:
            controller.view
                .createComment(id, nativePtr.cast<NativeEventTarget>());
            break;
          case UICommandType.disposeEventTarget:
            controller.view.disposeEventTarget(id);
            break;
          case UICommandType.addEvent:
            controller.view.addEvent(id, command.args[0]);
            break;
          case UICommandType.removeEvent:
            controller.view.removeEvent(id, command.args[0]);
            break;
          case UICommandType.insertAdjacentNode:
            int childId = int.parse(command.args[0]);
            String position = command.args[1];
            controller.view.insertAdjacentNode(id, position, childId);
            break;
          case UICommandType.removeNode:
            controller.view.removeNode(id);
            break;
          case UICommandType.cloneNode:
            int newId = int.parse(command.args[0]);
            controller.view.cloneNode(id, newId);
            break;
          case UICommandType.setStyle:
            String key = command.args[0];
            String value = command.args[1];
            controller.view.setInlineStyle(id, key, value);
            pendingStylePropertiesTargets[id] = true;
            break;
          case UICommandType.setProperty:
            String key = command.args[0];
            String value = command.args[1];
            controller.view.setProperty(id, key, value);
            break;
          case UICommandType.removeProperty:
            String key = command.args[0];
            controller.view.removeProperty(id, key);
            break;
          case UICommandType.createDocumentFragment:
            controller.view.createDocumentFragment(
                id, nativePtr.cast<NativeEventTarget>());
            break;
          default:
            break;
        }
      } catch (e, stack) {
        print('$e\n$stack');
      }
    }

    // For pending style properties, we needs to flush to render style.
    for (int id in pendingStylePropertiesTargets.keys) {
      try {
        controller.view.flushPendingStyleProperties(id);
      } catch (e, stack) {
        print('$e\n$stack');
      }
    }
    pendingStylePropertiesTargets.clear();
  }
}<|MERGE_RESOLUTION|>--- conflicted
+++ resolved
@@ -113,19 +113,12 @@
 }
 
 typedef DartDispatchEvent = void Function(
-<<<<<<< HEAD
-    Pointer<NativeEventTarget> nativeEventTarget,
-    Pointer<NativeString> eventType,
-    Pointer<Void> nativeEvent,
-    int isCustomEvent);
-=======
   int contextId,
   Pointer<NativeEventTarget> nativeEventTarget,
   Pointer<NativeString> eventType,
   Pointer<Void> nativeEvent,
   int isCustomEvent
 );
->>>>>>> 12fa1e43
 
 void emitUIEvent(
     int contextId, Pointer<NativeEventTarget> nativeEventTarget, Event event) {
@@ -137,12 +130,7 @@
   Pointer<Void> rawEvent = event.toRaw().cast<Void>();
   bool isCustomEvent = event is CustomEvent;
   Pointer<NativeString> eventTypeString = stringToNativeString(event.type);
-<<<<<<< HEAD
-  dispatchEvent(
-      nativeEventTarget, eventTypeString, rawEvent, isCustomEvent ? 1 : 0);
-=======
   dispatchEvent(contextId, nativeEventTarget, eventTypeString, rawEvent, isCustomEvent ? 1 : 0);
->>>>>>> 12fa1e43
   freeNativeString(eventTypeString);
 }
 
