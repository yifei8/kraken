--- conflicted
+++ resolved
@@ -9,11 +9,7 @@
 import 'package:flutter/material.dart';
 import 'package:flutter/rendering.dart';
 import 'package:kraken/kraken.dart';
-<<<<<<< HEAD
-import 'package:meta/meta.dart';
-=======
 import 'package:kraken/module.dart';
->>>>>>> af69accd
 import 'package:kraken/gesture.dart';
 
 class Kraken extends StatelessWidget {
@@ -147,17 +143,10 @@
       PerformanceTiming.instance(0).mark(PERF_CONTROLLER_INIT_START);
     }
 
-<<<<<<< HEAD
-    KrakenController controller = KrakenController(
-      shortHash(_krakenWidget.hashCode),
-      _krakenWidget.viewportWidth,
-      _krakenWidget.viewportHeight,
-=======
     double viewportWidth = _krakenWidget.viewportWidth ?? window.physicalSize.width / window.devicePixelRatio;
     double viewportHeight = _krakenWidget.viewportHeight ?? window.physicalSize.height / window.devicePixelRatio;
 
     KrakenController controller = KrakenController(shortHash(_krakenWidget.hashCode), viewportWidth, viewportHeight,
->>>>>>> af69accd
       background: _krakenWidget.background,
       showPerformanceOverlay: Platform.environment[ENABLE_PERFORMANCE_OVERLAY] != null,
       bundleContent: _krakenWidget.bundleContent,
