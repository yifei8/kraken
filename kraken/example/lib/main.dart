import 'dart:collection';
import 'dart:ui';

import 'package:flutter/cupertino.dart';
import 'package:flutter/material.dart';
import 'package:flutter/services.dart';
import 'package:kraken/kraken.dart';
import 'package:kraken/devtools.dart';
import 'package:kraken_example/mock_prescript.dart';
import 'package:kraken_websocket/kraken_websocket.dart';


@pragma('vm:entry-point')
void top() => runApp( MyApp(title: 'Top VC',));

@pragma('vm:entry-point')
void bottom() => runApp( MyApp(title: 'Bottom VC',));

void main() {
  KrakenWebsocket.initialize();
  PaintingBinding.instance?.imageCache?.maximumSize = 0;
  PaintingBinding.instance?.imageCache?.maximumSizeBytes = 0;
  runApp(MyApp(title: 'First Page'));
}

class MyApp extends StatelessWidget {
  // This widget is the root of your application.
  final String? title;
  const MyApp({Key? key, this.title}) : super(key: key);
  @override
  Widget build(BuildContext context) {
    return MaterialApp(
      title: 'Kraken Exp Root Page',
      // theme: ThemeData.dark(),
      home: MyTestHomePage(title: title??'First Page'),
    );
  }
}

class MyTestHomePage extends StatefulWidget {
  final String? title;
  final Color appbarColor = Colors.blue;
  MyTestHomePage({Key? key, this.title}) : super(key: key);
  @override
  State<MyTestHomePage> createState() => _MyTestHomePageState(title: title, appbarColor: appbarColor);
}

class _MyTestHomePageState extends State<MyTestHomePage> {
  late final String? title;
  final channel = const MethodChannel('devchannel');
  Color appbarColor = Colors.blue;
  _MyTestHomePageState({this.title, required this.appbarColor});

  Widget _getPushPage(BuildContext context) {
    if (title == 'Top VC') {
      return Scaffold(
        body: Center(
          child: ListView(
            children: [
              ElevatedButton(onPressed: () async {
                final s = await channel.invokeMethod('test1');
                print('get result $s');
              }, child: Text('Tap 1 Action')),
              Image.network('https://lmg.jj20.com/up/allimg/4k/s/02/21092423260Q119-0-lp.jpg'),
              Image.network('https://lmg.jj20.com/up/allimg/4k/s/02/210925005U45505-0-lp.jpg'),
              Image.network('https://lmg.jj20.com/up/allimg/4k/s/02/210925010H5N64-0-lp.jpg'),
              Image.network('https://lmg.jj20.com/up/allimg/4k/s/02/21092501141252E-0-lp.jpg'),
            ],
          ),
        ),
      );
    } else if (title == 'Bottom VC') {
      return Scaffold(
        body: Center(
          child: ListView(
            children: [
              ElevatedButton(onPressed: () async {
                final s = await channel.invokeMethod('test2');
                print('get result $s');
              }, child: Text('Tap 2 Action')),
              ElevatedButton(onPressed: () async {
                final s = await channel.invokeMethod('changeColor');
                print('get result $s');
                if (s.toString().isNotEmpty) {
                  final map = Map<String, dynamic>.from(s);
                  final new_color = Color.fromARGB(255, map['r'], map['g'], map['b']);
                  setState(() {
                    appbarColor = new_color;
                  });
                }
              }, child: Text('Get Color')),
              Image.network('https://lmg.jj20.com/up/allimg/4k/s/02/2109242301524006-0-lp.jpg'),
              Image.network('https://lmg.jj20.com/up/allimg/4k/s/02/210925004K030X-0-lp.jpg'),
              Image.network('https://lmg.jj20.com/up/allimg/4k/s/02/2109250122395325-0-lp.jpg'),
              Image.network('https://lmg.jj20.com/up/allimg/4k/s/02/2109250121133234-0-lp.jpg'),
            ],
          ),
        ),
      );
    } else {
      return MyBrowser(
        title: 'Kraken Page',
      );
    }
  }

  AppBar? _getAppBar() {
    if (title == 'First Page') {
      return null;
    }
    return AppBar(
      title: Text(title ?? 'MyHomePage'),
      backgroundColor: appbarColor,
    );
  }

  @override
  void initState() {
    // TODO: implement initState
    super.initState();

  }
  @override
  Widget build(BuildContext context) {
    print(appbarColor);
    return Scaffold(
      appBar: _getAppBar(),
      body: Center(
        //这是一个IOS风格材质的按钮，需要导入cupertino文件才能引用
          child: CupertinoButton(
              color: Colors.blue,
              child: Text('Push Kraken Page'),
              onPressed: () {
                Navigator.push(
                    context,
                    MaterialPageRoute(
                        builder: (context) => Scaffold(
                          body: _getPushPage(context),
                          appBar: _getAppBar(),
                        )));
                        // builder: (context) => _getPushPage()));
              })),
    );
  }
}

class MyBrowser extends StatefulWidget {
  MyBrowser({Key? key, this.title}) : super(key: key);

  // This widget is the home page of your application. It is stateful, meaning
  // that it has a State object (defined below) that contains fields that affect
  // how it looks.

  // This class is the configuration for the state. It holds the values (in this
  // case the title) provided by the parent (in this case the App widget) and
  // used by the build method of the State. Fields in a Widget subclass are
  // always marked "final".

  final String? title;

  @override
  _MyHomePageState createState() => _MyHomePageState();
}

class _MyHomePageState extends State<MyBrowser> {

  OutlineInputBorder outlineBorder = OutlineInputBorder(
    borderSide: BorderSide(color: Colors.transparent, width: 0.0),
    borderRadius: const BorderRadius.all(
      Radius.circular(20.0),
    ),
  );

  @override
  Widget build(BuildContext context) {
    final MediaQueryData queryData = MediaQuery.of(context);
    final TextEditingController textEditingController = TextEditingController();

    Kraken? _kraken;
    AppBar appBar = AppBar(
        backgroundColor: Colors.black87,
        titleSpacing: 10.0,
        title: Container(
          height: 40.0,
          child: TextField(
            controller: textEditingController,
            onSubmitted: (value) {
              textEditingController.text = value;
              _kraken?.load(KrakenBundle.fromUrl(value));
            },
            decoration: InputDecoration(
              hintText: 'Enter URL',
              hintStyle: TextStyle(color: Colors.black54, fontSize: 16.0),
              contentPadding: const EdgeInsets.all(10.0),
              filled: true,
              fillColor: Colors.grey,
              border: outlineBorder,
              focusedBorder: outlineBorder,
              enabledBorder: outlineBorder,
            ),
            style: TextStyle(color: Colors.black, fontSize: 16.0),
          ),
        ),
        // Here we take the value from the MyHomePage object that was created by
        // the App.build method, and use it to set our appbar title.
      );

    final Size viewportSize = queryData.size;
    return Scaffold(
        appBar: appBar,
        body: Center(
        // Center is a layout widget. It takes a single child and positions it
        // in the middle of the parent.
        child: _kraken = Kraken(
          devToolsService: ChromeDevToolsService(),
          onLoad: onJsBundleLoad,
          viewportWidth: viewportSize.width - queryData.padding.horizontal,
          viewportHeight: viewportSize.height - appBar.preferredSize.height - queryData.padding.vertical,
<<<<<<< HEAD
          // bundle: KrakenBundle.fromUrl('assets://assets/bundle.js'),
          // hub server 后 ip 更换成 本地
          // bundle: KrakenBundle.fromUrl('https://pre.t.youku.com/yep/page/kraken/m_pre/08a5sb2xno?isNeedBaseImage=1'),
          bundle: KrakenBundle.fromUrl('http://30.77.124.31:3000/build/demo.init.js'),
          // bundle: KrakenBundle.fromUrl('https://t.youku.com/yep/page/kraken/m/j73sp0s55m'),
          // bundle: KrakenBundle.fromUrl('http://30.77.124.31:3000/build/demo.init.js'),
=======
          bundle: KrakenBundle.fromUrl('assets:assets/bundle.html'),
>>>>>>> 1df57025
        ),
    ));
  }
}<|MERGE_RESOLUTION|>--- conflicted
+++ resolved
@@ -216,16 +216,12 @@
           onLoad: onJsBundleLoad,
           viewportWidth: viewportSize.width - queryData.padding.horizontal,
           viewportHeight: viewportSize.height - appBar.preferredSize.height - queryData.padding.vertical,
-<<<<<<< HEAD
           // bundle: KrakenBundle.fromUrl('assets://assets/bundle.js'),
           // hub server 后 ip 更换成 本地
           // bundle: KrakenBundle.fromUrl('https://pre.t.youku.com/yep/page/kraken/m_pre/08a5sb2xno?isNeedBaseImage=1'),
           bundle: KrakenBundle.fromUrl('http://30.77.124.31:3000/build/demo.init.js'),
           // bundle: KrakenBundle.fromUrl('https://t.youku.com/yep/page/kraken/m/j73sp0s55m'),
           // bundle: KrakenBundle.fromUrl('http://30.77.124.31:3000/build/demo.init.js'),
-=======
-          bundle: KrakenBundle.fromUrl('assets:assets/bundle.html'),
->>>>>>> 1df57025
         ),
     ));
   }
