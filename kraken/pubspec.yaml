--- conflicted
+++ resolved
@@ -4,13 +4,8 @@
 homepage: https://openkraken.com
 
 environment:
-<<<<<<< HEAD
-  sdk: ">=2.15.0 <3.0.0"
-  flutter: ">=2.5.0"
-=======
   sdk: ">=2.12.0 <3.0.0"
   flutter: ">=2.2.0"
->>>>>>> 3b430a0f
 
 dependencies:
   flutter:
