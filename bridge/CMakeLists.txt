--- conflicted
+++ resolved
@@ -39,12 +39,8 @@
 target_link_libraries(bindings PRIVATE
   jsa_abstraction
   jsc_implementation
-<<<<<<< HEAD
+  dart_methods
   v8_implementation
-  dart_callback
-=======
-  dart_methods
->>>>>>> 60951bbb
   foundation)
 
 ### Bridges
