--- conflicted
+++ resolved
@@ -247,11 +247,7 @@
   }
 }
 
-<<<<<<< HEAD
-void TEST_dispatchEvent(EventTarget* eventTarget, const std::string type) {
-=======
-void TEST_dispatchEvent(int32_t contextId, EventTargetInstance* eventTarget, const std::string type) {
->>>>>>> 6994b8e5
+void TEST_dispatchEvent(int32_t contextId, EventTarget* eventTarget, const std::string type) {
   NativeEventTarget* nativeEventTarget = new NativeEventTarget(eventTarget);
   auto nativeEventType = stringToNativeString(type);
   NativeString* rawEventType = nativeEventType.release();
