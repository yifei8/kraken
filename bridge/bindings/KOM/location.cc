--- conflicted
+++ resolved
@@ -5,21 +5,22 @@
 
 #include "location.h"
 #include "dart_methods.h"
-<<<<<<< HEAD
-=======
 #include "foundation/uri.hpp"
->>>>>>> 0edf46f2
 
 namespace kraken {
 namespace binding {
 using namespace alibaba::jsa;
 
-std::string href = "";
+std::string origin = "";
+std::string protocol = "";
+std::string host = "";
+std::string hostname = "";
+std::string port = "";
+std::string pathname = "";
+std::string search = "";
+std::string hash = "";
 
 void updateLocation(std::string url = "") {
-<<<<<<< HEAD
-  href = url;
-=======
   foundation::uri uri(url);
   origin = uri.get_host();
   protocol = uri.get_scheme() + ":";
@@ -28,7 +29,6 @@
   host = hostname + ":" + port;
   search = uri.get_query();
   pathname = uri.get_resource();
->>>>>>> 0edf46f2
 }
 
 Value JSLocation::get(JSContext &context, const PropNameID &name) {
@@ -39,8 +39,22 @@
                                std::bind(&JSLocation::reload, this, std::placeholders::_1, std::placeholders::_2,
                                          std::placeholders::_3, std::placeholders::_4));
     return Value(context, reloadFunc);
-  } else if (propertyName == "href") {
-    return Value(context, String::createFromUtf8(context, href));
+  } else if (propertyName == "origin") {
+    return Value(context, String::createFromUtf8(context, origin));
+  } else if (propertyName == "protocol") {
+    return Value(context, String::createFromUtf8(context, protocol));
+  } else if (propertyName == "host") {
+    return Value(context, String::createFromUtf8(context, host));
+  } else if (propertyName == "hostname") {
+    return Value(context, String::createFromUtf8(context, hostname));
+  } else if (propertyName == "port") {
+    return Value(context, String::createFromUtf8(context, port));
+  } else if (propertyName == "pathname") {
+    return Value(context, String::createFromUtf8(context, pathname));
+  } else if (propertyName == "search") {
+    return Value(context, String::createFromUtf8(context, search));
+  } else if (propertyName == "hash") {
+    return Value(context, String::createFromUtf8(context, hash));
   }
 
   return Value::undefined();
@@ -67,7 +81,15 @@
 
 std::vector<PropNameID> JSLocation::getPropertyNames(JSContext &context) {
   std::vector<PropNameID> names;
-  names.emplace_back(PropNameID::forAscii(context, "href"));
+  names.emplace_back(PropNameID::forAscii(context, "origin"));
+  names.emplace_back(PropNameID::forAscii(context, "protocol"));
+  names.emplace_back(PropNameID::forAscii(context, "host"));
+  names.emplace_back(PropNameID::forAscii(context, "hostname"));
+  names.emplace_back(PropNameID::forAscii(context, "port"));
+  names.emplace_back(PropNameID::forAscii(context, "pathname"));
+  names.emplace_back(PropNameID::forAscii(context, "search"));
+  names.emplace_back(PropNameID::forAscii(context, "hash"));
+  names.emplace_back(PropNameID::forAscii(context, "reload"));
   return names;
 }
 
