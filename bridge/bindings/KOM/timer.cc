--- conflicted
+++ resolved
@@ -51,18 +51,7 @@
 
   timerCallbackMap.set(callbackId, callbackValue);
 
-<<<<<<< HEAD
-  if (std::getenv("ENABLE_KRAKEN_JS_LOG") != nullptr &&
-      strcmp(std::getenv("ENABLE_KRAKEN_JS_LOG"), "true") == 0) {
-    KRAKEN_LOG(VERBOSE) << "[setTimeout]: "
-                        << "([\"setTimeout\",[" << callbackId << "]])"
-                        << std::endl;
-  }
-
   if (getDartMethod()->setTimeout == nullptr) {
-=======
-  if (getDartFunc()->setTimeout == nullptr) {
->>>>>>> dc0d0ad7
     KRAKEN_LOG(ERROR) << "[setTimeout] dart callback not register";
     return Value::undefined();
   }
