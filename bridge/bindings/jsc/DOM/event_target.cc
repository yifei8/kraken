/*
 * Copyright (C) 2020 Alibaba Inc. All rights reserved.
 * Author: Kraken Team.
 */
#include "event_target.h"
#include "dart_methods.h"
#include "document.h"
#include "event.h"
#include <codecvt>
#include "foundation/ui_command_queue.h"
#include "foundation/ui_command_callback_queue.h"

namespace kraken::binding::jsc {

static std::atomic<int64_t> globalEventTargetId{0};

void bindEventTarget(std::unique_ptr<JSContext> &context) {
  auto eventTarget = JSEventTarget::instance(context.get());
  JSC_GLOBAL_SET_PROPERTY(context, "EventTarget", eventTarget->classObject);
}

std::unordered_map<JSContext *, JSEventTarget *> JSEventTarget::instanceMap{};

JSEventTarget *JSEventTarget::instance(JSContext *context) {
  if (instanceMap.count(context) == 0) {
    instanceMap[context] = new JSEventTarget(context, nullptr, nullptr);
  }
  return instanceMap[context];
}

JSEventTarget::~JSEventTarget() {
  instanceMap.erase(context);
}

JSEventTarget::JSEventTarget(JSContext *context, const char *name) : HostClass(context, name) {}
JSEventTarget::JSEventTarget(JSContext *context, const JSStaticFunction *staticFunction,
                             const JSStaticValue *staticValue)
  : HostClass(context, nullptr, "EventTarget", staticFunction, staticValue) {}

JSObjectRef JSEventTarget::instanceConstructor(JSContextRef ctx, JSObjectRef constructor, size_t argumentCount,
                                               const JSValueRef *arguments, JSValueRef *exception) {
  if (argumentCount == 1) {
    const JSValueRef jsOnlyEventsValueRef = arguments[0];

    if (!JSValueIsArray(ctx, jsOnlyEventsValueRef)) {
      throwJSError(ctx, "Failed to new Event: jsOnlyEvents is not an array.", exception);
      return nullptr;
    }

    JSObjectRef jsOnlyEvents = JSValueToObject(ctx, jsOnlyEventsValueRef, exception);
    JSStringRef lengthStr = JSStringCreateWithUTF8CString("length");
    JSValueRef lengthValue = JSObjectGetProperty(ctx, jsOnlyEvents, lengthStr, exception);
    size_t length = JSValueToNumber(ctx, lengthValue, exception);

    for (size_t i = 0; i < length; i++) {
      JSValueRef jsOnlyEvent = JSObjectGetPropertyAtIndex(ctx, jsOnlyEvents, i, exception);
      JSStringRef e = JSValueToStringCopy(ctx, jsOnlyEvent, exception);
      std::string event = JSStringToStdString(e);
      m_jsOnlyEvents.emplace_back(event);
    }
  }

  auto eventTarget = new EventTargetInstance(this);
  setProto(ctx, eventTarget->object, constructor, exception);
  return constructor;
}

EventTargetInstance::EventTargetInstance(JSEventTarget *eventTarget) : Instance(eventTarget) {
  eventTargetId = globalEventTargetId;
  globalEventTargetId++;
  nativeEventTarget = new NativeEventTarget(this);
}

EventTargetInstance::EventTargetInstance(JSEventTarget *eventTarget, int64_t id)
  : Instance(eventTarget), eventTargetId(id) {
  nativeEventTarget = new NativeEventTarget(this);
}

EventTargetInstance::~EventTargetInstance() {
  // Recycle eventTarget object could be triggered by hosting JSContext been released or reference count set to 0.
  foundation::UICommandTaskMessageQueue::instance(_hostClass->contextId)
      ->registerCommand(eventTargetId, UICommand::disposeEventTarget, nullptr, false);

  // Release handler callbacks.
  if (context->isValid()) {
    for (auto &it : _eventHandlers) {
      for (auto &handler : it.second) {
        JSValueUnprotect(_hostClass->ctx, handler);
      }
    }
  }

  foundation::UICommandCallbackQueue::instance(contextId)->registerCallback([](void *ptr) {
    delete reinterpret_cast<NativeEventTarget *>(ptr);
  }, nativeEventTarget);
}

JSValueRef JSEventTarget::addEventListener(JSContextRef ctx, JSObjectRef function, JSObjectRef thisObject,
                                           size_t argumentCount, const JSValueRef arguments[], JSValueRef *exception) {
  if (argumentCount < 2) {
    throwJSError(ctx, "Failed to addEventListener: eventName and function parameter are required.", exception);
    return nullptr;
  }

  auto *eventTargetInstance = static_cast<EventTargetInstance *>(JSObjectGetPrivate(thisObject));
  if (eventTargetInstance == nullptr) {
    JSObjectRef prototypeObject = getProto(ctx, thisObject, exception);
    eventTargetInstance = static_cast<EventTargetInstance *>(JSObjectGetPrivate(prototypeObject));
  }

  assert_m(eventTargetInstance != nullptr, "this object is not a instance of eventTarget.");

  const JSValueRef eventNameValueRef = arguments[0];
  const JSValueRef callback = arguments[1];

  if (!JSValueIsString(ctx, eventNameValueRef)) {
    throwJSError(ctx, "Failed to addEventListener: eventName should be an string.", exception);
    return nullptr;
  }

  if (!JSValueIsObject(ctx, callback)) {
    throwJSError(ctx, "Failed to addEventListener: callback should be an function.", exception);
    return nullptr;
  }

  JSObjectRef callbackObjectRef = JSValueToObject(ctx, callback, exception);
  if (!JSObjectIsFunction(ctx, callbackObjectRef)) {
    throwJSError(ctx, "Failed to addEventListener: callback should be an function.", exception);
    return nullptr;
  }

  JSStringRef eventTypeStringRef = JSValueToStringCopy(ctx, eventNameValueRef, exception);
  std::string &&eventType = JSStringToStdString(eventTypeStringRef);

  // this is an bargain optimize for addEventListener which send `addEvent` message to kraken Dart side only once and
  // no one can stop element to trigger event from dart side. this can led to significant performance improvement when
  // using Front-End frameworks such as Rax, or cause some overhead performance issue when some event trigger more
  // frequently.
  if (eventTargetInstance->_eventHandlers.count(eventType) == 0 ||
      eventTargetInstance->eventTargetId == BODY_TARGET_ID) {
    eventTargetInstance->_eventHandlers[eventType] = std::deque<JSObjectRef>();
    int32_t contextId = eventTargetInstance->_hostClass->contextId;

    NativeString args_01{};
    buildUICommandArgs(eventType, args_01);

    auto EventTarget = reinterpret_cast<JSEventTarget *>(eventTargetInstance->_hostClass);
    auto isJsOnlyEvent =
      std::find(EventTarget->m_jsOnlyEvents.begin(), EventTarget->m_jsOnlyEvents.end(), eventType) != EventTarget->m_jsOnlyEvents.end();

    if (!isJsOnlyEvent) {
      foundation::UICommandTaskMessageQueue::instance(contextId)->registerCommand(
        eventTargetInstance->eventTargetId, UICommand::addEvent, args_01, nullptr);
    };
  }
  std::deque<JSObjectRef> &handlers = eventTargetInstance->_eventHandlers[eventType];
  JSValueProtect(ctx, callbackObjectRef);
  handlers.emplace_back(callbackObjectRef);

  return nullptr;
}

JSValueRef JSEventTarget::prototypeGetProperty(std::string &name, JSValueRef *exception) {
  auto propertyMap = getEventTargetPropertyMap();

  if (propertyMap.count(name) > 0) {
    auto property = propertyMap[name];

    switch (property) {
    default:
      break;
    }
  }

  return HostClass::prototypeGetProperty(name, exception);
}

JSValueRef JSEventTarget::removeEventListener(JSContextRef ctx, JSObjectRef function, JSObjectRef thisObject,
                                              size_t argumentCount, const JSValueRef *arguments,
                                              JSValueRef *exception) {
  if (argumentCount != 2) {
    throwJSError(ctx, "Failed to removeEventListener: eventName and function parameter are required.", exception);
    return nullptr;
  }

  auto *eventTargetInstance = static_cast<EventTargetInstance *>(JSObjectGetPrivate(thisObject));
  if (eventTargetInstance == nullptr) {
    JSObjectRef prototypeObject = getProto(ctx, thisObject, exception);
    eventTargetInstance = static_cast<EventTargetInstance *>(JSObjectGetPrivate(prototypeObject));
  }
  assert_m(eventTargetInstance != nullptr, "this object is not a instance of eventTarget.");

  const JSValueRef eventNameValueRef = arguments[0];
  const JSValueRef callback = arguments[1];

  if (!JSValueIsString(ctx, eventNameValueRef)) {
    throwJSError(ctx, "Failed to removeEventListener: eventName should be an string.", exception);
    return nullptr;
  }

  if (!JSValueIsObject(ctx, callback)) {
    throwJSError(ctx, "Failed to removeEventListener: callback should be an function.", exception);
    return nullptr;
  }

  JSObjectRef callbackObjectRef = JSValueToObject(ctx, callback, exception);
  if (!JSObjectIsFunction(ctx, callbackObjectRef)) {
    throwJSError(ctx, "Failed to removeEventListener: callback should be an function.", exception);
    return nullptr;
  }

  JSStringRef eventNameStringRef = JSValueToStringCopy(ctx, eventNameValueRef, exception);
  std::string &&eventType = JSStringToStdString(eventNameStringRef);

  if (eventTargetInstance->_eventHandlers.count(eventType) == 0) {
    return nullptr;
  }

  std::deque<JSObjectRef> &handlers = eventTargetInstance->_eventHandlers[eventType];

  for (auto it = handlers.begin(); it != handlers.end();) {
    if (*it == callbackObjectRef) {
      JSValueUnprotect(ctx, callbackObjectRef);
      it = handlers.erase(it);
    } else {
      ++it;
    }
  }

  return nullptr;
}

JSValueRef JSEventTarget::dispatchEvent(JSContextRef ctx, JSObjectRef function, JSObjectRef thisObject,
                                        size_t argumentCount, const JSValueRef *arguments, JSValueRef *exception) {
  if (argumentCount != 1) {
    throwJSError(ctx, "Failed to dispatchEvent: first arguments should be an event object", exception);
    return nullptr;
  }

  auto *eventTargetInstance = static_cast<EventTargetInstance *>(JSObjectGetPrivate(thisObject));
  if (eventTargetInstance == nullptr) {
    JSObjectRef prototypeObject = getProto(ctx, thisObject, exception);
    eventTargetInstance = static_cast<EventTargetInstance *>(JSObjectGetPrivate(prototypeObject));
  }
  assert_m(eventTargetInstance != nullptr, "this object is not a instance of eventTarget.");

  const JSValueRef eventObjectValueRef = arguments[0];
  JSObjectRef eventObjectRef = JSValueToObject(ctx, eventObjectValueRef, exception);
  auto eventInstance = reinterpret_cast<EventInstance *>(JSObjectGetPrivate(eventObjectRef));

  return JSValueMakeBoolean(ctx, eventTargetInstance->dispatchEvent(eventInstance));
}

bool EventTargetInstance::dispatchEvent(EventInstance *event) {
  std::u16string u16EventType = std::u16string(reinterpret_cast<const char16_t *>(event->nativeEvent->type->string),
                                            event->nativeEvent->type->length);
  std::string eventType = toUTF8(u16EventType);

  if (_eventHandlers.count(eventType) == 0) {
    return false;
  }

  event->nativeEvent->target = event->nativeEvent->currentTarget = this;

  // event has been dispatched, then do not dispatch
  event->_dispatchFlag = true;
  bool cancelled = internalDispatchEvent(event);

  if (event->nativeEvent->bubbles == 1 && !cancelled && !event->_stopPropagationFlag) {
    auto node = reinterpret_cast<NodeInstance *>(event->nativeEvent->currentTarget);
    event->nativeEvent->currentTarget = node->parentNode;

    auto parent = reinterpret_cast<NodeInstance *>(event->nativeEvent->currentTarget);
    if (parent != nullptr) {
      parent->dispatchEvent(event);
    }
  }

  event->_dispatchFlag = false;
  return event->_canceledFlag;
}

JSValueRef JSEventTarget::clearListeners(JSContextRef ctx, JSObjectRef function, JSObjectRef thisObject,
                                         size_t argumentCount, const JSValueRef *arguments, JSValueRef *exception) {
  auto eventTargetInstance = static_cast<EventTargetInstance *>(JSObjectGetPrivate(thisObject));
  assert_m(eventTargetInstance != nullptr, "this object is not a instance of eventTarget.");

  for (auto &it : eventTargetInstance->_eventHandlers) {
    for (auto &handler : it.second) {
      JSValueUnprotect(eventTargetInstance->_hostClass->ctx, handler);
    }
  }

  eventTargetInstance->_eventHandlers.clear();
  return nullptr;
}

<<<<<<< HEAD
JSValueRef JSEventTarget::EventTargetInstance::getProperty(std::string &name, JSValueRef *exception) {
  auto propertyMap = getEventTargetPropertyMap();
  auto staticPropertyMap = getEventTargetStaticPropertyMap();

  if (staticPropertyMap.count(name) > 0) {
    return JSObjectGetProperty(ctx, prototype<JSEventTarget>()->prototypeObject, JSStringCreateWithUTF8CString(name.c_str()), exception);
  }

=======
JSValueRef EventTargetInstance::getProperty(std::string &name, JSValueRef *exception) {
  auto propertyMap = JSEventTarget::getEventTargetPropertyMap();
>>>>>>> 23876cb4
  if (propertyMap.count(name) > 0) {
    auto property = propertyMap[name];

    switch (property) {
<<<<<<< HEAD
    case EventTargetProperty::eventTargetId: {
=======
    case JSEventTarget::EventTargetProperty::addEventListener: {
      return prototype<JSEventTarget>()->m_addEventListener.function();
    }
    case JSEventTarget::EventTargetProperty::removeEventListener: {
      return prototype<JSEventTarget>()->m_removeEventListener.function();
    }
    case JSEventTarget::EventTargetProperty::dispatchEvent: {
      return prototype<JSEventTarget>()->m_dispatchEvent.function();
    }
    case JSEventTarget::EventTargetProperty::__clearListeners__: {
      return prototype<JSEventTarget>()->m_clearListeners.function();
    }
    case JSEventTarget::EventTargetProperty::eventTargetId: {
>>>>>>> 23876cb4
      return JSValueMakeNumber(_hostClass->ctx, eventTargetId);
    }
    }
  } else if (name.substr(0, 2) == "on") {
    return getPropertyHandler(name, exception);
  }

  return Instance::getProperty(name, exception);
}

<<<<<<< HEAD
bool JSEventTarget::EventTargetInstance::setProperty(std::string &name, JSValueRef value, JSValueRef *exception) {
  auto staticPropertyMap = getEventTargetStaticPropertyMap();

  if (staticPropertyMap.count(name) > 0) return false;

=======
void EventTargetInstance::setProperty(std::string &name, JSValueRef value, JSValueRef *exception) {
>>>>>>> 23876cb4
  if (name.substr(0, 2) == "on") {
    setPropertyHandler(name, value, exception);
    return true;
  } else {
    return Instance::setProperty(name, value, exception);
  }
}

JSValueRef EventTargetInstance::getPropertyHandler(std::string &name, JSValueRef *exception) {
  std::string eventType = name.substr(2);

  if (_eventHandlers.count(eventType) == 0) {
    return JSValueMakeNull(ctx);
  }
  return _eventHandlers[eventType].front();
}

void EventTargetInstance::setPropertyHandler(std::string &name, JSValueRef value,
                                                            JSValueRef *exception) {
  std::string eventType = name.substr(2);

  if (_eventHandlers.count(eventType) == 0) {
    _eventHandlers[eventType] = std::deque<JSObjectRef>();
  }

  JSObjectRef handlerObjectRef = JSValueToObject(_hostClass->ctx, value, exception);
  JSValueProtect(_hostClass->ctx, handlerObjectRef);
  _eventHandlers[eventType].emplace_back(handlerObjectRef);

  auto Event = reinterpret_cast<JSEventTarget *>(_hostClass);
  auto isJsOnlyEvent = std::find(Event->m_jsOnlyEvents.begin(), Event->m_jsOnlyEvents.end(), name.substr(2)) !=
                       Event->m_jsOnlyEvents.end();

  if (isJsOnlyEvent) return;

  int32_t contextId = _hostClass->contextId;
  NativeString args_01{};
  buildUICommandArgs(eventType, args_01);
  foundation::UICommandTaskMessageQueue::instance(contextId)->registerCommand(eventTargetId, UICommand::addEvent, args_01, nullptr);
}

void EventTargetInstance::getPropertyNames(JSPropertyNameAccumulatorRef accumulator) {
  for (auto &propertyName : JSEventTarget::getEventTargetPropertyNames()) {
    JSPropertyNameAccumulatorAddName(accumulator, propertyName);
  }

  for (auto &propertyName : getEventTargetStaticPropertyNames()) {
    JSPropertyNameAccumulatorAddName(accumulator, propertyName);
  }
}

bool EventTargetInstance::internalDispatchEvent(EventInstance *eventInstance) {
  std::u16string u16EventType = std::u16string(reinterpret_cast<const char16_t *>(eventInstance->nativeEvent->type->string),
                                               eventInstance->nativeEvent->type->length);
  std::string eventType = toUTF8(u16EventType);
  auto stack = _eventHandlers[eventType];

  for (auto &handler : stack) {
    if (eventInstance->_stopImmediatePropagationFlag) break;

    JSValueRef exception = nullptr;
    const JSValueRef arguments[] = {eventInstance->object};
    JSObjectCallAsFunction(_hostClass->ctx, handler, handler, 1, arguments, &exception);
    context->handleException(exception);
  }

  // do not dispatch event when event has been canceled
  // true is prevented.
  return eventInstance->_canceledFlag;
}

// This function will be called back by dart side when trigger events.
void NativeEventTarget::dispatchEventImpl(NativeEventTarget *nativeEventTarget, NativeString *nativeEventType, void *nativeEvent, int32_t isCustomEvent) {
  assert_m(nativeEventTarget->instance != nullptr, "NativeEventTarget should have owner");
  EventTargetInstance *eventTargetInstance = nativeEventTarget->instance;
  JSContext *context = eventTargetInstance->context;
  std::u16string u16EventType = std::u16string(reinterpret_cast<const char16_t *>(nativeEventType->string),
                                               nativeEventType->length);
  std::string eventType = toUTF8(u16EventType);
  EventInstance *eventInstance = JSEvent::buildEventInstance(eventType, context, nativeEvent, isCustomEvent == 1);
  eventTargetInstance->dispatchEvent(eventInstance);
}

} // namespace kraken::binding::jsc<|MERGE_RESOLUTION|>--- conflicted
+++ resolved
@@ -295,40 +295,19 @@
   return nullptr;
 }
 
-<<<<<<< HEAD
-JSValueRef JSEventTarget::EventTargetInstance::getProperty(std::string &name, JSValueRef *exception) {
-  auto propertyMap = getEventTargetPropertyMap();
-  auto staticPropertyMap = getEventTargetStaticPropertyMap();
+JSValueRef EventTargetInstance::getProperty(std::string &name, JSValueRef *exception) {
+  auto propertyMap = JSEventTarget::getEventTargetPropertyMap();
+  auto staticPropertyMap = JSEventTarget::getEventTargetStaticPropertyMap();
 
   if (staticPropertyMap.count(name) > 0) {
     return JSObjectGetProperty(ctx, prototype<JSEventTarget>()->prototypeObject, JSStringCreateWithUTF8CString(name.c_str()), exception);
   }
 
-=======
-JSValueRef EventTargetInstance::getProperty(std::string &name, JSValueRef *exception) {
-  auto propertyMap = JSEventTarget::getEventTargetPropertyMap();
->>>>>>> 23876cb4
   if (propertyMap.count(name) > 0) {
     auto property = propertyMap[name];
 
     switch (property) {
-<<<<<<< HEAD
-    case EventTargetProperty::eventTargetId: {
-=======
-    case JSEventTarget::EventTargetProperty::addEventListener: {
-      return prototype<JSEventTarget>()->m_addEventListener.function();
-    }
-    case JSEventTarget::EventTargetProperty::removeEventListener: {
-      return prototype<JSEventTarget>()->m_removeEventListener.function();
-    }
-    case JSEventTarget::EventTargetProperty::dispatchEvent: {
-      return prototype<JSEventTarget>()->m_dispatchEvent.function();
-    }
-    case JSEventTarget::EventTargetProperty::__clearListeners__: {
-      return prototype<JSEventTarget>()->m_clearListeners.function();
-    }
     case JSEventTarget::EventTargetProperty::eventTargetId: {
->>>>>>> 23876cb4
       return JSValueMakeNumber(_hostClass->ctx, eventTargetId);
     }
     }
@@ -339,15 +318,11 @@
   return Instance::getProperty(name, exception);
 }
 
-<<<<<<< HEAD
-bool JSEventTarget::EventTargetInstance::setProperty(std::string &name, JSValueRef value, JSValueRef *exception) {
-  auto staticPropertyMap = getEventTargetStaticPropertyMap();
+bool EventTargetInstance::setProperty(std::string &name, JSValueRef value, JSValueRef *exception) {
+  auto staticPropertyMap = JSEventTarget::getEventTargetStaticPropertyMap();
 
   if (staticPropertyMap.count(name) > 0) return false;
 
-=======
-void EventTargetInstance::setProperty(std::string &name, JSValueRef value, JSValueRef *exception) {
->>>>>>> 23876cb4
   if (name.substr(0, 2) == "on") {
     setPropertyHandler(name, value, exception);
     return true;
@@ -394,7 +369,7 @@
     JSPropertyNameAccumulatorAddName(accumulator, propertyName);
   }
 
-  for (auto &propertyName : getEventTargetStaticPropertyNames()) {
+  for (auto &propertyName : JSEventTarget::getEventTargetStaticPropertyNames()) {
     JSPropertyNameAccumulatorAddName(accumulator, propertyName);
   }
 }
