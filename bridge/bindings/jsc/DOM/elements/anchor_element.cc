/*
 * Copyright (C) 2020 Alibaba Inc. All rights reserved.
 * Author: Kraken Team.
 */

#include "anchor_element.h"
#include "foundation/ui_command_queue.h"
#include "foundation/ui_command_callback_queue.h"

namespace kraken::binding::jsc {

JSAnchorElement::JSAnchorElement(JSContext *context) : JSElement(context) {}

std::unordered_map<JSContext *, JSAnchorElement *> JSAnchorElement::instanceMap {};

JSAnchorElement *JSAnchorElement::instance(JSContext *context) {
<<<<<<< HEAD
  if (!instanceMap.contains(context)) {
=======
  auto instanceMap = getInstanceMap();
  if (instanceMap.count(context) == 0) {
>>>>>>> 72f09721
    instanceMap[context] = new JSAnchorElement(context);
  }
  return instanceMap[context];
}

JSAnchorElement::~JSAnchorElement() {
  instanceMap.erase(context);
}

JSObjectRef JSAnchorElement::instanceConstructor(JSContextRef ctx, JSObjectRef constructor, size_t argumentCount,
                                                 const JSValueRef *arguments, JSValueRef *exception) {
  auto instance = new AnchorElementInstance(this);
  return instance->object;
}

JSAnchorElement::AnchorElementInstance::AnchorElementInstance(JSAnchorElement *jsAnchorElement)
  : ElementInstance(jsAnchorElement, "a", false), nativeAnchorElement(new NativeAnchorElement(nativeElement)) {
  std::string tagName = "a";
  auto args = buildUICommandArgs(tagName);
  foundation::UICommandTaskMessageQueue::instance(context->getContextId())
    ->registerCommand(eventTargetId, UICommand::createElement, args, 1, nativeAnchorElement);
}

JSValueRef JSAnchorElement::AnchorElementInstance::getProperty(std::string &name, JSValueRef *exception) {
  auto propertyMap = getAnchorElementPropertyMap();
  if (propertyMap.count(name) > 0) {
    auto property = propertyMap[name];
    switch (property) {
    case AnchorElementProperty::kHref:
      return JSValueMakeString(_hostClass->ctx, _href);
    case AnchorElementProperty::kTarget:
      return JSValueMakeString(_hostClass->ctx, _target);
    }
  }

  return ElementInstance::getProperty(name, exception);
}

void JSAnchorElement::AnchorElementInstance::setProperty(std::string &name, JSValueRef value, JSValueRef *exception) {
  auto propertyMap = getAnchorElementPropertyMap();
  auto property = propertyMap[name];
  if (property == AnchorElementProperty::kHref) {
    _href = JSValueToStringCopy(_hostClass->ctx, value, exception);
    JSStringRetain(_href);

    std::string hrefString = JSStringToStdString(_href);
    auto args = buildUICommandArgs(name, hrefString);

    foundation::UICommandTaskMessageQueue::instance(_hostClass->contextId)
      ->registerCommand(eventTargetId, UICommand::setProperty, args, 2, nullptr);
  } else if (property == AnchorElementProperty::kTarget) {
    _target = JSValueToStringCopy(_hostClass->ctx, value, exception);
    JSStringRetain(_target);

    auto args = buildUICommandArgs(name, _target);

    foundation::UICommandTaskMessageQueue::instance(_hostClass->contextId)
      ->registerCommand(eventTargetId, UICommand::setProperty, args, 2, nullptr);
  } else {
    ElementInstance::setProperty(name, value, exception);
  }
}

void JSAnchorElement::AnchorElementInstance::getPropertyNames(JSPropertyNameAccumulatorRef accumulator) {
  ElementInstance::getPropertyNames(accumulator);

  for (auto &property : getAnchorElementPropertyNames()) {
    JSPropertyNameAccumulatorAddName(accumulator, property);
  }
}

std::array<JSStringRef, 2> &JSAnchorElement::AnchorElementInstance::getAnchorElementPropertyNames() {
  static std::array<JSStringRef, 2> propertyNames{
    JSStringCreateWithUTF8CString("href"),
    JSStringCreateWithUTF8CString("target"),
  };
  return propertyNames;
}
const std::unordered_map<std::string, JSAnchorElement::AnchorElementInstance::AnchorElementProperty> &
JSAnchorElement::AnchorElementInstance::getAnchorElementPropertyMap() {
  static const std::unordered_map<std::string, AnchorElementProperty> propertyMap{
    {"href", AnchorElementProperty::kHref}, {"target", AnchorElementProperty::kTarget}};
  return propertyMap;
}

JSAnchorElement::AnchorElementInstance::~AnchorElementInstance() {
  ::foundation::UICommandCallbackQueue::instance(contextId)->registerCallback([](void *ptr) {
    delete reinterpret_cast<NativeAnchorElement *>(ptr);
  }, nativeAnchorElement);
  if (_target != nullptr) JSStringRelease(_target);
  if (_href != nullptr) JSStringRelease(_href);
}

} // namespace kraken::binding::jsc<|MERGE_RESOLUTION|>--- conflicted
+++ resolved
@@ -14,12 +14,7 @@
 std::unordered_map<JSContext *, JSAnchorElement *> JSAnchorElement::instanceMap {};
 
 JSAnchorElement *JSAnchorElement::instance(JSContext *context) {
-<<<<<<< HEAD
-  if (!instanceMap.contains(context)) {
-=======
-  auto instanceMap = getInstanceMap();
   if (instanceMap.count(context) == 0) {
->>>>>>> 72f09721
     instanceMap[context] = new JSAnchorElement(context);
   }
   return instanceMap[context];
