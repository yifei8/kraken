/*
 * Copyright (C) 2020 Alibaba Inc. All rights reserved.
 * Author: Kraken Team.
 */

#include "node.h"
#include "foundation/ui_command_queue.h"
#include "foundation/ui_command_callback_queue.h"

namespace kraken::binding::jsc {

void bindNode(std::unique_ptr<JSContext> &context) {
  auto node = JSNode::instance(context.get());
  JSC_GLOBAL_SET_PROPERTY(context, "Node", node->classObject);
}

JSNode::JSNode(JSContext *context) : JSEventTarget(context, "Node") {}
JSNode::JSNode(JSContext *context, const char *name) : JSEventTarget(context, name) {}

std::unordered_map<JSContext *, JSNode *> JSNode::instanceMap{};

JSNode *JSNode::instance(JSContext *context) {
  if (instanceMap.count(context) == 0) {
    instanceMap[context] = new JSNode(context);
  }
  return instanceMap[context];
}

JSNode::~JSNode() {
  instanceMap.erase(context);
}

NodeInstance::~NodeInstance() {
  // The this node is finalized, should tell all children this parent will no longer protecting them.
  if (context->isValid()) {
    for (auto &node : childNodes) {
      node->parentNode = nullptr;
      node->unrefer();
      assert(node->_referenceCount <= 0 &&
             ("Node recycled with a dangling node " + std::to_string(node->eventTargetId)).c_str());
    }
  }

  foundation::UICommandCallbackQueue::instance(contextId)->registerCallback([](void *ptr) {
    delete reinterpret_cast<NativeNode *>(ptr);
  }, nativeNode);
}

NodeInstance::NodeInstance(JSNode *node, NodeType nodeType)
  : EventTargetInstance(node), nativeNode(new NativeNode(nativeEventTarget)), nodeType(nodeType) {}

NodeInstance::NodeInstance(JSNode *node, NodeType nodeType, int64_t targetId)
  : EventTargetInstance(node, targetId), nativeNode(new NativeNode(nativeEventTarget)), nodeType(nodeType) {}

bool NodeInstance::isConnected() {
  bool _isConnected = eventTargetId == BODY_TARGET_ID;
  auto parent = parentNode;

  while (parent != nullptr) {
    _isConnected = parent->eventTargetId == BODY_TARGET_ID;
    parent = parent->parentNode;
  }

  return _isConnected;
}

NodeInstance *NodeInstance::firstChild() {
  if (childNodes.empty()) {
    return nullptr;
  }
  return childNodes.front();
}

NodeInstance *NodeInstance::lastChild() {
  if (childNodes.empty()) {
    return nullptr;
  }
  return childNodes.back();
}

NodeInstance *NodeInstance::previousSibling() {
  if (parentNode == nullptr) return nullptr;

  auto &&parentChildNodes = parentNode->childNodes;
  auto it = std::find(parentChildNodes.begin(), parentChildNodes.end(), this);

  if (parentChildNodes.size() < 2) {
    return nullptr;
  }

  if ((it - 1) != parentChildNodes.end()) {
    return *(it - 1);
  }

  return nullptr;
}

NodeInstance *NodeInstance::nextSibling() {
  if (parentNode == nullptr) return nullptr;

  auto &&parentChildNodes = parentNode->childNodes;
  auto it = std::find(parentChildNodes.begin(), parentChildNodes.end(), this);

  if ((it + 1) != parentChildNodes.end()) {
    return *(it + 1);
  }

  return nullptr;
}

void NodeInstance::ensureDetached(NodeInstance *node) {
  if (node->parentNode != nullptr) {
    auto it = std::find(node->parentNode->childNodes.begin(), node->parentNode->childNodes.end(), node);
    if (it != node->parentNode->childNodes.end()) {
      node->_notifyNodeRemoved(node->parentNode);
      node->parentNode->childNodes.erase(it);
      node->parentNode = nullptr;
      node->unrefer();
    }
  }
}

JSObjectRef JSNode::instanceConstructor(JSContextRef ctx, JSObjectRef constructor, size_t argumentCount,
                                        const JSValueRef *arguments, JSValueRef *exception) {
  throwJSError(ctx, "Illegal constructor", exception);
  return nullptr;
}

JSValueRef JSNode::appendChild(JSContextRef ctx, JSObjectRef function, JSObjectRef thisObject, size_t argumentCount,
                               const JSValueRef *arguments, JSValueRef *exception) {
  if (argumentCount != 1) {
    throwJSError(ctx, "Failed to execute 'appendChild' on 'Node': first argument is required.", exception);
    return nullptr;
  }

  auto selfInstance = static_cast<NodeInstance *>(JSObjectGetPrivate(thisObject));
  assert_m(selfInstance != nullptr, "this object is not a instance of Node.");
  const JSValueRef nodeValueRef = arguments[0];

  if (!JSValueIsObject(ctx, nodeValueRef)) {
    throwJSError(ctx, "Failed to execute 'appendChild' on 'Node': first arguments should be an Node type.",
                    exception);
    return nullptr;
  }

  JSObjectRef nodeObjectRef = JSValueToObject(ctx, nodeValueRef, exception);
  auto nodeInstance = static_cast<NodeInstance *>(JSObjectGetPrivate(nodeObjectRef));

  if (nodeInstance == nullptr || nodeInstance->_identify != NODE_IDENTIFY) {
    throwJSError(ctx, "Failed to execute 'appendChild' on 'Node': first arguments should be an Node type.",
                    exception);
    return nullptr;
  }

  if (nodeInstance->eventTargetId == BODY_TARGET_ID || nodeInstance == selfInstance) {
    throwJSError(ctx, "Failed to execute 'appendChild' on 'Node': The new child element contains the parent.",
                    exception);
    return nullptr;
  }

  selfInstance->internalAppendChild(nodeInstance);

  return nodeValueRef;
}

JSValueRef JSNode::insertBefore(JSContextRef ctx, JSObjectRef function, JSObjectRef thisObject, size_t argumentCount,
                                const JSValueRef *arguments, JSValueRef *exception) {
  if (argumentCount < 2) {
    throwJSError(ctx, "Failed to execute 'insertBefore' on 'Node': 2 arguments is required.", exception);
    return nullptr;
  }

  const JSValueRef nodeValueRef = arguments[0];
  const JSValueRef referenceNodeValueRef = arguments[1];

  if (!JSValueIsObject(ctx, nodeValueRef)) {
    throwJSError(ctx, "Failed to execute 'insertBefore' on 'Node': the node element is not object.", exception);
    return nullptr;
  }

  JSObjectRef nodeObjectRef = JSValueToObject(ctx, nodeValueRef, exception);
  JSObjectRef referenceNodeObjectRef = nullptr;
  NodeInstance *referenceInstance = nullptr;

  if (JSValueIsObject(ctx, referenceNodeValueRef)) {
    referenceNodeObjectRef = JSValueToObject(ctx, referenceNodeValueRef, exception);
    referenceInstance = static_cast<NodeInstance *>(JSObjectGetPrivate(referenceNodeObjectRef));
  } else if (!JSValueIsNull(ctx, referenceNodeValueRef)) {
    assert(false);
    throwJSError(ctx, "TypeError: Failed to execute 'insertBefore' on 'Node': parameter 2 is not of type 'Node'",
                    exception);
    return nullptr;
  }

  auto selfInstance = static_cast<NodeInstance *>(JSObjectGetPrivate(thisObject));
  auto nodeInstance = static_cast<NodeInstance *>(JSObjectGetPrivate(nodeObjectRef));

  if (nodeInstance == nullptr || nodeInstance->_identify != NODE_IDENTIFY) {
    throwJSError(ctx, "Failed to execute 'insertBefore' on 'Node': parameter 1 is not of type 'Node'", exception);
    return nullptr;
  }

  selfInstance->internalInsertBefore(nodeInstance, referenceInstance, exception);

  return nullptr;
}

JSValueRef JSNode::replaceChild(JSContextRef ctx, JSObjectRef function, JSObjectRef thisObject, size_t argumentCount,
                                const JSValueRef *arguments, JSValueRef *exception) {

  if (argumentCount < 2) {
    throwJSError(ctx, "Uncaught TypeError: Failed to execute 'replaceChild' on 'Node': 2 arguments required",
                    exception);
    return nullptr;
  }

  const JSValueRef newChildValueRef = arguments[0];
  const JSValueRef oldChildValueRef = arguments[1];

  if (!JSValueIsObject(ctx, newChildValueRef)) {
    throwJSError(ctx, "Uncaught TypeError: Failed to execute 'replaceChild' on 'Node': 1 arguments is not object",
                    exception);
    return nullptr;
  }

  JSObjectRef newChildObjectRef = JSValueToObject(ctx, newChildValueRef, exception);

  if (!JSValueIsObject(ctx, oldChildValueRef)) {
    throwJSError(ctx, "Uncaught TypeError: Failed to execute 'replaceChild' on 'Node': 2 arguments is not object.",
                    exception);
    return nullptr;
  }

  JSObjectRef oldChildObjectRef = JSValueToObject(ctx, oldChildValueRef, exception);

  auto selfInstance = static_cast<NodeInstance *>(JSObjectGetPrivate(thisObject));
  auto newChildInstance = static_cast<NodeInstance *>(JSObjectGetPrivate(newChildObjectRef));
  auto oldChildInstance = static_cast<NodeInstance *>(JSObjectGetPrivate(oldChildObjectRef));

  if (oldChildInstance == nullptr || oldChildInstance->parentNode != selfInstance || oldChildInstance->_identify != NODE_IDENTIFY) {
    throwJSError(ctx,
                    "Failed to execute 'replaceChild' on 'Node': The node to be replaced is not a child of this node.",
                    exception);
    return nullptr;
  }

  if (newChildInstance == nullptr || newChildInstance->_identify != NODE_IDENTIFY) {
    throwJSError(ctx, "Failed to execute 'replaceChild' on 'Node': The new node is not a type of node.", exception);
    return nullptr;
  }

  selfInstance->internalReplaceChild(newChildInstance, oldChildInstance, exception);

  return nullptr;
}

void NodeInstance::internalInsertBefore(NodeInstance *node, NodeInstance *referenceNode,
                                                JSValueRef *exception) {
  if (referenceNode == nullptr) {
    internalAppendChild(node);
  } else {
    if (referenceNode->parentNode != this) {
      throwJSError(
        _hostClass->ctx,
        "Uncaught TypeError: Failed to execute 'insertBefore' on 'Node': reference node is not a child of this node.",
        exception);
      return;
    }

    ensureDetached(node);
    auto parent = referenceNode->parentNode;
    if (parent != nullptr) {
      auto &&parentChildNodes = parent->childNodes;
      auto it = std::find(parentChildNodes.begin(), parentChildNodes.end(), referenceNode);

      if (it == parentChildNodes.end()) {
        throwJSError(_hostClass->ctx, "Failed to execute 'insertBefore' on 'Node': reference node is not a child of this node.", exception);
        return;
      }

      parentChildNodes.insert(it, node);
      node->parentNode = parent;
      node->refer();
      node->_notifyNodeInsert(parent);

      std::string nodeEventTargetId = std::to_string(node->eventTargetId);
      std::string position = std::string("beforebegin");

      NativeString args_01{};
      NativeString args_02{};
      buildUICommandArgs(nodeEventTargetId, position, args_01, args_02);

      foundation::UICommandTaskMessageQueue::instance(_hostClass->contextId)
        ->registerCommand(referenceNode->eventTargetId, UICommand::insertAdjacentNode, args_01, args_02, nullptr);
    }
  }
}

JSValueRef JSNode::remove(JSContextRef ctx, JSObjectRef function, JSObjectRef thisObject, size_t argumentCount,
                          const JSValueRef *arguments, JSValueRef *exception) {
  auto selfInstance = static_cast<NodeInstance *>(JSObjectGetPrivate(thisObject));
  selfInstance->internalRemove(exception);
  return nullptr;
}

JSValueRef JSNode::removeChild(JSContextRef ctx, JSObjectRef function, JSObjectRef thisObject, size_t argumentCount,
                               const JSValueRef *arguments, JSValueRef *exception) {
  if (argumentCount < 1) {
    throwJSError(ctx, "Uncaught TypeError: Failed to execute 'removeChild' on 'Node': 1 arguments required",
                    exception);
    return nullptr;
  }

  const JSValueRef nodeValueRef = arguments[0];

  if (!JSValueIsObject(ctx, nodeValueRef)) {
    throwJSError(ctx, "Uncaught TypeError: Failed to execute 'removeChild' on 'Node': 1st arguments is not object",
                    exception);
    return nullptr;
  }

  JSObjectRef nodeObjectRef = JSValueToObject(ctx, nodeValueRef, exception);

  if (!JSValueIsObject(ctx, nodeObjectRef)) {
    throwJSError(ctx, "Uncaught TypeError: Failed to execute 'removeChild' on 'Node': 1st arguments is not object.",
                    exception);
    return nullptr;
  }

  auto selfInstance = static_cast<NodeInstance *>(JSObjectGetPrivate(thisObject));
  auto nodeInstance = static_cast<NodeInstance *>(JSObjectGetPrivate(nodeObjectRef));

  if (nodeInstance == nullptr || nodeInstance->_identify != NODE_IDENTIFY) {
    throwJSError(ctx, "Failed to execute 'removeChild' on 'Node': 1st arguments is not a Node object.", exception);
    return nullptr;
  }

  auto removedNode = selfInstance->internalRemoveChild(nodeInstance, exception);

  return removedNode->object;
}

void NodeInstance::internalAppendChild(NodeInstance *node) {
  ensureDetached(node);
  childNodes.emplace_back(node);
  node->parentNode = this;
  node->refer();

  node->_notifyNodeInsert(this);

  std::string nodeEventTargetId = std::to_string(node->eventTargetId);
  std::string position = std::string("beforeend");

  NativeString args_01{};
  NativeString args_02{};

  buildUICommandArgs(nodeEventTargetId, position, args_01, args_02);

  foundation::UICommandTaskMessageQueue::instance(node->_hostClass->contextId)
    ->registerCommand(eventTargetId, UICommand::insertAdjacentNode, args_01, args_02, nullptr);
}

void NodeInstance::internalRemove(JSValueRef *exception) {
  if (parentNode == nullptr) return;
  parentNode->internalRemoveChild(this, exception);
}

NodeInstance *NodeInstance::internalRemoveChild(NodeInstance *node, JSValueRef *exception) {
  auto it = std::find(childNodes.begin(), childNodes.end(), node);

  if (it != childNodes.end()) {
    childNodes.erase(it);
    node->parentNode = nullptr;
    node->unrefer();
    node->_notifyNodeRemoved(this);
    foundation::UICommandTaskMessageQueue::instance(node->_hostClass->contextId)
      ->registerCommand(node->eventTargetId, UICommand::removeNode, nullptr);
  }

  return node;
}

NodeInstance *NodeInstance::internalReplaceChild(NodeInstance *newChild,
                                                                 NodeInstance *oldChild,
                                                                 JSValueRef *exception) {
  ensureDetached(newChild);
  assert_m(newChild->parentNode == nullptr, "ReplaceChild Error: newChild was not detached.");
  oldChild->parentNode = nullptr;
  oldChild->unrefer();

  auto childIndex = std::find(childNodes.begin(), childNodes.end(), oldChild);
  if (childIndex == childNodes.end()) {
    throwJSError(ctx, "Failed to execute 'replaceChild' on 'Node': old child is not exist on childNodes.", exception);
    return nullptr;
  }

  newChild->parentNode = this;
  childNodes.erase(childIndex);
  childNodes.insert(childIndex, newChild);
  newChild->refer();

  oldChild->_notifyNodeRemoved(this);
  newChild->_notifyNodeInsert(this);

  std::string newChildEventTargetId = std::to_string(newChild->eventTargetId);
  std::string position = std::string("afterend");

  NativeString args_01{};
  NativeString args_02{};

  buildUICommandArgs(newChildEventTargetId, position, args_01, args_02);

  foundation::UICommandTaskMessageQueue::instance(_hostClass->contextId)
    ->registerCommand(oldChild->eventTargetId, UICommand::insertAdjacentNode, args_01, args_02, nullptr);

  foundation::UICommandTaskMessageQueue::instance(_hostClass->contextId)
    ->registerCommand(oldChild->eventTargetId, UICommand::removeNode, nullptr);

  return oldChild;
}

JSValueRef JSNode::prototypeGetProperty(std::string &name, JSValueRef *exception) {
  auto propertyMap = getNodePropertyMap();

  if (propertyMap.count(name) == 0) {
    return JSEventTarget::prototypeGetProperty(name, exception);
  }

  return nullptr;
}

<<<<<<< HEAD
JSValueRef JSNode::NodeInstance::getProperty(std::string &name, JSValueRef *exception) {
  auto propertyMap = getNodePropertyMap();
  auto staticPropertyMap = getNodeStaticPropertyMap();

  if (staticPropertyMap.count(name) > 0) return nullptr;
=======
JSValueRef NodeInstance::getProperty(std::string &name, JSValueRef *exception) {
  auto propertyMap = JSNode::getNodePropertyMap();
>>>>>>> 23876cb4

  if (propertyMap.count(name) == 0) {
    return EventTargetInstance::getProperty(name, exception);
  }

  auto property = propertyMap[name];

  switch (property) {
  case JSNode::NodeProperty::isConnected:
    return JSValueMakeBoolean(_hostClass->ctx, isConnected());
  case JSNode::NodeProperty::firstChild: {
    auto instance = firstChild();
    return instance != nullptr ? instance->object : JSValueMakeNull(ctx);
  }
  case JSNode::NodeProperty::parentNode: {
    if (parentNode == nullptr) return JSValueMakeNull(ctx);
    return parentNode->object;
  }
  case JSNode::NodeProperty::lastChild: {
    auto instance = lastChild();
    return instance != nullptr ? instance->object : JSValueMakeNull(ctx);
  }
  case JSNode::NodeProperty::previousSibling: {
    auto instance = previousSibling();
    return instance != nullptr ? instance->object : JSValueMakeNull(ctx);
  }
  case JSNode::NodeProperty::nextSibling: {
    auto instance = nextSibling();
    return instance != nullptr ? instance->object : JSValueMakeNull(ctx);
  }
<<<<<<< HEAD
  case NodeProperty::childNodes: {
=======
  case JSNode::NodeProperty::appendChild: {
    return prototype<JSNode>()->m_appendChild.function();
  }
  case JSNode::NodeProperty::remove: {
    return prototype<JSNode>()->m_remove.function();
  }
  case JSNode::NodeProperty::removeChild: {
    return prototype<JSNode>()->m_removeChild.function();
  }
  case JSNode::NodeProperty::insertBefore: {
    return prototype<JSNode>()->m_insertBefore.function();
  }
  case JSNode::NodeProperty::replaceChild: {
    return prototype<JSNode>()->m_replaceChild.function();
  }
  case JSNode::NodeProperty::childNodes: {
>>>>>>> 23876cb4
    JSValueRef arguments[childNodes.size()];

    for (int i = 0; i < childNodes.size(); i++) {
      arguments[i] = childNodes[i]->object;
    }

    JSObjectRef array = JSObjectMakeArray(_hostClass->ctx, childNodes.size(), arguments, nullptr);
    return array;
  }
  case JSNode::NodeProperty::nodeType:
    return JSValueMakeNumber(_hostClass->ctx, nodeType);
  case JSNode::NodeProperty::textContent: {
    std::string textContent = internalGetTextContent();
    return JSValueMakeString(_hostClass->ctx, JSStringCreateWithUTF8CString(textContent.c_str()));
  }
  }

  return nullptr;
}

<<<<<<< HEAD
bool JSNode::NodeInstance::setProperty(std::string &name, JSValueRef value, JSValueRef *exception) {
  auto propertyMap = getNodePropertyMap();
  auto staticPropertyMap = getNodeStaticPropertyMap();

  if (staticPropertyMap.count(name) > 0) return false;
=======
void NodeInstance::setProperty(std::string &name, JSValueRef value, JSValueRef *exception) {
  auto propertyMap = JSNode::getNodePropertyMap();
>>>>>>> 23876cb4

  if (propertyMap.count(name) > 0) {
    auto property = propertyMap[name];

    if (property == JSNode::NodeProperty::textContent) {
      JSStringRef textContent = JSValueToStringCopy(_hostClass->ctx, value, exception);
      internalSetTextContent(textContent, exception);
    }

    return true;
  } else {
<<<<<<< HEAD
    return JSEventTarget::EventTargetInstance::setProperty(name, value, exception);
=======
    EventTargetInstance::setProperty(name, value, exception);
>>>>>>> 23876cb4
  }
}

void NodeInstance::getPropertyNames(JSPropertyNameAccumulatorRef accumulator) {
  EventTargetInstance::getPropertyNames(accumulator);

  for (auto &property : JSNode::getNodePropertyNames()) {
    JSPropertyNameAccumulatorAddName(accumulator, property);
  }

  for (auto &property : getNodeStaticPropertyNames()) {
    JSPropertyNameAccumulatorAddName(accumulator, property);
  }
}

std::string NodeInstance::internalGetTextContent() {
  return "";
}

void NodeInstance::refer() {
  if (_referenceCount == 0) {
    JSValueProtect(_hostClass->ctx, this->object);
  }
  _referenceCount++;
}

void NodeInstance::unrefer() {
  _referenceCount--;
  if (_referenceCount == 0 && context->isValid()) {
    JSValueUnprotect(_hostClass->ctx, this->object);
  }
}

void NodeInstance::_notifyNodeRemoved(NodeInstance *node) {}
void NodeInstance::_notifyNodeInsert(NodeInstance *node) {}
void NodeInstance::internalSetTextContent(JSStringRef content, JSValueRef *exception) {}

} // namespace kraken::binding::jsc<|MERGE_RESOLUTION|>--- conflicted
+++ resolved
@@ -429,16 +429,11 @@
   return nullptr;
 }
 
-<<<<<<< HEAD
-JSValueRef JSNode::NodeInstance::getProperty(std::string &name, JSValueRef *exception) {
-  auto propertyMap = getNodePropertyMap();
-  auto staticPropertyMap = getNodeStaticPropertyMap();
-
-  if (staticPropertyMap.count(name) > 0) return nullptr;
-=======
 JSValueRef NodeInstance::getProperty(std::string &name, JSValueRef *exception) {
   auto propertyMap = JSNode::getNodePropertyMap();
->>>>>>> 23876cb4
+  auto staticPropertyMap = JSNode::getNodeStaticPropertyMap();
+
+  if (staticPropertyMap.count(name) > 0) return nullptr;
 
   if (propertyMap.count(name) == 0) {
     return EventTargetInstance::getProperty(name, exception);
@@ -469,26 +464,7 @@
     auto instance = nextSibling();
     return instance != nullptr ? instance->object : JSValueMakeNull(ctx);
   }
-<<<<<<< HEAD
-  case NodeProperty::childNodes: {
-=======
-  case JSNode::NodeProperty::appendChild: {
-    return prototype<JSNode>()->m_appendChild.function();
-  }
-  case JSNode::NodeProperty::remove: {
-    return prototype<JSNode>()->m_remove.function();
-  }
-  case JSNode::NodeProperty::removeChild: {
-    return prototype<JSNode>()->m_removeChild.function();
-  }
-  case JSNode::NodeProperty::insertBefore: {
-    return prototype<JSNode>()->m_insertBefore.function();
-  }
-  case JSNode::NodeProperty::replaceChild: {
-    return prototype<JSNode>()->m_replaceChild.function();
-  }
   case JSNode::NodeProperty::childNodes: {
->>>>>>> 23876cb4
     JSValueRef arguments[childNodes.size()];
 
     for (int i = 0; i < childNodes.size(); i++) {
@@ -509,16 +485,11 @@
   return nullptr;
 }
 
-<<<<<<< HEAD
-bool JSNode::NodeInstance::setProperty(std::string &name, JSValueRef value, JSValueRef *exception) {
-  auto propertyMap = getNodePropertyMap();
-  auto staticPropertyMap = getNodeStaticPropertyMap();
+bool NodeInstance::setProperty(std::string &name, JSValueRef value, JSValueRef *exception) {
+  auto propertyMap = JSNode::getNodePropertyMap();
+  auto staticPropertyMap = JSNode::getNodeStaticPropertyMap();
 
   if (staticPropertyMap.count(name) > 0) return false;
-=======
-void NodeInstance::setProperty(std::string &name, JSValueRef value, JSValueRef *exception) {
-  auto propertyMap = JSNode::getNodePropertyMap();
->>>>>>> 23876cb4
 
   if (propertyMap.count(name) > 0) {
     auto property = propertyMap[name];
@@ -530,11 +501,7 @@
 
     return true;
   } else {
-<<<<<<< HEAD
-    return JSEventTarget::EventTargetInstance::setProperty(name, value, exception);
-=======
-    EventTargetInstance::setProperty(name, value, exception);
->>>>>>> 23876cb4
+    return EventTargetInstance::setProperty(name, value, exception);
   }
 }
 
@@ -545,7 +512,7 @@
     JSPropertyNameAccumulatorAddName(accumulator, property);
   }
 
-  for (auto &property : getNodeStaticPropertyNames()) {
+  for (auto &property : JSNode::getNodeStaticPropertyNames()) {
     JSPropertyNameAccumulatorAddName(accumulator, property);
   }
 }
