--- conflicted
+++ resolved
@@ -15,12 +15,7 @@
 std::unordered_map<JSContext *, JSTouchEvent *> JSTouchEvent::instanceMap {};
 
 JSTouchEvent *JSTouchEvent::instance(JSContext *context) {
-<<<<<<< HEAD
-  if (!instanceMap.contains(context)) {
-=======
-  auto instanceMap = getInstanceMap();
   if (instanceMap.count(context) == 0) {
->>>>>>> 72f09721
     instanceMap[context] = new JSTouchEvent(context);
   }
   return instanceMap[context];
