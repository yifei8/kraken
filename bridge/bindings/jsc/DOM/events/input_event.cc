--- conflicted
+++ resolved
@@ -15,12 +15,7 @@
 std::unordered_map<JSContext *, JSInputEvent *> JSInputEvent::instanceMap{};
 
 JSInputEvent *JSInputEvent::instance(JSContext *context) {
-<<<<<<< HEAD
-  if (!instanceMap.contains(context)) {
-=======
-  auto instanceMap = getInstanceMap();
   if (instanceMap.count(context) == 0) {
->>>>>>> 72f09721
     instanceMap[context] = new JSInputEvent(context);
   }
   return instanceMap[context];
