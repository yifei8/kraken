--- conflicted
+++ resolved
@@ -175,8 +175,6 @@
 }
 
 ElementInstance::~ElementInstance() {
-//  if (style != nullptr && context->isValid()) JSValueUnprotect(_hostClass->ctx, style->object);
-
   ::foundation::UICommandCallbackQueue::instance(contextId)
     ->registerCallback([](void *ptr) { delete reinterpret_cast<NativeElement *>(ptr); }, nativeElement);
 }
@@ -208,17 +206,6 @@
   JSElement::ElementProperty property = propertyMap[name];
 
   switch (property) {
-<<<<<<< HEAD
-=======
-  case JSElement::ElementProperty::style: {
-    if (style == nullptr) {
-      style = new StyleDeclarationInstance(CSSStyleDeclaration::instance(context), this);
-      JSValueProtect(_hostClass->ctx, style->object);
-    }
-
-    return style->object;
-  }
->>>>>>> 23876cb4
   case JSElement::ElementProperty::nodeName:
   case JSElement::ElementProperty::tagName: {
     return JSValueMakeString(_hostClass->ctx, JSStringCreateWithUTF8CString(tagName().c_str()));
