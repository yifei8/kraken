--- conflicted
+++ resolved
@@ -53,12 +53,7 @@
 std::unordered_map<JSContext *, CSSStyleDeclaration *> CSSStyleDeclaration::instanceMap{};
 
 CSSStyleDeclaration *CSSStyleDeclaration::instance(JSContext *context) {
-<<<<<<< HEAD
-  if (!instanceMap.contains(context)) {
-=======
-  auto instanceMap = getInstanceMap();
   if (instanceMap.count(context) == 0) {
->>>>>>> 72f09721
     instanceMap[context] = new CSSStyleDeclaration(context);
   }
   return instanceMap[context];
