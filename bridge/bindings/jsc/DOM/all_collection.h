--- conflicted
+++ resolved
@@ -35,17 +35,10 @@
   void internalAdd(NodeInstance *node, NodeInstance *before);
 
 private:
-<<<<<<< HEAD
-  std::vector<JSNode::NodeInstance *> m_nodes;
+  std::vector<NodeInstance *> m_nodes;
   JSFunctionHolder m_item{context, jsObject, this, "item", item};
   JSFunctionHolder m_add{context, jsObject, this, "add", add};
   JSFunctionHolder m_remove{context, jsObject, this, "remove", remove};
-=======
-  std::vector<NodeInstance *> m_nodes;
-  JSFunctionHolder m_item{context, this, "item", item};
-  JSFunctionHolder m_add{context, this, "add", add};
-  JSFunctionHolder m_remove{context, this, "remove", remove};
->>>>>>> 23876cb4
 };
 
 }
