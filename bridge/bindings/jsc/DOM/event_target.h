/*
 * Copyright (C) 2020 Alibaba Inc. All rights reserved.
 * Author: Kraken Team.
 */

#ifndef KRAKENBRIDGE_EVENT_TARGET_H
#define KRAKENBRIDGE_EVENT_TARGET_H

#include "bindings/jsc/DOM/event.h"
#include "bindings/jsc/host_class.h"
#include "bindings/jsc/js_context_internal.h"
#include "dart_methods.h"
#include "foundation/logging.h"
#include "foundation/ui_command_queue.h"
#include "foundation/ui_task_queue.h"
#include "include/kraken_bridge.h"
#include <array>
#include <atomic>
#include <condition_variable>
#include <unordered_map>

namespace kraken::binding::jsc {

void bindEventTarget(std::unique_ptr<JSContext> &context);

<<<<<<< HEAD
struct NativeEvent;
struct NativeEventTarget;

class JSEventTarget : public HostClass {
public:
  static std::unordered_map<JSContext *, JSEventTarget *> instanceMap;
  static JSEventTarget *instance(JSContext *context);
  DEFINE_OBJECT_PROPERTY(EventTarget, 1, eventTargetId)
  DEFINE_STATIC_OBJECT_PROPERTY(EventTarget, 4, addEventListener, removeEventListener, dispatchEvent, __clearListeners__)

  JSObjectRef instanceConstructor(JSContextRef ctx, JSObjectRef constructor, size_t argumentCount,
                                  const JSValueRef *arguments, JSValueRef *exception) override;

  JSValueRef prototypeGetProperty(std::string &name, JSValueRef *exception) override;

  class EventTargetInstance : public Instance {
  public:
    EventTargetInstance() = delete;
    explicit EventTargetInstance(JSEventTarget *eventTarget);
    explicit EventTargetInstance(JSEventTarget *eventTarget, int64_t targetId);
    JSValueRef getProperty(std::string &name, JSValueRef *exception) override;
    bool setProperty(std::string &name, JSValueRef value, JSValueRef *exception) override;
    void getPropertyNames(JSPropertyNameAccumulatorRef accumulator) override;
    JSValueRef getPropertyHandler(std::string &name, JSValueRef *exception);
    void setPropertyHandler(std::string &name, JSValueRef value, JSValueRef *exception);
    bool dispatchEvent(EventInstance *event);

    ~EventTargetInstance() override;
    int32_t eventTargetId;
    NativeEventTarget *nativeEventTarget{nullptr};

  private:
    friend JSEventTarget;
    // TODO: use std::u16string for better performance.
    std::unordered_map<std::string, std::deque<JSObjectRef>> _eventHandlers;
    bool internalDispatchEvent(EventInstance *eventInstance);
  };

protected:
  JSEventTarget() = delete;
  friend EventTargetInstance;
  explicit JSEventTarget(JSContext *context, const char *name);
  explicit JSEventTarget(JSContext *context, const JSStaticFunction *staticFunction, const JSStaticValue *staticValue);
  ~JSEventTarget();

private:
  std::vector<std::string> m_jsOnlyEvents;

  static JSValueRef addEventListener(JSContextRef ctx, JSObjectRef function, JSObjectRef thisObject,
                                     size_t argumentCount, const JSValueRef arguments[], JSValueRef *exception);
  static JSValueRef removeEventListener(JSContextRef ctx, JSObjectRef function, JSObjectRef thisObject,
                                        size_t argumentCount, const JSValueRef arguments[], JSValueRef *exception);
  static JSValueRef dispatchEvent(JSContextRef ctx, JSObjectRef function, JSObjectRef thisObject, size_t argumentCount,
                                  const JSValueRef arguments[], JSValueRef *exception);
  static JSValueRef clearListeners(JSContextRef ctx, JSObjectRef function, JSObjectRef thisObject, size_t argumentCount,
                                   const JSValueRef arguments[], JSValueRef *exception);

  JSFunctionHolder m_removeEventListener{context, prototypeObject, nullptr, "removeEventListener", removeEventListener};
  JSFunctionHolder m_dispatchEvent{context, prototypeObject, nullptr, "dispatchEvent", dispatchEvent};
  JSFunctionHolder m_clearListeners{context, prototypeObject, nullptr, "__clearListeners__", clearListeners};
  JSFunctionHolder m_addEventListener{context, prototypeObject, nullptr, "addEventListener", addEventListener};
};

using NativeDispatchEvent = void (*)(NativeEventTarget *nativeEventTarget, NativeString *eventType, void *nativeEvent, int32_t isCustomEvent);

struct NativeEventTarget {
  NativeEventTarget() = delete;
  NativeEventTarget(JSEventTarget::EventTargetInstance *_instance)
    : instance(_instance), dispatchEvent(NativeEventTarget::dispatchEventImpl){};

  static void dispatchEventImpl(NativeEventTarget *nativeEventTarget, NativeString *eventType, void *nativeEvent, int32_t isCustomEvent);

  JSEventTarget::EventTargetInstance *instance;
  NativeDispatchEvent dispatchEvent;
};

=======
>>>>>>> 23876cb4
} // namespace kraken::binding::jsc

#endif // KRAKENBRIDGE_EVENT_TARGET_H<|MERGE_RESOLUTION|>--- conflicted
+++ resolved
@@ -23,85 +23,6 @@
 
 void bindEventTarget(std::unique_ptr<JSContext> &context);
 
-<<<<<<< HEAD
-struct NativeEvent;
-struct NativeEventTarget;
-
-class JSEventTarget : public HostClass {
-public:
-  static std::unordered_map<JSContext *, JSEventTarget *> instanceMap;
-  static JSEventTarget *instance(JSContext *context);
-  DEFINE_OBJECT_PROPERTY(EventTarget, 1, eventTargetId)
-  DEFINE_STATIC_OBJECT_PROPERTY(EventTarget, 4, addEventListener, removeEventListener, dispatchEvent, __clearListeners__)
-
-  JSObjectRef instanceConstructor(JSContextRef ctx, JSObjectRef constructor, size_t argumentCount,
-                                  const JSValueRef *arguments, JSValueRef *exception) override;
-
-  JSValueRef prototypeGetProperty(std::string &name, JSValueRef *exception) override;
-
-  class EventTargetInstance : public Instance {
-  public:
-    EventTargetInstance() = delete;
-    explicit EventTargetInstance(JSEventTarget *eventTarget);
-    explicit EventTargetInstance(JSEventTarget *eventTarget, int64_t targetId);
-    JSValueRef getProperty(std::string &name, JSValueRef *exception) override;
-    bool setProperty(std::string &name, JSValueRef value, JSValueRef *exception) override;
-    void getPropertyNames(JSPropertyNameAccumulatorRef accumulator) override;
-    JSValueRef getPropertyHandler(std::string &name, JSValueRef *exception);
-    void setPropertyHandler(std::string &name, JSValueRef value, JSValueRef *exception);
-    bool dispatchEvent(EventInstance *event);
-
-    ~EventTargetInstance() override;
-    int32_t eventTargetId;
-    NativeEventTarget *nativeEventTarget{nullptr};
-
-  private:
-    friend JSEventTarget;
-    // TODO: use std::u16string for better performance.
-    std::unordered_map<std::string, std::deque<JSObjectRef>> _eventHandlers;
-    bool internalDispatchEvent(EventInstance *eventInstance);
-  };
-
-protected:
-  JSEventTarget() = delete;
-  friend EventTargetInstance;
-  explicit JSEventTarget(JSContext *context, const char *name);
-  explicit JSEventTarget(JSContext *context, const JSStaticFunction *staticFunction, const JSStaticValue *staticValue);
-  ~JSEventTarget();
-
-private:
-  std::vector<std::string> m_jsOnlyEvents;
-
-  static JSValueRef addEventListener(JSContextRef ctx, JSObjectRef function, JSObjectRef thisObject,
-                                     size_t argumentCount, const JSValueRef arguments[], JSValueRef *exception);
-  static JSValueRef removeEventListener(JSContextRef ctx, JSObjectRef function, JSObjectRef thisObject,
-                                        size_t argumentCount, const JSValueRef arguments[], JSValueRef *exception);
-  static JSValueRef dispatchEvent(JSContextRef ctx, JSObjectRef function, JSObjectRef thisObject, size_t argumentCount,
-                                  const JSValueRef arguments[], JSValueRef *exception);
-  static JSValueRef clearListeners(JSContextRef ctx, JSObjectRef function, JSObjectRef thisObject, size_t argumentCount,
-                                   const JSValueRef arguments[], JSValueRef *exception);
-
-  JSFunctionHolder m_removeEventListener{context, prototypeObject, nullptr, "removeEventListener", removeEventListener};
-  JSFunctionHolder m_dispatchEvent{context, prototypeObject, nullptr, "dispatchEvent", dispatchEvent};
-  JSFunctionHolder m_clearListeners{context, prototypeObject, nullptr, "__clearListeners__", clearListeners};
-  JSFunctionHolder m_addEventListener{context, prototypeObject, nullptr, "addEventListener", addEventListener};
-};
-
-using NativeDispatchEvent = void (*)(NativeEventTarget *nativeEventTarget, NativeString *eventType, void *nativeEvent, int32_t isCustomEvent);
-
-struct NativeEventTarget {
-  NativeEventTarget() = delete;
-  NativeEventTarget(JSEventTarget::EventTargetInstance *_instance)
-    : instance(_instance), dispatchEvent(NativeEventTarget::dispatchEventImpl){};
-
-  static void dispatchEventImpl(NativeEventTarget *nativeEventTarget, NativeString *eventType, void *nativeEvent, int32_t isCustomEvent);
-
-  JSEventTarget::EventTargetInstance *instance;
-  NativeDispatchEvent dispatchEvent;
-};
-
-=======
->>>>>>> 23876cb4
 } // namespace kraken::binding::jsc
 
 #endif // KRAKENBRIDGE_EVENT_TARGET_H