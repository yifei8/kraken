--- conflicted
+++ resolved
@@ -51,89 +51,6 @@
 
 void bindEvent(std::unique_ptr<JSContext> &context);
 
-<<<<<<< HEAD
-struct NativeEvent;
-class EventInstance;
-
-class JSEvent : public HostClass {
-public:
-  DEFINE_OBJECT_PROPERTY(Event, 10, type, bubbles, cancelable, timestamp, defaultPrevented, target, srcElement, currentTarget, returnValue, cancelBubble)
-  DEFINE_STATIC_OBJECT_PROPERTY(Event, 4, __initWithNativeEvent__, stopImmediatePropagation, stopPropagation, preventDefault)
-
-  static std::unordered_map<JSContext *, JSEvent *> instanceMap;
-  OBJECT_INSTANCE(JSEvent)
-  // Create an Event Object from an nativeEvent address which allocated by dart side.
-  static JSValueRef initWithNativeEvent(JSContextRef ctx, JSObjectRef function, JSObjectRef thisObject,
-                                        size_t argumentCount, const JSValueRef arguments[], JSValueRef *exception);
-
-  static EventInstance* buildEventInstance(std::string &eventType, JSContext *context, void *nativeEvent, bool isCustomEvent);
-
-  JSObjectRef instanceConstructor(JSContextRef ctx, JSObjectRef constructor, size_t argumentCount,
-                                  const JSValueRef *arguments, JSValueRef *exception) override;
-
-  JSValueRef getProperty(std::string &name, JSValueRef *exception) override;
-
-protected:
-  JSEvent() = delete;
-  explicit JSEvent(JSContext *context, const char *name);
-  explicit JSEvent(JSContext *context);
-  ~JSEvent() override;
-
-private:
-  JSFunctionHolder m_initWithNativeEvent{context, classObject, this, "__initWithNativeEvent__", initWithNativeEvent};
-  friend EventInstance;
-};
-
-class EventInstance : public HostClass::Instance {
-public:
-  EventInstance() = delete;
-
-  explicit EventInstance(JSEvent *jsEvent, NativeEvent *nativeEvent);
-  explicit EventInstance(JSEvent *jsEvent, std::string eventType, JSValueRef eventInit, JSValueRef *exception);
-  JSValueRef getProperty(std::string &name, JSValueRef *exception) override;
-  bool setProperty(std::string &name, JSValueRef value, JSValueRef *exception) override;
-  void getPropertyNames(JSPropertyNameAccumulatorRef accumulator) override;
-  ~EventInstance() override;
-  NativeEvent *nativeEvent;
-  bool _dispatchFlag{false};
-  bool _canceledFlag{false};
-  bool _initializedFlag{true};
-  bool _stopPropagationFlag{false};
-  bool _stopImmediatePropagationFlag{false};
-  bool _inPassiveListenerFlag{false};
-
-private:
-  static JSValueRef stopPropagation(JSContextRef ctx, JSObjectRef function, JSObjectRef thisObject,
-                                    size_t argumentCount, const JSValueRef arguments[], JSValueRef *exception);
-
-  static JSValueRef stopImmediatePropagation(JSContextRef ctx, JSObjectRef function, JSObjectRef thisObject,
-                                             size_t argumentCount, const JSValueRef arguments[], JSValueRef *exception);
-
-  static JSValueRef preventDefault(JSContextRef ctx, JSObjectRef function, JSObjectRef thisObject, size_t argumentCount,
-                                   const JSValueRef arguments[], JSValueRef *exception);
-
-  friend JSEvent;
-  JSFunctionHolder m_stopImmediatePropagation{context, object, this, "stopImmediatePropagation", stopImmediatePropagation};
-  JSFunctionHolder m_stopPropagation{context, object, this, "stopPropagation", stopPropagation};
-  JSFunctionHolder m_preventDefault{context, object, this, "preventDefault", preventDefault};
-};
-
-struct NativeEvent {
-  NativeEvent() = delete;
-  explicit NativeEvent(NativeString *eventType) : type(eventType){};
-  NativeString *type;
-  int64_t bubbles{0};
-  int64_t cancelable{0};
-  int64_t timeStamp{0};
-  int64_t defaultPrevented{0};
-  // The pointer address of target EventTargetInstance object.
-  void *target{nullptr};
-  // The pointer address of current target EventTargetInstance object.
-  void *currentTarget{nullptr};
-};
-
-=======
->>>>>>> 23876cb4
 } // namespace kraken::binding::jsc
 
 #endif // KRAKENBRIDGE_EVENT_H