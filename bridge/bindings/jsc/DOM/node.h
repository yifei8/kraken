--- conflicted
+++ resolved
@@ -15,110 +15,6 @@
 
 void bindNode(std::unique_ptr<JSContext> &context);
 
-<<<<<<< HEAD
-struct NativeNode;
-class JSDocument;
-class DocumentInstance;
-
-class JSNode : public JSEventTarget {
-public:
-  static std::unordered_map<JSContext *, JSNode *> instanceMap;
-  static JSNode *instance(JSContext *context);
-  DEFINE_OBJECT_PROPERTY(Node, 9, isConnected, firstChild, lastChild, parentNode, childNodes, previousSibling,
-                         nextSibling, nodeType, textContent)
-  DEFINE_STATIC_OBJECT_PROPERTY(Node, 5, appendChild, remove, removeChild, insertBefore, replaceChild)
-
-  JSObjectRef instanceConstructor(JSContextRef ctx, JSObjectRef constructor, size_t argumentCount,
-                                  const JSValueRef *arguments, JSValueRef *exception) override;
-
-  static JSValueRef appendChild(JSContextRef ctx, JSObjectRef function, JSObjectRef thisObject, size_t argumentCount,
-                                const JSValueRef arguments[], JSValueRef *exception);
-  /**
-   * The ChildNode.remove() method removes the object
-   * from the tree it belongs to.
-   * reference: https://dom.spec.whatwg.org/#dom-childnode-remove
-   */
-  static JSValueRef remove(JSContextRef ctx, JSObjectRef function, JSObjectRef thisObject, size_t argumentCount,
-                           const JSValueRef arguments[], JSValueRef *exception);
-
-  static JSValueRef removeChild(JSContextRef ctx, JSObjectRef function, JSObjectRef thisObject, size_t argumentCount,
-                                const JSValueRef arguments[], JSValueRef *exception);
-
-  static JSValueRef insertBefore(JSContextRef ctx, JSObjectRef function, JSObjectRef thisObject, size_t argumentCount,
-                                 const JSValueRef arguments[], JSValueRef *exception);
-
-  static JSValueRef replaceChild(JSContextRef ctx, JSObjectRef function, JSObjectRef thisObject, size_t argumentCount,
-                                 const JSValueRef arguments[], JSValueRef *exception);
-
-  JSValueRef prototypeGetProperty(std::string &name, JSValueRef *exception) override;
-
-  class NodeInstance : public EventTargetInstance {
-  public:
-    NodeInstance() = delete;
-    NodeInstance(JSNode *node, NodeType nodeType);
-    NodeInstance(JSNode *node, NodeType nodeType, int64_t targetId);
-    ~NodeInstance() override;
-
-    JSValueRef getProperty(std::string &name, JSValueRef *exception) override;
-    bool setProperty(std::string &name, JSValueRef value, JSValueRef *exception) override;
-    void getPropertyNames(JSPropertyNameAccumulatorRef accumulator) override;
-
-    bool isConnected();
-    JSNode::NodeInstance *firstChild();
-    JSNode::NodeInstance *lastChild();
-    JSNode::NodeInstance *previousSibling();
-    JSNode::NodeInstance *nextSibling();
-    void internalAppendChild(JSNode::NodeInstance *node);
-    void internalRemove(JSValueRef *exception);
-    JSNode::NodeInstance *internalRemoveChild(JSNode::NodeInstance *node, JSValueRef *exception);
-    void internalInsertBefore(JSNode::NodeInstance *node, JSNode::NodeInstance *referenceNode, JSValueRef *exception);
-    virtual std::string internalGetTextContent();
-    virtual void internalSetTextContent(JSStringRef content, JSValueRef *exception);
-    JSNode::NodeInstance *internalReplaceChild(JSNode::NodeInstance *newChild, JSNode::NodeInstance *oldChild, JSValueRef *exception);
-
-    NodeType nodeType;
-    JSNode::NodeInstance *parentNode{nullptr};
-    std::vector<JSNode::NodeInstance *> childNodes;
-
-    NativeNode *nativeNode{nullptr};
-
-    void refer();
-    void unrefer();
-
-    int32_t _referenceCount{0};
-    int32_t _identify{NODE_IDENTIFY};
-
-    DocumentInstance *document{nullptr};
-    virtual void _notifyNodeRemoved(JSNode::NodeInstance *node);
-    virtual void _notifyNodeInsert(JSNode::NodeInstance *node);
-
-  private:
-    void ensureDetached(JSNode::NodeInstance *node);
-
-    JSFunctionHolder m_removeChild{context, object, this, "removeChild", removeChild};
-    JSFunctionHolder m_appendChild{context, object, this, "appendChild", appendChild};
-    JSFunctionHolder m_remove{context, object, this, "remove", remove};
-    JSFunctionHolder m_insertBefore{context, object, this, "insertBefore", insertBefore};
-    JSFunctionHolder m_replaceChild{context, object, this, "replaceChild", replaceChild};
-  };
-
-protected:
-  JSNode() = delete;
-  explicit JSNode(JSContext *context);
-  explicit JSNode(JSContext *context, const char *name);
-  ~JSNode();
-
-private:
-};
-
-struct NativeNode {
-  NativeNode() = delete;
-  NativeNode(NativeEventTarget *nativeEventTarget) : nativeEventTarget(nativeEventTarget){};
-  NativeEventTarget *nativeEventTarget;
-};
-
-=======
->>>>>>> 23876cb4
 } // namespace kraken::binding::jsc
 
 #endif // KRAKENBRIDGE_NODE_H