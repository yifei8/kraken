--- conflicted
+++ resolved
@@ -47,13 +47,7 @@
           std::transform(styleValue.begin(), styleValue.end(), styleValue.begin(), ::tolower);
           trim(styleValue);
 
-<<<<<<< HEAD
           styleDeclarationInstance->internalSetProperty(styleKey, JSValueMakeString(m_context->context() ,JSStringCreateWithUTF8CString(styleValue.c_str())), nullptr);
-=======
-          styleDeclarationInstance->internalSetProperty(
-            styleKey, JSValueMakeString(context->context(), JSStringCreateWithUTF8CString(styleValue.c_str())),
-            nullptr);
->>>>>>> 1298e7ef
         }
       }
     } else {
@@ -61,22 +55,18 @@
       std::transform(strName.begin(), strName.end(), strName.begin(), ::tolower);
       std::string strValue = attribute->value;
       std::transform(strValue.begin(), strValue.end(), strValue.begin(), ::tolower);
-<<<<<<< HEAD
       JSValueRef valueRef = JSValueMakeString(m_context->context(), JSStringCreateWithUTF8CString(strValue.c_str()));
-=======
-      JSValueRef valueRef = JSValueMakeString(context->context(), JSStringCreateWithUTF8CString(strValue.c_str()));
 
       // Set property.
       if (!element->setProperty(strName, valueRef, nullptr)) {
         // Set attributes.
         JSStringRef attributesName = JSStringCreateWithUTF8CString("attributes");
-        JSValueRef attributesRef = JSObjectGetProperty(context->context(), element->object, attributesName, nullptr);
-        JSObjectRef attributes = JSValueToObject(context->context(), attributesRef, nullptr);
+        JSValueRef attributesRef = JSObjectGetProperty(m_context->context(), element->object, attributesName, nullptr);
+        JSObjectRef attributes = JSValueToObject(m_context->context(), attributesRef, nullptr);
         auto attributesInstance = static_cast<JSElementAttributes *>(JSObjectGetPrivate(attributes));
         attributesInstance->setProperty(strName, valueRef, nullptr);
         JSStringRelease(attributesName);
       }
->>>>>>> 1298e7ef
     }
   }
 }
