/*
 * Copyright (C) 2019 Alibaba Inc. All rights reserved.
 * Author: Kraken Team.
 */

#include "blob.h"
#include "bindings/jsc/macros.h"
#include "foundation/logging.h"

namespace kraken::binding::jsc {

void BlobBuilder::append(JSContext &context, JSStringRef text) {
  std::string &&str = JSStringToStdString(text);
  std::vector<uint8_t> strArr(str.begin(), str.end());
  _data.reserve(_data.size() + strArr.size());
  _data.insert(_data.end(), strArr.begin(), strArr.end());
}

void BlobBuilder::append(JSContext &context, JSBlob::BlobInstance *blob) {
  std::vector<uint8_t> blobData = blob->_data;
  _data.reserve(_data.size() + blobData.size());
  _data.insert(_data.end(), blobData.begin(), blobData.end());
}

void BlobBuilder::append(JSContext &context, const JSValueRef value, JSValueRef *exception) {
  if (JSValueIsString(context.context(), value)) {
    append(context, JSValueToStringCopy(context.context(), value, exception));
  } else if (JSValueIsArray(context.context(), value)) {
    JSObjectRef array = JSValueToObject(context.context(), value, exception);
    JSValueRef lengthValue =
      JSObjectGetProperty(context.context(), array, JSStringCreateWithUTF8CString("length"), exception);
    size_t length = JSValueToNumber(context.context(), lengthValue, exception);

    for (size_t i = 0; i < length; i++) {
      JSValueRef v = JSObjectGetPropertyAtIndex(context.context(), array, i, exception);
      append(context, v, exception);
    }

  } else if (JSValueIsObject(context.context(), value)) {
    JSTypedArrayType typedArrayType = JSValueGetTypedArrayType(context.context(), value, exception);
    if (typedArrayType == JSTypedArrayType::kJSTypedArrayTypeInt8Array ||
        typedArrayType == JSTypedArrayType::kJSTypedArrayTypeInt16Array ||
        typedArrayType == JSTypedArrayType::kJSTypedArrayTypeInt32Array ||
        typedArrayType == JSTypedArrayType::kJSTypedArrayTypeUint8Array ||
        typedArrayType == JSTypedArrayType::kJSTypedArrayTypeUint8ClampedArray ||
        typedArrayType == JSTypedArrayType::kJSTypedArrayTypeUint16Array ||
        typedArrayType == JSTypedArrayType::kJSTypedArrayTypeUint32Array ||
        typedArrayType == JSTypedArrayType::kJSTypedArrayTypeFloat32Array ||
        typedArrayType == JSTypedArrayType::kJSTypedArrayTypeFloat64Array) {
      JSObjectRef typedArray = JSValueToObject(context.context(), value, exception);
      size_t length = JSObjectGetTypedArrayByteLength(context.context(), typedArray, exception);
      auto ptr = static_cast<uint8_t *>(JSObjectGetTypedArrayBytesPtr(context.context(), typedArray, exception));
      for (size_t i = 0; i < length; i++) {
        _data.emplace_back(ptr[i]);
      }
    } else if (typedArrayType == JSTypedArrayType::kJSTypedArrayTypeArrayBuffer) {
      JSObjectRef arrayBuffer = JSValueToObject(context.context(), value, exception);
      size_t length = JSObjectGetArrayBufferByteLength(context.context(), arrayBuffer, exception);
      auto ptr = static_cast<uint8_t *>(JSObjectGetArrayBufferBytesPtr(context.context(), arrayBuffer, exception));
      for (size_t i = 0; i < length; i++) {
        _data.emplace_back(ptr[i]);
      }
    } else {
      auto blob =
        static_cast<JSBlob::BlobInstance *>(JSObjectGetPrivate(JSValueToObject(context.context(), value, exception)));
      if (blob == nullptr) {
        return;
      }

      if (std::string(blob->_hostClass->_name) == JSBlobName) {
        std::vector<uint8_t> blobData = blob->_data;
        _data.reserve(_data.size() + blobData.size());
        _data.insert(_data.end(), blobData.begin(), blobData.end());
      }
    }
  }
}

std::vector<uint8_t> BlobBuilder::finalize() {
  return std::move(_data);
}

std::unordered_map<JSContext *, JSBlob *> JSBlob::instanceMap{};

JSBlob *JSBlob::instance(JSContext *context) {
<<<<<<< HEAD
  if (!instanceMap.contains(context)) {
=======
  auto instanceMap = getInstanceMap();
  if (instanceMap.count(context) == 0) {
>>>>>>> 72f09721
    instanceMap[context] = new JSBlob(context);
  }
  return instanceMap[context];
}

JSBlob::~JSBlob() {
  instanceMap.erase(context);
}

JSObjectRef JSBlob::instanceConstructor(JSContextRef ctx, JSObjectRef constructor, size_t argumentCount,
                                        const JSValueRef *arguments, JSValueRef *exception) {
  BlobBuilder builder;
  auto Blob = static_cast<JSBlob *>(JSObjectGetPrivate(constructor));
  if (argumentCount == 0) {
    auto blob = new JSBlob::BlobInstance(Blob);
    return blob->object;
  }

  const JSValueRef &arrayValue = arguments[0];
  const JSValueRef &optionValue = arguments[1];

  if (!JSValueIsArray(ctx, arrayValue)) {
    JSC_THROW_ERROR(ctx, "Failed to construct 'Blob': The provided value cannot be converted to a sequence", exception);
    return nullptr;
  }

  if (argumentCount == 1 || JSValueIsUndefined(ctx, optionValue)) {
    builder.append(*context, arrayValue, exception);
    auto blob = new JSBlob::BlobInstance(Blob, builder.finalize());
    return blob->object;
  }

  if (!JSValueIsObject(ctx, optionValue)) {
    JSC_THROW_ERROR(ctx,
                    "Failed to construct 'Blob': parameter 2 ('options') "
                    "is not an object",
                    exception);
    return nullptr;
  }

  JSObjectRef optionObject = JSValueToObject(ctx, optionValue, exception);
  JSValueRef mimeTypeValueRef =
    JSObjectGetProperty(ctx, optionObject, JSStringCreateWithUTF8CString("type"), exception);
  JSStringRef mineTypeStringRef = JSValueToStringCopy(ctx, mimeTypeValueRef, exception);
  builder.append(*context, arrayValue, exception);
  std::string mimeType = JSStringToStdString(mineTypeStringRef);
  auto blob = new JSBlob::BlobInstance(Blob, builder.finalize(), mimeType);
  return blob->object;
}

std::unordered_map<std::string, JSBlob::BlobInstance::BlobProperty> &JSBlob::BlobInstance::getBlobPropertyMap() {
  static std::unordered_map<std::string, BlobProperty> propertyMap{
    {"arrayBuffer", BlobProperty::kArrayBuffer},
    {"slice", BlobProperty::kSlice},
    {"text", BlobProperty::kText},
    {"type", BlobProperty::kType},
    {"size", BlobProperty::kSize},
  };
  return propertyMap;
}

std::vector<JSStringRef> &JSBlob::BlobInstance::getBlobPropertyNames() {
  static std::vector<JSStringRef> propertyNames{
    JSStringCreateWithUTF8CString("arrayBuffer"), JSStringCreateWithUTF8CString("slice"),
    JSStringCreateWithUTF8CString("text"), JSStringCreateWithUTF8CString("type"),
    JSStringCreateWithUTF8CString("size")};
  return propertyNames;
}

JSValueRef JSBlob::BlobInstance::slice(JSContextRef ctx, JSObjectRef function, JSObjectRef thisObject,
                                       size_t argumentCount, const JSValueRef *arguments, JSValueRef *exception) {
  const JSValueRef startValueRef = arguments[0];
  const JSValueRef endValueRef = arguments[1];
  const JSValueRef contentTypeValueRef = arguments[2];

  auto blob = static_cast<JSBlob::BlobInstance *>(JSObjectGetPrivate(function));
  size_t start = 0;
  size_t end = blob->_data.size();
  std::string mimeType = blob->mimeType;

  if (argumentCount > 0 && !JSValueIsUndefined(ctx, startValueRef)) {
    start = JSValueToNumber(ctx, startValueRef, exception);
  }

  if (argumentCount > 1 && !JSValueIsUndefined(ctx, endValueRef)) {
    end = JSValueToNumber(ctx, endValueRef, exception);
  }

  if (argumentCount > 2 && !JSValueIsUndefined(ctx, contentTypeValueRef)) {
    JSStringRef contentTypeStringRef = JSValueToStringCopy(ctx, contentTypeValueRef, exception);
    mimeType = std::move(JSStringToStdString(contentTypeStringRef));
    JSStringRelease(contentTypeStringRef);
  }

  if (start == 0 && end == blob->_data.size()) {
    auto newBlob =
      new JSBlob::BlobInstance(reinterpret_cast<JSBlob *>(blob->_hostClass), std::move(blob->_data), mimeType);
    return newBlob->object;
  }

  std::vector<uint8_t> newData;
  newData.reserve(blob->_data.size() - (end - start));
  newData.insert(newData.begin(), blob->_data.begin() + start, blob->_data.end() - (blob->_data.size() - end));

  auto newBlob = new JSBlob::BlobInstance(reinterpret_cast<JSBlob *>(blob->_hostClass), std::move(newData), mimeType);
  return newBlob->object;
}

JSValueRef JSBlob::BlobInstance::text(JSContextRef ctx, JSObjectRef function, JSObjectRef thisObject,
                                      size_t argumentCount, const JSValueRef *arguments, JSValueRef *exception) {
  auto blob = static_cast<JSBlob::BlobInstance *>(JSObjectGetPrivate(function));
  auto context = new BlobPromiseContext();
  context->blobInstance = blob;
  JSObjectCallAsFunctionCallback callback = [](JSContextRef ctx, JSObjectRef function, JSObjectRef thisObject,
                                               size_t argumentCount, const JSValueRef arguments[],
                                               JSValueRef *exception) -> JSValueRef {
    auto blobContext = reinterpret_cast<BlobPromiseContext *>(JSObjectGetPrivate(function));
    const JSValueRef resolveValueRef = arguments[0];

    JSObjectRef resolveObjectRef = JSValueToObject(ctx, resolveValueRef, exception);

    std::string newString(reinterpret_cast<const char *>(blobContext->blobInstance->_data.data()),
                          blobContext->blobInstance->_data.size());
    JSStringRef newStringRef = JSStringCreateWithUTF8CString(newString.c_str());

    const JSValueRef resolveArgs[] = {JSValueMakeString(ctx, newStringRef)};
    JSObjectCallAsFunction(ctx, resolveObjectRef, thisObject, 1, resolveArgs, exception);
    return nullptr;
  };

  return JSObjectMakePromise(blob->context, context, callback, exception);
}

JSValueRef JSBlob::BlobInstance::arrayBuffer(JSContextRef ctx, JSObjectRef function, JSObjectRef thisObject,
                                             size_t argumentCount, const JSValueRef *arguments, JSValueRef *exception) {
  auto blob = static_cast<JSBlob::BlobInstance *>(JSObjectGetPrivate(function));
  auto context = new BlobPromiseContext();
  context->blobInstance = blob;
  JSObjectCallAsFunctionCallback callback = [](JSContextRef ctx, JSObjectRef function, JSObjectRef thisObject,
                                               size_t argumentCount, const JSValueRef arguments[],
                                               JSValueRef *exception) -> JSValueRef {
    auto blobContext = reinterpret_cast<BlobPromiseContext *>(JSObjectGetPrivate(function));
    const JSValueRef resolveValueRef = arguments[0];

    JSObjectRef resolveObjectRef = JSValueToObject(ctx, resolveValueRef, exception);
    auto buffer = JSObjectMakeArrayBufferWithBytesNoCopy(
      ctx, blobContext->blobInstance->bytes(), blobContext->blobInstance->size(),
      [](void *bytes, void *deallocatorContext) {}, nullptr, exception);
    const JSValueRef resolveArgs[] = {buffer};
    JSObjectCallAsFunction(ctx, resolveObjectRef, thisObject, 1, resolveArgs, exception);
    return nullptr;
  };

  return JSObjectMakePromise(blob->context, context, callback, exception);
}

JSBlob::BlobInstance::~BlobInstance() {
}

uint8_t *JSBlob::BlobInstance::bytes() {
  return _data.data();
}

int32_t JSBlob::BlobInstance::size() {
  return _data.size();
}

JSValueRef JSBlob::BlobInstance::getProperty(std::string &name, JSValueRef *exception) {
  auto propertyMap = getBlobPropertyMap();

  if (propertyMap.count(name) > 0) {
    auto property = propertyMap[name];
    switch (property) {
    case kArrayBuffer:
      return m_arrayBuffer.function();
    case kSlice:
      return m_slice.function();
    case kText:
      return m_text.function();
    case kStream:
      return nullptr;
    case kType: {
      JSStringRef typeStringRef = JSStringCreateWithUTF8CString(mimeType.empty() ? "" : mimeType.c_str());
      return JSValueMakeString(_hostClass->ctx, typeStringRef);
    }
    case kSize:
      return JSValueMakeNumber(_hostClass->ctx, _size);
    }
  }

  return Instance::getProperty(name, exception);
}

void JSBlob::BlobInstance::getPropertyNames(JSPropertyNameAccumulatorRef accumulator) {
  for (auto &property : getBlobPropertyNames()) {
    JSPropertyNameAccumulatorAddName(accumulator, property);
  }
}

void bindBlob(std::unique_ptr<JSContext> &context) {
  auto Blob = JSBlob::instance(context.get());
  JSC_GLOBAL_SET_PROPERTY(context, "Blob", Blob->classObject);
}

} // namespace kraken::binding::jsc<|MERGE_RESOLUTION|>--- conflicted
+++ resolved
@@ -83,12 +83,7 @@
 std::unordered_map<JSContext *, JSBlob *> JSBlob::instanceMap{};
 
 JSBlob *JSBlob::instance(JSContext *context) {
-<<<<<<< HEAD
-  if (!instanceMap.contains(context)) {
-=======
-  auto instanceMap = getInstanceMap();
   if (instanceMap.count(context) == 0) {
->>>>>>> 72f09721
     instanceMap[context] = new JSBlob(context);
   }
   return instanceMap[context];
