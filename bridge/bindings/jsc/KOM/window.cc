/*
 * Copyright (C) 2020 Alibaba Inc. All rights reserved.
 * Author: Kraken Team.
 */

#include "window.h"
#include "bindings/jsc/DOM/document.h"
#include "bindings/jsc/macros.h"
#include "dart_methods.h"
#include "foundation/ui_command_queue.h"

namespace kraken::binding::jsc {

WindowInstance::WindowInstance(JSWindow *window)
  : EventTargetInstance(window, WINDOW_TARGET_ID), nativeWindow(new NativeWindow(nativeEventTarget)) {
  location_ = new JSLocation(context);

  getDartMethod()->initWindow(window->contextId, nativeWindow);
}

WindowInstance::~WindowInstance() {
  delete nativeWindow;
}

std::unordered_map<std::string, WindowInstance::WindowProperty> &WindowInstance::getWindowPropertyMap() {
  static std::unordered_map<std::string, WindowProperty> propertyMap{
    {"devicePixelRatio", WindowProperty::kDevicePixelRatio},
    {"colorScheme", WindowProperty::kColorScheme},
    {"__location__", WindowProperty::kLocation},
    {"window", WindowProperty::kWindow},
    {"history", WindowProperty::kHistory},
    {"parent", WindowProperty::kParent},
    {"scroll", WindowProperty::kScroll},
    {"scrollBy", WindowProperty::kScrollBy},
    {"scrollTo", WindowProperty::kScrollTo},
    {"scrollX", WindowProperty::kScrollX},
    {"scrollY", WindowProperty::kScrollY}};
  return propertyMap;
}

std::vector<JSStringRef> &WindowInstance::getWindowPropertyNames() {
  static std::vector<JSStringRef> propertyNames{
    JSStringCreateWithUTF8CString("devicePixelRatio"), JSStringCreateWithUTF8CString("colorScheme"),
    JSStringCreateWithUTF8CString("location"),         JSStringCreateWithUTF8CString("window"),
    JSStringCreateWithUTF8CString("history"),          JSStringCreateWithUTF8CString("parent"),
    JSStringCreateWithUTF8CString("scroll"),           JSStringCreateWithUTF8CString("scrollBy"),
    JSStringCreateWithUTF8CString("scrollTo"),         JSStringCreateWithUTF8CString("scrollX"),
    JSStringCreateWithUTF8CString("scrollY"),
  };
  return propertyNames;
}

JSValueRef WindowInstance::getProperty(std::string &name, JSValueRef *exception) {
  auto propertyMap = getWindowPropertyMap();

  if (propertyMap.count(name) > 0) {
    auto property = propertyMap[name];

    switch (property) {
    case WindowProperty::kDevicePixelRatio: {
      if (getDartMethod()->devicePixelRatio == nullptr) {
        JSC_THROW_ERROR(context->context(),
                        "Failed to read devicePixelRatio: dart method (devicePixelRatio) is not register.", exception);
        return nullptr;
      }

      double devicePixelRatio = getDartMethod()->devicePixelRatio(_hostClass->contextId);
      return JSValueMakeNumber(context->context(), devicePixelRatio);
    }
    case WindowProperty::kColorScheme: {
      if (getDartMethod()->platformBrightness == nullptr) {
        JSC_THROW_ERROR(context->context(),
                        "Failed to read colorScheme: dart method (platformBrightness) not register.", exception);
        return nullptr;
      }
      const NativeString *code = getDartMethod()->platformBrightness(_hostClass->contextId);
      JSStringRef resultRef = JSStringCreateWithCharacters(code->string, code->length);
      return JSValueMakeString(context->context(), resultRef);
    }
    case WindowProperty::kLocation:
      return location_->jsObject;
    case WindowProperty::kParent:
    case WindowProperty::kWindow:
      return this->object;
    case WindowProperty::kHistory: {
      JSStringRef key = JSStringCreateWithUTF8CString("__history__");
      JSValueRef history = JSObjectGetProperty(_hostClass->ctx, _hostClass->context->global(), key, exception);
      JSStringRelease(key);
      return history;
    }
    case WindowProperty::kScrollTo:
    case WindowProperty::kScroll:
      return m_scroll.function();
    case WindowProperty::kScrollBy:
      return m_scrollBy.function();
    case WindowProperty::kScrollX: {
      getDartMethod()->flushUICommand();
      auto document = DocumentInstance::instance(_hostClass->context);
      assert_m( document->body->nativeElement->getScrollLeft != nullptr, "Failed to execute getScrollLeft(): dart method is nullptr.");
      return JSValueMakeNumber(_hostClass->ctx,
                               document->body->nativeElement->getScrollLeft(document->body->nativeElement));
    }
    case WindowProperty::kScrollY: {
      getDartMethod()->flushUICommand();
      auto document = DocumentInstance::instance(_hostClass->context);
      assert_m( document->body->nativeElement->getScrollTop != nullptr, "Failed to execute getScrollTop(): dart method is nullptr.");
      return JSValueMakeNumber(_hostClass->ctx,
                               document->body->nativeElement->getScrollTop(document->body->nativeElement));
    }
    }
  }

  JSValueRef eventTargetRet = JSEventTarget::EventTargetInstance::getProperty(name, exception);
  if (eventTargetRet != nullptr) return eventTargetRet;

  JSStringRef keyStringRef = JSStringCreateWithUTF8CString(name.c_str());
  return JSObjectGetProperty(_hostClass->ctx, _hostClass->context->global(), keyStringRef, exception);
}

void WindowInstance::getPropertyNames(JSPropertyNameAccumulatorRef accumulator) {
  EventTargetInstance::getPropertyNames(accumulator);

  for (auto &property : getWindowPropertyNames()) {
    JSPropertyNameAccumulatorAddName(accumulator, property);
  }
}

JSValueRef WindowInstance::scroll(JSContextRef ctx, JSObjectRef function, JSObjectRef thisObject, size_t argumentCount,
                                  const JSValueRef *arguments, JSValueRef *exception) {
  const JSValueRef xValueRef = arguments[0];
  const JSValueRef yValueRef = arguments[1];

  double x = 0.0;
  double y = 0.0;

  if (argumentCount > 0 && JSValueIsNumber(ctx, xValueRef)) {
    x = JSValueToNumber(ctx, xValueRef, exception);
  }

  if (argumentCount > 1 && JSValueIsNumber(ctx, yValueRef)) {
    y = JSValueToNumber(ctx, yValueRef, exception);
  }

  auto window = reinterpret_cast<WindowInstance *>(JSObjectGetPrivate(function));
  getDartMethod()->flushUICommand();
  auto document = DocumentInstance::instance(window->context);
  assert_m( document->body->nativeElement->scroll != nullptr, "Failed to execute scroll(): dart method is nullptr.");
  document->body->nativeElement->scroll(document->body->nativeElement, x, y);

  return nullptr;
}

JSValueRef WindowInstance::scrollBy(JSContextRef ctx, JSObjectRef function, JSObjectRef thisObject,
                                    size_t argumentCount, const JSValueRef *arguments, JSValueRef *exception) {
  const JSValueRef xValueRef = arguments[0];
  const JSValueRef yValueRef = arguments[1];

  double x = 0.0;
  double y = 0.0;

  if (argumentCount > 0 && JSValueIsNumber(ctx, xValueRef)) {
    x = JSValueToNumber(ctx, xValueRef, exception);
  }

  if (argumentCount > 1 && JSValueIsNumber(ctx, yValueRef)) {
    y = JSValueToNumber(ctx, yValueRef, exception);
  }

  auto window = reinterpret_cast<WindowInstance *>(JSObjectGetPrivate(function));
  getDartMethod()->flushUICommand();
  auto document = DocumentInstance::instance(window->context);
  assert_m( document->body->nativeElement->scrollBy != nullptr, "Failed to execute scroll(): dart method is nullptr.");
  document->body->nativeElement->scrollBy(document->body->nativeElement, x, y);

  return nullptr;
}

JSWindow::~JSWindow() {
  instanceMap.erase(context);
}

JSObjectRef JSWindow::instanceConstructor(JSContextRef ctx, JSObjectRef constructor, size_t argumentCount,
                                          const JSValueRef *arguments, JSValueRef *exception) {
  auto window = new WindowInstance(this);
  return window->object;
}

std::unordered_map<JSContext *, JSWindow *> JSWindow::instanceMap{};

JSWindow *JSWindow::instance(JSContext *context) {
<<<<<<< HEAD
  if (!instanceMap.contains(context)) {
=======
  auto instanceMap = getInstanceMap();
  if (instanceMap.count(context) == 0) {
>>>>>>> 72f09721
    instanceMap[context] = new JSWindow(context);
  }
  return instanceMap[context];
}

void bindWindow(std::unique_ptr<JSContext> &context) {
  auto window = JSWindow::instance(context.get());
  JSC_GLOBAL_SET_PROPERTY(context, "Window", window->classObject);
  auto windowInstance = window->instanceConstructor(window->ctx, window->classObject, 0, nullptr, nullptr);
  JSC_GLOBAL_SET_PROPERTY(context, "window", windowInstance);
}

} // namespace kraken::binding::jsc<|MERGE_RESOLUTION|>--- conflicted
+++ resolved
@@ -188,12 +188,7 @@
 std::unordered_map<JSContext *, JSWindow *> JSWindow::instanceMap{};
 
 JSWindow *JSWindow::instance(JSContext *context) {
-<<<<<<< HEAD
-  if (!instanceMap.contains(context)) {
-=======
-  auto instanceMap = getInstanceMap();
   if (instanceMap.count(context) == 0) {
->>>>>>> 72f09721
     instanceMap[context] = new JSWindow(context);
   }
   return instanceMap[context];
