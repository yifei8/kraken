--- conflicted
+++ resolved
@@ -100,23 +100,9 @@
     callbackValue = argv[3];
   }
 
-<<<<<<< HEAD
-  if (getDartMethod()->invokeModule == nullptr) {
-#if FLUTTER_BACKEND
-    return JS_ThrowTypeError(ctx, "Failed to execute '__kraken_invoke_module__': dart method (invokeModule) is not registered.");
-#else
-    return JS_NULL;
-#endif
-  }
-
   std::unique_ptr<NativeString> moduleName = jsValueToNativeString(ctx, moduleNameValue);
   std::unique_ptr<NativeString> method = jsValueToNativeString(ctx, methodValue);
   std::unique_ptr<NativeString> params;
-=======
-  NativeString* moduleName = jsValueToNativeString(ctx, moduleNameValue);
-  NativeString* method = jsValueToNativeString(ctx, methodValue);
-  NativeString* params = nullptr;
->>>>>>> 6ed502e9
   if (!JS_IsNull(paramsValue)) {
     JSValue stringifyedValue = JS_JSONStringify(ctx, paramsValue, JS_NULL, JS_NULL);
     // JS_JSONStringify may return JS_EXCEPTION if object is not valid. Return JS_EXCEPTION and let quickjs to handle it.
