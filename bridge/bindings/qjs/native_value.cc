--- conflicted
+++ resolved
@@ -63,15 +63,11 @@
 
 NativeValue Native_NewJSON(JSContext* context, JSValue& value) {
   JSValue stringifiedValue = JS_JSONStringify(context->ctx(), value, JS_UNDEFINED, JS_UNDEFINED);
-<<<<<<< HEAD
+  if (JS_IsException(stringifiedValue))
+    return Native_NewNull();
+
   // NativeString owned by NativeValue will be freed by users.
   NativeString* string = jsValueToNativeString(context->ctx(), stringifiedValue).release();
-=======
-  if (JS_IsException(stringifiedValue))
-    return Native_NewNull();
-
-  NativeString* string = jsValueToNativeString(context->ctx(), stringifiedValue);
->>>>>>> 6ed502e9
   NativeValue result = (NativeValue){
       0,
       .u = {.ptr = static_cast<void*>(string)},
