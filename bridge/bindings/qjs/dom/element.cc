/*
 * Copyright (C) 2021 Alibaba Inc. All rights reserved.
 * Author: Kraken Team.
 */

#include "element.h"
#include "bindings/qjs/bom/blob.h"
#include "bindings/qjs/html_parser.h"
#include "dart_methods.h"
#include "document.h"
#include "text_node.h"

namespace kraken::binding::qjs {

std::once_flag kElementInitOnceFlag;

void bindElement(std::unique_ptr<JSContext>& context) {
  auto* constructor = Element::instance(context.get());
  context->defineGlobalProperty("Element", constructor->classObject);
  context->defineGlobalProperty("HTMLElement", JS_DupValue(context->ctx(), constructor->classObject));
}

bool isJavaScriptExtensionElementInstance(JSContext* context, JSValue instance) {
  if (JS_IsInstanceOf(context->ctx(), instance, Element::instance(context)->classObject)) {
    auto* elementInstance = static_cast<ElementInstance*>(JS_GetOpaque(instance, Element::classId()));
    std::string tagName = elementInstance->getRegisteredTagName();

    // Special case for kraken official plugins.
    if (tagName == "video" || tagName == "iframe")
      return true;

    for (char i : tagName) {
      if (i == '-')
        return true;
    }
  }

  return false;
}

JSClassID Element::kElementClassId{0};

Element::Element(JSContext* context) : Node(context, "Element") {
  std::call_once(kElementInitOnceFlag, []() { JS_NewClassID(&kElementClassId); });
  JS_SetPrototype(m_ctx, m_prototypeObject, Node::instance(m_context)->prototype());
}

JSClassID Element::classId() {
  return kElementClassId;
}

JSAtom ElementAttributes::getAttribute(const std::string& name) {
  bool numberIndex = isNumberIndex(name);

  if (numberIndex) {
    return JS_ATOM_NULL;
  }

  return m_attributes[name];
}

ElementAttributes::~ElementAttributes() {
  for (auto& attr : m_attributes) {
    JS_FreeAtom(m_ctx, attr.second);
  }
}

JSValue ElementAttributes::setAttribute(const std::string& name, JSAtom atom) {
  bool numberIndex = isNumberIndex(name);

  if (numberIndex) {
    return JS_ThrowTypeError(m_ctx, "Failed to execute 'setAttribute' on 'Element': '%s' is not a valid attribute name.", name.c_str());
  }

  if (name == "class") {
    std::string classNameString = jsAtomToStdString(m_ctx, atom);
    m_className->set(classNameString);
  }

  m_attributes[name] = JS_DupAtom(m_ctx, atom);

  return JS_NULL;
}

bool ElementAttributes::hasAttribute(std::string& name) {
  bool numberIndex = isNumberIndex(name);

  if (numberIndex) {
    return false;
  }

  return m_attributes.count(name) > 0;
}

void ElementAttributes::removeAttribute(std::string& name) {
  JSAtom value = m_attributes[name];
  JS_FreeAtom(m_ctx, value);
  m_attributes.erase(name);
}

void ElementAttributes::copyWith(ElementAttributes* attributes) {
  for (auto& attr : attributes->m_attributes) {
    m_attributes[attr.first] = JS_DupAtom(m_ctx, attr.second);
  }
}

std::shared_ptr<SpaceSplitString> ElementAttributes::className() {
  return m_className;
}

std::string ElementAttributes::toString() {
  std::string s;

  for (auto& attr : m_attributes) {
    s += attr.first + "=";
    const char* pstr = JS_AtomToCString(m_ctx, attr.second);
    s += "\"" + std::string(pstr) + "\"";
    JS_FreeCString(m_ctx, pstr);
  }

  return s;
}

JSValue Element::instanceConstructor(QjsContext* ctx, JSValue func_obj, JSValue this_val, int argc, JSValue* argv) {
  if (argc == 0)
    return JS_ThrowTypeError(ctx, "Illegal constructor");
  JSValue tagName = argv[0];

  if (!JS_IsString(tagName)) {
    return JS_ThrowTypeError(ctx, "Illegal constructor");
  }

  std::string name = jsValueToStdString(ctx, tagName);

  if (elementConstructorMap.count(name) > 0) {
    return JS_CallConstructor(ctx, elementConstructorMap[name]->classObject, argc, argv);
  }

  ElementInstance* element;
  if (name == "HTML") {
    element = new ElementInstance(this, name, false);
    element->eventTargetId = HTML_TARGET_ID;
  } else {
    // Fallback to default Element class
    element = new ElementInstance(this, name, true);
  }

  return element->instanceObject;
}

JSValue Element::getBoundingClientRect(QjsContext* ctx, JSValue this_val, int argc, JSValue* argv) {
  auto element = static_cast<ElementInstance*>(JS_GetOpaque(this_val, Element::classId()));
  getDartMethod()->flushUICommand();
  return element->callNativeMethods("getBoundingClientRect", 0, nullptr);
}

JSValue Element::hasAttribute(QjsContext* ctx, JSValue this_val, int argc, JSValue* argv) {
  if (argc < 1) {
    return JS_ThrowTypeError(ctx, "Failed to execute 'hasAttribute' on 'Element': 1 argument required, but only 0 present");
  }

  JSValue nameValue = argv[0];

  if (!JS_IsString(nameValue)) {
    return JS_ThrowTypeError(ctx, "Failed to execute 'setAttribute' on 'Element': name attribute is not valid.");
  }

  auto* element = static_cast<ElementInstance*>(JS_GetOpaque(this_val, Element::classId()));
  auto* attributes = element->m_attributes;

  const char* cname = JS_ToCString(ctx, nameValue);
  std::string name = std::string(cname);

  bool match;
  if (name == "style") {
    match = true;
  } else {
    match = attributes->hasAttribute(name);
  }

  JSValue result = JS_NewBool(ctx, match);
  JS_FreeCString(ctx, cname);

  return result;
}

JSValue Element::setAttribute(QjsContext* ctx, JSValue this_val, int argc, JSValue* argv) {
  if (argc != 2) {
    return JS_ThrowTypeError(ctx, "Failed to execute 'setAttribute' on 'Element': 2 arguments required, but only %d present", argc);
  }

  JSValue nameValue = argv[0];
  JSValue attributeValue = argv[1];
  JSValue attributeString = JS_ToString(ctx, attributeValue);
  JSAtom attributeAtom = JS_ValueToAtom(ctx, attributeString);

  if (!JS_IsString(nameValue)) {
    return JS_ThrowTypeError(ctx, "Failed to execute 'setAttribute' on 'Element': name attribute is not valid.");
  }

  auto* element = static_cast<ElementInstance*>(JS_GetOpaque(this_val, Element::classId()));
  std::string name = jsValueToStdString(ctx, nameValue);
  std::transform(name.begin(), name.end(), name.begin(), ::tolower);

  auto* attributes = element->m_attributes;

  if (name == "style") {
    // Only string value to style property are accept.
    if (JS_IsString(attributeValue)) {
      std::string styleRules = jsValueToStdString(ctx, attributeValue);
      element->m_style->internalSetStyleRules( styleRules);
    } else {
      // Otherwise default to reset style.
      element->resetStyle();
    }
  } else if (attributes->hasAttribute(name)) {
    JSAtom oldAtom = attributes->getAttribute(name);
    JSValue exception = attributes->setAttribute(name, attributeAtom);
    if (JS_IsException(exception))
      return exception;
    element->_didModifyAttribute(name, oldAtom, attributeAtom);
    JS_FreeAtom(ctx, oldAtom);
  } else {
    JSValue exception = attributes->setAttribute(name, attributeAtom);
    if (JS_IsException(exception))
      return exception;
    element->_didModifyAttribute(name, JS_ATOM_NULL, attributeAtom);
  }

  NativeString* args_01 = stringToNativeString(name);
  NativeString* args_02 = jsValueToNativeString(ctx, attributeString);

  ::foundation::UICommandBuffer::instance(element->m_context->getContextId())->addCommand(element->eventTargetId, UICommand::setProperty, *args_01, *args_02, nullptr);

  JS_FreeValue(ctx, attributeString);
  JS_FreeAtom(ctx, attributeAtom);

  return JS_NULL;
}

JSValue Element::getAttribute(QjsContext* ctx, JSValue this_val, int argc, JSValue* argv) {
  if (argc != 1) {
    return JS_ThrowTypeError(ctx, "Failed to execute 'getAttribute' on 'Element': 1 argument required, but only 0 present");
  }

  JSValue nameValue = argv[0];

  if (!JS_IsString(nameValue)) {
    return JS_ThrowTypeError(ctx, "Failed to execute 'setAttribute' on 'Element': name attribute is not valid.");
  }

  auto* element = static_cast<ElementInstance*>(JS_GetOpaque(this_val, Element::classId()));
  std::string name = jsValueToStdString(ctx, nameValue);

<<<<<<< HEAD
  if (name == "style") {
    std::string styleRules = element->m_style->toString();
    return JS_NewString(ctx, styleRules.c_str());
  } else {
    auto *attributes = element->m_attributes;
    if (attributes->hasAttribute(name)) {
      return JS_AtomToValue(ctx, attributes->getAttribute(name));
    }
=======
  auto* attributes = element->m_attributes;

  if (attributes->hasAttribute(name)) {
    return JS_AtomToValue(ctx, attributes->getAttribute(name));
>>>>>>> 4918228b
  }

  return JS_NULL;
}

JSValue Element::removeAttribute(QjsContext* ctx, JSValue this_val, int argc, JSValue* argv) {
  if (argc != 1) {
    return JS_ThrowTypeError(ctx, "Failed to execute 'removeAttribute' on 'Element': 1 argument required, but only 0 present");
  }

  JSValue nameValue = argv[0];

  if (!JS_IsString(nameValue)) {
    return JS_ThrowTypeError(ctx, "Failed to execute 'removeAttribute' on 'Element': name attribute is not valid.");
  }

  auto* element = static_cast<ElementInstance*>(JS_GetOpaque(this_val, Element::classId()));
  std::string name = jsValueToStdString(ctx, nameValue);
  auto* attributes = element->m_attributes;

  if (name == "style") {
    element->resetStyle();
  } else if (attributes->hasAttribute(name)) {
    JSAtom id = attributes->getAttribute(name);
    element->m_attributes->removeAttribute(name);
    element->_didModifyAttribute(name, id, JS_ATOM_NULL);

    NativeString* args_01 = stringToNativeString(name);
    ::foundation::UICommandBuffer::instance(element->m_context->getContextId())->addCommand(element->eventTargetId, UICommand::removeProperty, *args_01, nullptr);
  }

  return JS_NULL;
}

JSValue Element::toBlob(QjsContext* ctx, JSValue this_val, int argc, JSValue* argv) {
  double devicePixelRatio = 1.0;

  if (argc > 0) {
    JSValue devicePixelRatioValue = argv[0];

    if (!JS_IsNumber(devicePixelRatioValue)) {
      return JS_ThrowTypeError(ctx, "Failed to export blob: parameter 2 (devicePixelRatio) is not an number.");
    }

    JS_ToFloat64(ctx, &devicePixelRatio, devicePixelRatioValue);
  }

  if (getDartMethod()->toBlob == nullptr) {
    return JS_ThrowTypeError(ctx, "Failed to export blob: dart method (toBlob) is not registered.");
  }

  auto* element = reinterpret_cast<ElementInstance*>(JS_GetOpaque(this_val, Element::classId()));
  getDartMethod()->flushUICommand();

  auto blobCallback = [](void* callbackContext, int32_t contextId, const char* error, uint8_t* bytes, int32_t length) {
    if (!isContextValid(contextId))
      return;

    auto promiseContext = static_cast<PromiseContext*>(callbackContext);
    QjsContext* ctx = promiseContext->context->ctx();
    if (error == nullptr) {
      std::vector<uint8_t> vec(bytes, bytes + length);
      JSValue arrayBuffer = JS_NewArrayBuffer(ctx, bytes, length, nullptr, nullptr, false);
      Blob* constructor = Blob::instance(promiseContext->context);
      JSValue argumentsArray = JS_NewArray(ctx);
      JSValue pushMethod = JS_GetPropertyStr(ctx, argumentsArray, "push");
      JS_Call(ctx, pushMethod, argumentsArray, 1, &arrayBuffer);
      JSValue blobValue = JS_CallConstructor(ctx, constructor->classObject, 1, &argumentsArray);

      if (JS_IsException(blobValue)) {
        promiseContext->context->handleException(&blobValue);
      } else {
        JSValue ret = JS_Call(ctx, promiseContext->resolveFunc, promiseContext->promise, 1, &blobValue);
        JS_FreeValue(ctx, ret);
      }

      JS_FreeValue(ctx, pushMethod);
      JS_FreeValue(ctx, blobValue);
      JS_FreeValue(ctx, argumentsArray);
      JS_FreeValue(ctx, arrayBuffer);
    } else {
      JSValue errorObject = JS_NewError(ctx);
      JSValue errorMessage = JS_NewString(ctx, error);
      JS_SetPropertyStr(ctx, errorObject, "message", errorMessage);
      JSValue ret = JS_Call(ctx, promiseContext->rejectFunc, promiseContext->promise, 1, &errorObject);
      JS_FreeValue(ctx, errorObject);
      JS_FreeValue(ctx, errorMessage);
      JS_FreeValue(ctx, ret);
    }

    promiseContext->context->drainPendingPromiseJobs();

    JS_FreeValue(ctx, promiseContext->resolveFunc);
    JS_FreeValue(ctx, promiseContext->rejectFunc);
    list_del(&promiseContext->link);
    delete promiseContext;
  };

  JSValue resolving_funcs[2];
  JSValue promise = JS_NewPromiseCapability(ctx, resolving_funcs);

  auto toBlobPromiseContext = new PromiseContext{
      nullptr, element->m_context, resolving_funcs[0], resolving_funcs[1], promise,
  };

  getDartMethod()->toBlob(static_cast<void*>(toBlobPromiseContext), element->m_context->getContextId(), blobCallback, element->eventTargetId, devicePixelRatio);
  list_add_tail(&toBlobPromiseContext->link, &element->m_context->promise_job_list);

  return promise;
}

JSValue Element::click(QjsContext* ctx, JSValue this_val, int argc, JSValue* argv) {
  getDartMethod()->flushUICommand();
  auto element = static_cast<ElementInstance*>(JS_GetOpaque(this_val, Element::classId()));
  return element->callNativeMethods("click", 0, nullptr);
}

JSValue Element::scroll(QjsContext* ctx, JSValue this_val, int argc, JSValue* argv) {
  getDartMethod()->flushUICommand();
  auto element = static_cast<ElementInstance*>(JS_GetOpaque(this_val, Element::classId()));
  NativeValue arguments[] = {jsValueToNativeValue(ctx, argv[0]), jsValueToNativeValue(ctx, argv[1])};
  return element->callNativeMethods("scroll", 2, arguments);
}

JSValue Element::scrollBy(QjsContext* ctx, JSValue this_val, int argc, JSValue* argv) {
  getDartMethod()->flushUICommand();
  auto element = static_cast<ElementInstance*>(JS_GetOpaque(this_val, Element::classId()));
  NativeValue arguments[] = {jsValueToNativeValue(ctx, argv[0]), jsValueToNativeValue(ctx, argv[1])};
  return element->callNativeMethods("scrollBy", 2, arguments);
}

std::unordered_map<std::string, Element*> Element::elementConstructorMap{};

void Element::defineElement(const std::string& tagName, Element* constructor) {
  elementConstructorMap[tagName] = constructor;
}

JSValue Element::getConstructor(JSContext* context, const std::string& tagName) {
  if (elementConstructorMap.count(tagName) > 0)
    return elementConstructorMap[tagName]->classObject;
  return Element::instance(context)->classObject;
}

PROP_GETTER(ElementInstance, nodeName)(QjsContext* ctx, JSValue this_val, int argc, JSValue* argv) {
  auto* element = static_cast<ElementInstance*>(JS_GetOpaque(this_val, Element::classId()));
  std::string tagName = element->tagName();
  return JS_NewString(ctx, tagName.c_str());
}

PROP_SETTER(ElementInstance, nodeName)(QjsContext* ctx, JSValue this_val, int argc, JSValue* argv) {
  return JS_NULL;
}

PROP_GETTER(ElementInstance, tagName)(QjsContext* ctx, JSValue this_val, int argc, JSValue* argv) {
  auto* element = static_cast<ElementInstance*>(JS_GetOpaque(this_val, Element::classId()));
  std::string tagName = element->tagName();
  return JS_NewString(ctx, tagName.c_str());
}

PROP_SETTER(ElementInstance, tagName)(QjsContext* ctx, JSValue this_val, int argc, JSValue* argv) {
  return JS_NULL;
}

PROP_GETTER(ElementInstance, className)(QjsContext* ctx, JSValue this_val, int argc, JSValue* argv) {
  auto* element = static_cast<ElementInstance*>(JS_GetOpaque(this_val, Element::classId()));
  JSAtom valueAtom = element->m_attributes->getAttribute("class");
  return JS_AtomToString(ctx, valueAtom);
}
PROP_SETTER(ElementInstance, className)(QjsContext* ctx, JSValue this_val, int argc, JSValue* argv) {
  auto* element = static_cast<ElementInstance*>(JS_GetOpaque(this_val, Element::classId()));
  JSAtom atom = JS_ValueToAtom(ctx, argv[0]);
  element->m_attributes->setAttribute("class", atom);
  JS_FreeAtom(ctx, atom);
  return JS_NULL;
}

enum class ViewModuleProperty { offsetTop, offsetLeft, offsetWidth, offsetHeight, clientWidth, clientHeight, clientTop, clientLeft, scrollTop, scrollLeft, scrollHeight, scrollWidth };

PROP_GETTER(ElementInstance, offsetLeft)(QjsContext* ctx, JSValue this_val, int argc, JSValue* argv) {
  getDartMethod()->flushUICommand();
  auto* element = static_cast<ElementInstance*>(JS_GetOpaque(this_val, Element::classId()));
  NativeValue args[] = {Native_NewInt32(static_cast<int32_t>(ViewModuleProperty::offsetLeft))};
  return element->callNativeMethods("getViewModuleProperty", 1, args);
}
PROP_SETTER(ElementInstance, offsetLeft)(QjsContext* ctx, JSValue this_val, int argc, JSValue* argv) {
  return JS_NULL;
}

PROP_GETTER(ElementInstance, offsetTop)(QjsContext* ctx, JSValue this_val, int argc, JSValue* argv) {
  getDartMethod()->flushUICommand();
  auto* element = static_cast<ElementInstance*>(JS_GetOpaque(this_val, Element::classId()));
  NativeValue args[] = {Native_NewInt32(static_cast<int32_t>(ViewModuleProperty::offsetTop))};
  return element->callNativeMethods("getViewModuleProperty", 1, args);
}
PROP_SETTER(ElementInstance, offsetTop)(QjsContext* ctx, JSValue this_val, int argc, JSValue* argv) {
  return JS_NULL;
}

PROP_GETTER(ElementInstance, offsetWidth)(QjsContext* ctx, JSValue this_val, int argc, JSValue* argv) {
  getDartMethod()->flushUICommand();
  auto* element = static_cast<ElementInstance*>(JS_GetOpaque(this_val, Element::classId()));
  NativeValue args[] = {Native_NewInt32(static_cast<int32_t>(ViewModuleProperty::offsetWidth))};
  return element->callNativeMethods("getViewModuleProperty", 1, args);
}
PROP_SETTER(ElementInstance, offsetWidth)(QjsContext* ctx, JSValue this_val, int argc, JSValue* argv) {
  return JS_NULL;
}

PROP_GETTER(ElementInstance, offsetHeight)(QjsContext* ctx, JSValue this_val, int argc, JSValue* argv) {
  getDartMethod()->flushUICommand();
  auto* element = static_cast<ElementInstance*>(JS_GetOpaque(this_val, Element::classId()));
  NativeValue args[] = {Native_NewInt32(static_cast<int32_t>(ViewModuleProperty::offsetHeight))};
  return element->callNativeMethods("getViewModuleProperty", 1, args);
}
PROP_SETTER(ElementInstance, offsetHeight)(QjsContext* ctx, JSValue this_val, int argc, JSValue* argv) {
  return JS_NULL;
}

PROP_GETTER(ElementInstance, clientWidth)(QjsContext* ctx, JSValue this_val, int argc, JSValue* argv) {
  getDartMethod()->flushUICommand();
  auto* element = static_cast<ElementInstance*>(JS_GetOpaque(this_val, Element::classId()));
  NativeValue args[] = {Native_NewInt32(static_cast<int32_t>(ViewModuleProperty::clientWidth))};
  return element->callNativeMethods("getViewModuleProperty", 1, args);
}
PROP_SETTER(ElementInstance, clientWidth)(QjsContext* ctx, JSValue this_val, int argc, JSValue* argv) {
  return JS_NULL;
}

PROP_GETTER(ElementInstance, clientHeight)(QjsContext* ctx, JSValue this_val, int argc, JSValue* argv) {
  getDartMethod()->flushUICommand();
  auto* element = static_cast<ElementInstance*>(JS_GetOpaque(this_val, Element::classId()));
  NativeValue args[] = {Native_NewInt32(static_cast<int32_t>(ViewModuleProperty::clientHeight))};
  return element->callNativeMethods("getViewModuleProperty", 1, args);
}
PROP_SETTER(ElementInstance, clientHeight)(QjsContext* ctx, JSValue this_val, int argc, JSValue* argv) {
  return JS_NULL;
}

PROP_GETTER(ElementInstance, clientTop)(QjsContext* ctx, JSValue this_val, int argc, JSValue* argv) {
  getDartMethod()->flushUICommand();
  auto* element = static_cast<ElementInstance*>(JS_GetOpaque(this_val, Element::classId()));
  NativeValue args[] = {Native_NewInt32(static_cast<int32_t>(ViewModuleProperty::clientTop))};
  return element->callNativeMethods("getViewModuleProperty", 1, args);
}
PROP_SETTER(ElementInstance, clientTop)(QjsContext* ctx, JSValue this_val, int argc, JSValue* argv) {
  return JS_NULL;
}

PROP_GETTER(ElementInstance, clientLeft)(QjsContext* ctx, JSValue this_val, int argc, JSValue* argv) {
  getDartMethod()->flushUICommand();
  auto* element = static_cast<ElementInstance*>(JS_GetOpaque(this_val, Element::classId()));
  NativeValue args[] = {Native_NewInt32(static_cast<int32_t>(ViewModuleProperty::clientLeft))};
  return element->callNativeMethods("getViewModuleProperty", 1, args);
}
PROP_SETTER(ElementInstance, clientLeft)(QjsContext* ctx, JSValue this_val, int argc, JSValue* argv) {
  return JS_NULL;
}

PROP_GETTER(ElementInstance, scrollTop)(QjsContext* ctx, JSValue this_val, int argc, JSValue* argv) {
  getDartMethod()->flushUICommand();
  auto* element = static_cast<ElementInstance*>(JS_GetOpaque(this_val, Element::classId()));
  NativeValue args[] = {Native_NewInt32(static_cast<int32_t>(ViewModuleProperty::scrollTop))};
  return element->callNativeMethods("getViewModuleProperty", 1, args);
}
PROP_SETTER(ElementInstance, scrollTop)(QjsContext* ctx, JSValue this_val, int argc, JSValue* argv) {
  getDartMethod()->flushUICommand();
  auto* element = static_cast<ElementInstance*>(JS_GetOpaque(this_val, Element::classId()));
  NativeValue args[] = {Native_NewInt32(static_cast<int32_t>(ViewModuleProperty::scrollTop)), jsValueToNativeValue(ctx, argv[0])};
  return element->callNativeMethods("setViewModuleProperty", 2, args);
}

PROP_GETTER(ElementInstance, scrollLeft)(QjsContext* ctx, JSValue this_val, int argc, JSValue* argv) {
  getDartMethod()->flushUICommand();
  auto* element = static_cast<ElementInstance*>(JS_GetOpaque(this_val, Element::classId()));
  NativeValue args[] = {Native_NewInt32(static_cast<int32_t>(ViewModuleProperty::scrollLeft))};
  return element->callNativeMethods("getViewModuleProperty", 1, args);
}
PROP_SETTER(ElementInstance, scrollLeft)(QjsContext* ctx, JSValue this_val, int argc, JSValue* argv) {
  getDartMethod()->flushUICommand();
  auto* element = static_cast<ElementInstance*>(JS_GetOpaque(this_val, Element::classId()));
  NativeValue args[] = {Native_NewInt32(static_cast<int32_t>(ViewModuleProperty::scrollLeft)), jsValueToNativeValue(ctx, argv[0])};
  return element->callNativeMethods("setViewModuleProperty", 2, args);
}

PROP_GETTER(ElementInstance, scrollHeight)(QjsContext* ctx, JSValue this_val, int argc, JSValue* argv) {
  getDartMethod()->flushUICommand();
  auto* element = static_cast<ElementInstance*>(JS_GetOpaque(this_val, Element::classId()));
  NativeValue args[] = {Native_NewInt32(static_cast<int32_t>(ViewModuleProperty::scrollHeight))};
  return element->callNativeMethods("getViewModuleProperty", 1, args);
}
PROP_SETTER(ElementInstance, scrollHeight)(QjsContext* ctx, JSValue this_val, int argc, JSValue* argv) {
  return JS_NULL;
}

PROP_GETTER(ElementInstance, scrollWidth)(QjsContext* ctx, JSValue this_val, int argc, JSValue* argv) {
  getDartMethod()->flushUICommand();
  auto* element = static_cast<ElementInstance*>(JS_GetOpaque(this_val, Element::classId()));
  NativeValue args[] = {Native_NewInt32(static_cast<int32_t>(ViewModuleProperty::scrollWidth))};
  return element->callNativeMethods("getViewModuleProperty", 1, args);
}
PROP_SETTER(ElementInstance, scrollWidth)(QjsContext* ctx, JSValue this_val, int argc, JSValue* argv) {
  return JS_NULL;
}

PROP_GETTER(ElementInstance, children)(QjsContext* ctx, JSValue this_val, int argc, JSValue* argv) {
  auto* element = static_cast<ElementInstance*>(JS_GetOpaque(this_val, Element::classId()));
  JSValue array = JS_NewArray(ctx);
  JSValue pushMethod = JS_GetPropertyStr(ctx, array, "push");

  int32_t len = arrayGetLength(ctx, element->childNodes);

  for (int i = 0; i < len; i++) {
    JSValue v = JS_GetPropertyUint32(ctx, element->childNodes, i);
    auto* instance = static_cast<NodeInstance*>(JS_GetOpaque(v, Node::classId(v)));
    if (instance->nodeType == NodeType::ELEMENT_NODE) {
      JSValue arguments[] = {v};
      JS_Call(ctx, pushMethod, array, 1, arguments);
    }
    JS_FreeValue(ctx, v);
  }

  JS_FreeValue(ctx, pushMethod);

  return array;
}
PROP_SETTER(ElementInstance, children)(QjsContext* ctx, JSValue this_val, int argc, JSValue* argv) {
  return JS_NULL;
}

PROP_GETTER(ElementInstance, innerHTML)(QjsContext* ctx, JSValue this_val, int argc, JSValue* argv) {
  auto* element = static_cast<ElementInstance*>(JS_GetOpaque(this_val, Element::classId()));
  return JS_NewString(ctx, element->innerHTML().c_str());
}
PROP_SETTER(ElementInstance, innerHTML)(QjsContext* ctx, JSValue this_val, int argc, JSValue* argv) {
  auto* element = static_cast<ElementInstance*>(JS_GetOpaque(this_val, Element::classId()));
  const char* chtml = JS_ToCString(ctx, argv[0]);
  HTMLParser::parseHTML(chtml, strlen(chtml), element);
  JS_FreeCString(ctx, chtml);
  return JS_NULL;
}

PROP_GETTER(ElementInstance, outerHTML)(QjsContext* ctx, JSValue this_val, int argc, JSValue* argv) {
  auto* element = static_cast<ElementInstance*>(JS_GetOpaque(this_val, Element::classId()));
  return JS_NewString(ctx, element->outerHTML().c_str());
}
PROP_SETTER(ElementInstance, outerHTML)(QjsContext* ctx, JSValue this_val, int argc, JSValue* argv) {
  return JS_NULL;
}

PROP_GETTER(ElementInstance, style)(QjsContext *ctx, JSValue this_val, int argc, JSValue *argv) {
  auto *element = static_cast<ElementInstance *>(JS_GetOpaque(this_val, Element::classId()));
  return JS_DupValue(ctx, element->m_style->instanceObject);
}
PROP_SETTER(ElementInstance, style)(QjsContext *ctx, JSValue this_val, int argc, JSValue *argv) {
  auto *element = static_cast<ElementInstance *>(JS_GetOpaque(this_val, Element::classId()));
  element->resetStyle();
  if (JS_IsString(argv[0])) {
    std::string styleRules = jsValueToStdString(ctx, argv[0]);
    element->m_style->internalSetStyleRules(styleRules);
  }
  return JS_NULL;
}

JSClassID ElementInstance::classID() {
  return Element::classId();
}

ElementInstance::~ElementInstance() {}

JSValue ElementInstance::internalGetTextContent() {
  JSValue array = JS_NewArray(m_ctx);
  JSValue pushMethod = JS_GetPropertyStr(m_ctx, array, "push");

  int32_t len = arrayGetLength(m_ctx, childNodes);

  for (int i = 0; i < len; i++) {
    JSValue n = JS_GetPropertyUint32(m_ctx, childNodes, i);
    auto* node = static_cast<NodeInstance*>(JS_GetOpaque(n, Node::classId(n)));
    JSValue nodeText = node->internalGetTextContent();
    JS_Call(m_ctx, pushMethod, array, 1, &nodeText);
    JS_FreeValue(m_ctx, nodeText);
    JS_FreeValue(m_ctx, n);
  }

  JSValue joinMethod = JS_GetPropertyStr(m_ctx, array, "join");
  JSValue emptyString = JS_NewString(m_ctx, "");
  JSValue joinArgs[] = {emptyString};
  JSValue returnValue = JS_Call(m_ctx, joinMethod, array, 1, joinArgs);

  JS_FreeValue(m_ctx, array);
  JS_FreeValue(m_ctx, pushMethod);
  JS_FreeValue(m_ctx, joinMethod);
  JS_FreeValue(m_ctx, emptyString);
  return returnValue;
}

void ElementInstance::internalSetTextContent(JSValue content) {
  internalClearChild();

  JSValue textNodeValue = JS_CallConstructor(m_ctx, TextNode::instance(m_context)->classObject, 1, &content);
  auto* textNodeInstance = static_cast<TextNodeInstance*>(JS_GetOpaque(textNodeValue, TextNode::classId()));
  internalAppendChild(textNodeInstance);
  JS_FreeValue(m_ctx, textNodeValue);
}

std::shared_ptr<SpaceSplitString> ElementInstance::classNames() {
  return m_attributes->className();
}

std::string SpaceSplitString::m_delimiter{" "};

void SpaceSplitString::set(std::string& string) {
  size_t pos = 0;
  std::string token;
  std::string s = string;
  while ((pos = s.find(m_delimiter)) != std::string::npos) {
    token = s.substr(0, pos);
    m_szData.push_back(token);
    s.erase(0, pos + m_delimiter.length());
  }
  m_szData.push_back(s);
}

bool SpaceSplitString::contains(std::string& string) {
  for (std::string& s : m_szData) {
    if (s == string) {
      return true;
    }
  }
  return false;
}

bool SpaceSplitString::containsAll(std::string s) {
  std::vector<std::string> szData;
  size_t pos = 0;
  std::string token;

  while ((pos = s.find(m_delimiter)) != std::string::npos) {
    token = s.substr(0, pos);
    szData.push_back(token);
    s.erase(0, pos + m_delimiter.length());
  }
  szData.push_back(s);

  bool flag = true;
  for (std::string& str : szData) {
    bool isContains = false;
    for (std::string& data : m_szData) {
      if (data == str) {
        isContains = true;
        break;
      }
    }
    flag &= isContains;
  }

  return flag;
}

std::string ElementInstance::tagName() {
  std::string tagName = std::string(m_tagName);
  std::transform(tagName.begin(), tagName.end(), tagName.begin(), ::toupper);
  return tagName;
}

std::string ElementInstance::getRegisteredTagName() {
  return m_tagName;
}

std::string ElementInstance::outerHTML() {
  std::string s = "<" + getRegisteredTagName();

  // Read attributes
  std::string attributes = m_attributes->toString();
  // Read style
  std::string style = m_style->toString();

  if (!attributes.empty()) {
    s += " " + attributes;
  }
  if (!style.empty()) {
    s += " style=\"" + style + "\"";
  }

  s += ">";

  std::string childHTML = innerHTML();
  s += childHTML;
  s += "</" + getRegisteredTagName() + ">";

  return s;
}

std::string ElementInstance::innerHTML() {
  std::string s;
  // Children toString
  int32_t childLen = arrayGetLength(m_ctx, childNodes);

  if (childLen == 0)
    return s;

  for (int i = 0; i < childLen; i++) {
    JSValue c = JS_GetPropertyUint32(m_ctx, childNodes, i);
    auto* node = static_cast<NodeInstance*>(JS_GetOpaque(c, Node::classId(c)));
    if (node->nodeType == NodeType::ELEMENT_NODE) {
      s += reinterpret_cast<ElementInstance*>(node)->outerHTML();
    } else if (node->nodeType == NodeType::TEXT_NODE) {
      s += reinterpret_cast<TextNodeInstance*>(node)->toString();
    }

    JS_FreeValue(m_ctx, c);
  }
  return s;
}

void ElementInstance::_notifyNodeRemoved(NodeInstance* insertionNode) {
  if (insertionNode->isConnected()) {
    traverseNode(this, [](NodeInstance* node) {
      auto* Element = Element::instance(node->m_context);
      if (node->prototype() == Element) {
        auto element = reinterpret_cast<ElementInstance*>(node);
        element->_notifyChildRemoved();
      }

      return false;
    });
  }
}

void ElementInstance::_notifyChildRemoved() {
  std::string id = "id";
  if (m_attributes->hasAttribute(id)) {
    JSAtom v = m_attributes->getAttribute(id);
    document()->removeElementById(v, this);
  }
}

void ElementInstance::_notifyNodeInsert(NodeInstance* insertNode) {
  if (insertNode->isConnected()) {
    traverseNode(this, [](NodeInstance* node) {
      auto* Element = Element::instance(node->m_context);
      if (node->prototype() == Element) {
        auto element = reinterpret_cast<ElementInstance*>(node);
        element->_notifyChildInsert();
      }

      return false;
    });
  }
}

void ElementInstance::_notifyChildInsert() {
  std::string idKey = "id";
  if (m_attributes->hasAttribute(idKey)) {
    JSAtom v = m_attributes->getAttribute(idKey);
    document()->addElementById(v, this);
  }
}

void ElementInstance::_didModifyAttribute(std::string& name, JSAtom oldId, JSAtom newId) {
  if (name == "id") {
    _beforeUpdateId(oldId, newId);
  }
}

void ElementInstance::_beforeUpdateId(JSAtom oldId, JSAtom newId) {
  if (oldId == newId) {
    return;
  }

  if (oldId != JS_ATOM_NULL) {
    document()->removeElementById(oldId, this);
  }

  if (newId != JS_ATOM_NULL) {
    document()->addElementById(newId, this);
  }
}

ElementInstance::ElementInstance(Element* element, std::string tagName, bool shouldAddUICommand)
    : m_tagName(tagName), NodeInstance(element, NodeType::ELEMENT_NODE, DocumentInstance::instance(Document::instance(element->m_context)), Element::classId(), exoticMethods, "Element") {
  m_attributes = new ElementAttributes(m_context);
  JSValue arguments[] = {instanceObject};
  JSValue style = JS_CallConstructor(m_ctx, CSSStyleDeclaration::instance(m_context)->classObject, 1, arguments);
  m_style = static_cast<StyleDeclarationInstance*>(JS_GetOpaque(style, CSSStyleDeclaration::kCSSStyleDeclarationClassId));

<<<<<<< HEAD
  JS_DefinePropertyValueStr(m_ctx, instanceObject, "__style__", m_style->instanceObject, JS_PROP_NORMAL);
  JS_DefinePropertyValueStr(m_ctx, instanceObject, "attributes", m_attributes->jsObject,
                            JS_PROP_NORMAL | JS_PROP_ENUMERABLE);
=======
  JS_DefinePropertyValueStr(m_ctx, instanceObject, "style", m_style->instanceObject, JS_PROP_C_W_E);
  JS_DefinePropertyValueStr(m_ctx, instanceObject, "attributes", m_attributes->jsObject, JS_PROP_C_W_E);
>>>>>>> 4918228b

  if (shouldAddUICommand) {
    NativeString* args_01 = stringToNativeString(tagName);
    ::foundation::UICommandBuffer::instance(m_context->getContextId())->addCommand(eventTargetId, UICommand::createElement, *args_01, nativeEventTarget);
  }
}

JSClassExoticMethods ElementInstance::exoticMethods{nullptr, nullptr, nullptr, nullptr, hasProperty, getProperty, setProperty};

StyleDeclarationInstance* ElementInstance::style() {
  return m_style;
}

ElementAttributes* ElementInstance::attributes() {
  return m_attributes;
}

<<<<<<< HEAD
void ElementInstance::gcMark(JSRuntime *rt, JSValue val, JS_MarkFunc *mark_func) {
  NodeInstance::gcMark(rt, val, mark_func);
}

void ElementInstance::resetStyle() {
  JS_FreeValue(m_ctx, m_style->instanceObject);
  JSValue arguments[] = {
    instanceObject
  };
  JSValue style = JS_CallConstructor(m_ctx, CSSStyleDeclaration::instance(m_context)->classObject, 1, arguments);
  m_style = static_cast<StyleDeclarationInstance *>(JS_GetOpaque(style, CSSStyleDeclaration::kCSSStyleDeclarationClassId));
  JS_DefinePropertyValueStr(m_ctx, instanceObject, "__style__", m_style->instanceObject, JS_PROP_NORMAL);

  NativeString *args_01 = stringToNativeString("style");
  ::foundation::UICommandBuffer::instance(m_context->getContextId())
    ->addCommand(eventTargetId, UICommand::removeProperty, *args_01, nullptr);
}

PROP_GETTER(BoundingClientRect, x)(QjsContext *ctx, JSValue this_val, int argc, JSValue *argv) {
  auto *boundingClientRect = static_cast<BoundingClientRect *>(JS_GetOpaque(this_val, JSContext::kHostObjectClassId));
=======
PROP_GETTER(BoundingClientRect, x)(QjsContext* ctx, JSValue this_val, int argc, JSValue* argv) {
  auto* boundingClientRect = static_cast<BoundingClientRect*>(JS_GetOpaque(this_val, JSContext::kHostObjectClassId));
>>>>>>> 4918228b
  return JS_NewFloat64(ctx, boundingClientRect->m_nativeBoundingClientRect->x);
}
PROP_SETTER(BoundingClientRect, x)(QjsContext* ctx, JSValue this_val, int argc, JSValue* argv) {
  return JS_NULL;
}

PROP_GETTER(BoundingClientRect, y)(QjsContext* ctx, JSValue this_val, int argc, JSValue* argv) {
  auto* boundingClientRect = static_cast<BoundingClientRect*>(JS_GetOpaque(this_val, JSContext::kHostObjectClassId));
  return JS_NewFloat64(ctx, boundingClientRect->m_nativeBoundingClientRect->y);
}
PROP_SETTER(BoundingClientRect, y)(QjsContext* ctx, JSValue this_val, int argc, JSValue* argv) {
  return JS_NULL;
}

PROP_GETTER(BoundingClientRect, width)(QjsContext* ctx, JSValue this_val, int argc, JSValue* argv) {
  auto* boundingClientRect = static_cast<BoundingClientRect*>(JS_GetOpaque(this_val, JSContext::kHostObjectClassId));
  return JS_NewFloat64(ctx, boundingClientRect->m_nativeBoundingClientRect->width);
}
PROP_SETTER(BoundingClientRect, width)(QjsContext* ctx, JSValue this_val, int argc, JSValue* argv) {
  return JS_NULL;
}

PROP_GETTER(BoundingClientRect, height)(QjsContext* ctx, JSValue this_val, int argc, JSValue* argv) {
  auto* boundingClientRect = static_cast<BoundingClientRect*>(JS_GetOpaque(this_val, JSContext::kHostObjectClassId));
  return JS_NewFloat64(ctx, boundingClientRect->m_nativeBoundingClientRect->height);
}
PROP_SETTER(BoundingClientRect, height)(QjsContext* ctx, JSValue this_val, int argc, JSValue* argv) {
  return JS_NULL;
}

PROP_GETTER(BoundingClientRect, top)(QjsContext* ctx, JSValue this_val, int argc, JSValue* argv) {
  auto* boundingClientRect = static_cast<BoundingClientRect*>(JS_GetOpaque(this_val, JSContext::kHostObjectClassId));
  return JS_NewFloat64(ctx, boundingClientRect->m_nativeBoundingClientRect->top);
}
PROP_SETTER(BoundingClientRect, top)(QjsContext* ctx, JSValue this_val, int argc, JSValue* argv) {
  return JS_NULL;
}

PROP_GETTER(BoundingClientRect, right)(QjsContext* ctx, JSValue this_val, int argc, JSValue* argv) {
  auto* boundingClientRect = static_cast<BoundingClientRect*>(JS_GetOpaque(this_val, JSContext::kHostObjectClassId));
  return JS_NewFloat64(ctx, boundingClientRect->m_nativeBoundingClientRect->right);
}
PROP_SETTER(BoundingClientRect, right)(QjsContext* ctx, JSValue this_val, int argc, JSValue* argv) {
  return JS_NULL;
}

PROP_GETTER(BoundingClientRect, bottom)(QjsContext* ctx, JSValue this_val, int argc, JSValue* argv) {
  auto* boundingClientRect = static_cast<BoundingClientRect*>(JS_GetOpaque(this_val, JSContext::kHostObjectClassId));
  return JS_NewFloat64(ctx, boundingClientRect->m_nativeBoundingClientRect->bottom);
}
PROP_SETTER(BoundingClientRect, bottom)(QjsContext* ctx, JSValue this_val, int argc, JSValue* argv) {
  return JS_NULL;
}

PROP_GETTER(BoundingClientRect, left)(QjsContext* ctx, JSValue this_val, int argc, JSValue* argv) {
  auto* boundingClientRect = static_cast<BoundingClientRect*>(JS_GetOpaque(this_val, JSContext::kHostObjectClassId));
  return JS_NewFloat64(ctx, boundingClientRect->m_nativeBoundingClientRect->left);
}
PROP_SETTER(BoundingClientRect, left)(QjsContext* ctx, JSValue this_val, int argc, JSValue* argv) {
  return JS_NULL;
}

}  // namespace kraken::binding::qjs<|MERGE_RESOLUTION|>--- conflicted
+++ resolved
@@ -252,7 +252,6 @@
   auto* element = static_cast<ElementInstance*>(JS_GetOpaque(this_val, Element::classId()));
   std::string name = jsValueToStdString(ctx, nameValue);
 
-<<<<<<< HEAD
   if (name == "style") {
     std::string styleRules = element->m_style->toString();
     return JS_NewString(ctx, styleRules.c_str());
@@ -261,12 +260,6 @@
     if (attributes->hasAttribute(name)) {
       return JS_AtomToValue(ctx, attributes->getAttribute(name));
     }
-=======
-  auto* attributes = element->m_attributes;
-
-  if (attributes->hasAttribute(name)) {
-    return JS_AtomToValue(ctx, attributes->getAttribute(name));
->>>>>>> 4918228b
   }
 
   return JS_NULL;
@@ -853,14 +846,8 @@
   JSValue style = JS_CallConstructor(m_ctx, CSSStyleDeclaration::instance(m_context)->classObject, 1, arguments);
   m_style = static_cast<StyleDeclarationInstance*>(JS_GetOpaque(style, CSSStyleDeclaration::kCSSStyleDeclarationClassId));
 
-<<<<<<< HEAD
-  JS_DefinePropertyValueStr(m_ctx, instanceObject, "__style__", m_style->instanceObject, JS_PROP_NORMAL);
-  JS_DefinePropertyValueStr(m_ctx, instanceObject, "attributes", m_attributes->jsObject,
-                            JS_PROP_NORMAL | JS_PROP_ENUMERABLE);
-=======
-  JS_DefinePropertyValueStr(m_ctx, instanceObject, "style", m_style->instanceObject, JS_PROP_C_W_E);
+  JS_DefinePropertyValueStr(m_ctx, instanceObject, "__style__", m_style->instanceObject, JS_PROP_C_W_E);
   JS_DefinePropertyValueStr(m_ctx, instanceObject, "attributes", m_attributes->jsObject, JS_PROP_C_W_E);
->>>>>>> 4918228b
 
   if (shouldAddUICommand) {
     NativeString* args_01 = stringToNativeString(tagName);
@@ -878,7 +865,7 @@
   return m_attributes;
 }
 
-<<<<<<< HEAD
+
 void ElementInstance::gcMark(JSRuntime *rt, JSValue val, JS_MarkFunc *mark_func) {
   NodeInstance::gcMark(rt, val, mark_func);
 }
@@ -897,12 +884,8 @@
     ->addCommand(eventTargetId, UICommand::removeProperty, *args_01, nullptr);
 }
 
-PROP_GETTER(BoundingClientRect, x)(QjsContext *ctx, JSValue this_val, int argc, JSValue *argv) {
-  auto *boundingClientRect = static_cast<BoundingClientRect *>(JS_GetOpaque(this_val, JSContext::kHostObjectClassId));
-=======
 PROP_GETTER(BoundingClientRect, x)(QjsContext* ctx, JSValue this_val, int argc, JSValue* argv) {
   auto* boundingClientRect = static_cast<BoundingClientRect*>(JS_GetOpaque(this_val, JSContext::kHostObjectClassId));
->>>>>>> 4918228b
   return JS_NewFloat64(ctx, boundingClientRect->m_nativeBoundingClientRect->x);
 }
 PROP_SETTER(BoundingClientRect, x)(QjsContext* ctx, JSValue this_val, int argc, JSValue* argv) {
