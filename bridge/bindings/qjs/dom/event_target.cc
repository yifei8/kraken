--- conflicted
+++ resolved
@@ -24,20 +24,9 @@
 static std::atomic<int32_t> globalEventTargetId{0};
 #define GetPropertyCallPreFix "_getProperty_"
 
-<<<<<<< HEAD
 void bindEventTarget(std::unique_ptr<ExecutionContext>& context) {
   JSValue constructor = EventTarget::constructor(context.get());
   JSValue prototypeObject = EventTarget::prototype(context.get());
-=======
-void bindEventTarget(ExecutionContext* context) {
-  auto* constructor = EventTarget::instance(context);
-  // Set globalThis and Window's prototype to EventTarget's prototype to support EventTarget methods in global.
-  JS_SetPrototype(context->ctx(), context->global(), constructor->jsObject);
-  context->defineGlobalProperty("EventTarget", constructor->jsObject);
-}
-
-JSClassID EventTarget::kEventTargetClassId{0};
->>>>>>> 6994b8e5
 
   INSTALL_FUNCTION(EventTarget, prototypeObject, addEventListener, 3);
   INSTALL_FUNCTION(EventTarget, prototypeObject, removeEventListener, 2);
@@ -247,14 +236,9 @@
         JSValue columnValue = JS_NewUint32(m_ctx, 0);
 
         JSValue args[]{messageValue, fileNameValue, lineNumberValue, columnValue, error};
-<<<<<<< HEAD
-        JS_Call(m_ctx, handler, event->toQuickJS(), 5, args);
+        JSValue returnValue = JS_Call(m_ctx, handler, event->toQuickJS(), 5, args);
         context()->drainPendingPromiseJobs();
-=======
-        JSValue returnValue = JS_Call(m_ctx, handler, eventInstance->jsObject, 5, args);
-        m_context->drainPendingPromiseJobs();
-        m_context->handleException(&returnValue);
->>>>>>> 6994b8e5
+        context()->handleException(&returnValue);
 
         JS_FreeValue(m_ctx, error);
         JS_FreeValue(m_ctx, messageValue);
@@ -272,41 +256,7 @@
 
   // do not dispatch event when event has been canceled
   // true is prevented.
-<<<<<<< HEAD
   return event->cancelled();
-=======
-  return eventInstance->cancelled();
-}
-
-EventTargetInstance::EventTargetInstance(EventTarget* eventTarget, JSClassID classId, JSClassExoticMethods& exoticMethods, std::string name)
-    : Instance(eventTarget, name, &exoticMethods, classId, finalize) {
-  m_eventTargetId = globalEventTargetId++;
-}
-
-EventTargetInstance::EventTargetInstance(EventTarget* eventTarget, JSClassID classId, std::string name) : Instance(eventTarget, std::move(name), nullptr, classId, finalize) {
-  m_eventTargetId = globalEventTargetId++;
-}
-
-EventTargetInstance::EventTargetInstance(EventTarget* eventTarget, JSClassID classId, std::string name, int64_t eventTargetId)
-    : Instance(eventTarget, std::move(name), nullptr, classId, finalize), m_eventTargetId(eventTargetId) {}
-
-JSClassID EventTargetInstance::classId() {
-  assert_m(false, "classId is not implemented");
-  return 0;
-}
-
-EventTargetInstance::~EventTargetInstance() {
-#if UNIT_TEST
-  // Callback to unit test specs before eventTarget finalized.
-  if (TEST_getEnv(m_context->uniqueId)->onEventTargetDisposed != nullptr) {
-    TEST_getEnv(m_context->uniqueId)->onEventTargetDisposed(this);
-  }
-#endif
-
-  m_context->uiCommandBuffer()->addCommand(m_eventTargetId, UICommand::disposeEventTarget, nullptr, false);
-  getDartMethod()->flushUICommand();
-  delete nativeEventTarget;
->>>>>>> 6994b8e5
 }
 
 int EventTarget::hasProperty(JSContext* ctx, JSValue obj, JSAtom atom) {
@@ -486,6 +436,13 @@
 }
 
 void EventTarget::dispose() const {
+#if UNIT_TEST
+  // Callback to unit test specs before eventTarget finalized.
+  if (TEST_getEnv(m_context->uniqueId)->onEventTargetDisposed != nullptr) {
+    TEST_getEnv(m_context->uniqueId)->onEventTargetDisposed(this);
+  }
+#endif
+
   context()->uiCommandBuffer()->addCommand(m_eventTargetId, UICommand::disposeEventTarget, nullptr, false);
   getDartMethod()->flushUICommand();
   delete nativeEventTarget;
@@ -497,11 +454,7 @@
 
 void NativeEventTarget::dispatchEventImpl(int32_t contextId, NativeEventTarget* nativeEventTarget, NativeString* nativeEventType, void* rawEvent, int32_t isCustomEvent) {
   assert_m(nativeEventTarget->instance != nullptr, "NativeEventTarget should have owner");
-<<<<<<< HEAD
   EventTarget* eventTarget = nativeEventTarget->instance;
-  ExecutionContext* context = eventTarget->context();
-=======
-  EventTargetInstance* eventTargetInstance = nativeEventTarget->instance;
 
   auto* runtime = ExecutionContext::runtime();
 
@@ -511,12 +464,11 @@
   }
 
   // We should avoid trigger event if eventTarget are no long live on heap.
-  if (!JS_IsLiveObject(runtime, eventTargetInstance->jsObject)) {
+  if (!JS_IsLiveObject(runtime, eventTarget->toQuickJS())) {
     return;
   }
 
-  ExecutionContext* context = eventTargetInstance->context();
->>>>>>> 6994b8e5
+  ExecutionContext* context = eventTarget->context();
   std::u16string u16EventType = std::u16string(reinterpret_cast<const char16_t*>(nativeEventType->string), nativeEventType->length);
   std::string eventType = toUTF8(u16EventType);
   auto* raw = static_cast<RawEvent*>(rawEvent);
