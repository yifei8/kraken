/*
 * Copyright (C) 2019 Alibaba Inc. All rights reserved.
 * Author: Kraken Team.
 */

#ifndef KRAKEN_JS_JSC_BRIDGE_H_
#define KRAKEN_JS_JSC_BRIDGE_H_

#include "foundation/bridge_callback.h"
#include "include/kraken_bridge.h"

#include <atomic>
#include <deque>
#include <vector>

namespace kraken {

class JSBridge final {
public:
  static ConsoleMessageHandler consoleMessageHandler;
  JSBridge() = delete;
  JSBridge(int32_t jsContext, const JSExceptionHandler &handler);
  ~JSBridge();

  static std::unordered_map<std::string, NativeString> pluginSourceCode;

  std::deque<JSObjectRef> krakenModuleListenerList;

  int32_t contextId;
  foundation::BridgeCallback *bridgeCallback;
  // the owner pointer which take JSBridge as property.
  void *owner;
  // evaluate JavaScript source codes in standard mode.
  KRAKEN_EXPORT void evaluateScript(const NativeString *script, const char *url, int startLine);
<<<<<<< HEAD
  KRAKEN_EXPORT void evaluateScript(const uint16_t *script, size_t length, const char *url, int startLine);
=======
  KRAKEN_EXPORT void parseHTML(const NativeString *script, const char *url);
  KRAKEN_EXPORT void evaluateScript(const std::u16string &script, const char *url, int startLine);
>>>>>>> 1ca9caed

  const std::unique_ptr<kraken::binding::jsc::JSContext> &getContext() const {
    return m_context;
  }

  void invokeModuleEvent(NativeString *moduleName, const char *eventType, void *event, NativeString *extra);
  void reportError(const char *errmsg);
  void setDisposeCallback(Task task, void *data);

  std::atomic<bool> event_registered = false;
private:
  std::unique_ptr<binding::jsc::JSContext> m_context;
  std::unique_ptr<binding::jsc::HTMLParser> m_html_parser;
  JSExceptionHandler m_handler;
  Task m_disposeCallback{nullptr};
  void *m_disposePrivateData{nullptr};
};

} // namespace kraken

#endif // KRAKEN_JS_JSC_BRIDGE_H_<|MERGE_RESOLUTION|>--- conflicted
+++ resolved
@@ -32,12 +32,8 @@
   void *owner;
   // evaluate JavaScript source codes in standard mode.
   KRAKEN_EXPORT void evaluateScript(const NativeString *script, const char *url, int startLine);
-<<<<<<< HEAD
+  KRAKEN_EXPORT void parseHTML(const NativeString *script, const char *url);
   KRAKEN_EXPORT void evaluateScript(const uint16_t *script, size_t length, const char *url, int startLine);
-=======
-  KRAKEN_EXPORT void parseHTML(const NativeString *script, const char *url);
-  KRAKEN_EXPORT void evaluateScript(const std::u16string &script, const char *url, int startLine);
->>>>>>> 1ca9caed
 
   const std::unique_ptr<kraken::binding::jsc::JSContext> &getContext() const {
     return m_context;
