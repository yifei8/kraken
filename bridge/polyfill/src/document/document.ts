--- conflicted
+++ resolved
@@ -3,12 +3,8 @@
 import { Comment } from './comment';
 import { TextNode } from './text';
 import { ElementRegistry } from './element-registry';
-<<<<<<< HEAD
 import { BODY, WINDOW } from './events/event-target';
-=======
-import { BODY, WINDOW } from './event-target';
 import { cookie } from '../cookie';
->>>>>>> 057e0ce9
 
 export class Document extends Node {
   private bodyElement = new Element('BODY', BODY);
