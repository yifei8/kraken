describe('Position static', () => {
  it('to non-static', async () => {
    const container = document.createElement('div');
    setElementStyle(container, {
      width: '400px',
      height: '400px',
      backgroundColor: '#999',
      position: 'relative',
    });
    document.body.appendChild(container);

    const div1 = document.createElement('div');
    setElementStyle(div1, {
      width: '100px',
      height: '100px',
      backgroundColor: 'red',
      top: '200px',
      left: '100px',
    });
    div1.appendChild(document.createTextNode('static to absolute'));
    container.appendChild(div1);

    const div2 = document.createElement('div');
    setElementStyle(div2, {
      width: '100px',
      height: '100px',
      backgroundColor: 'blue',
      top: '50px',
      left: '100px',
    });
    div2.appendChild(document.createTextNode('static to relative'));
    container.appendChild(div2);

    const div3 = document.createElement('div');
    setElementStyle(div3, {
      width: '100px',
      height: '100px',
      backgroundColor: 'green',
      top: '200px',
      left: '200px',
    });
    div3.appendChild(document.createTextNode('static to fixed'));
    container.appendChild(div3);

<<<<<<< HEAD
=======
    const div4 = document.createElement('div');
    setElementStyle(div4, {
      width: '100px',
      height: '100px',
      backgroundColor: 'yellow',
      top: '50px',
    });
    div4.appendChild(document.createTextNode('static to sticky'));
    container.appendChild(div4);

>>>>>>> ea6bef36
    div1.style.position = 'absolute';
    div2.style.position = 'relative';
    div3.style.position = 'fixed';

    await matchScreenshot();
  });
});<|MERGE_RESOLUTION|>--- conflicted
+++ resolved
@@ -42,8 +42,6 @@
     div3.appendChild(document.createTextNode('static to fixed'));
     container.appendChild(div3);
 
-<<<<<<< HEAD
-=======
     const div4 = document.createElement('div');
     setElementStyle(div4, {
       width: '100px',
@@ -54,7 +52,6 @@
     div4.appendChild(document.createTextNode('static to sticky'));
     container.appendChild(div4);
 
->>>>>>> ea6bef36
     div1.style.position = 'absolute';
     div2.style.position = 'relative';
     div3.style.position = 'fixed';
