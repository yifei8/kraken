/*auto generated*/
describe('flex-aspect', () => {
  it('ratio-img-column-001', async () => {
    let referenceOverlappedRed;
    referenceOverlappedRed = createElement('div', {
      id: 'reference-overlapped-red',
      style: {
        position: 'absolute',
        'background-color': 'red',
        width: '100px',
        height: '100px',
        'z-index': '1',
        'box-sizing': 'border-box',
      },
    });
    BODY.appendChild(referenceOverlappedRed);

    await matchScreenshot();
  });
  it('ratio-img-column-002', async () => {
    let referenceOverlappedRed;
    let testFlexItemOverlappingGreen;
    let constrainedFlex;
    referenceOverlappedRed = createElement('div', {
      id: 'reference-overlapped-red',
      style: {
        position: 'absolute',
        'background-color': 'red',
        width: '100px',
        height: '100px',
        'box-sizing': 'border-box',
      },
    });
    constrainedFlex = createElement(
      'div',
      {
        id: 'constrained-flex',
        style: {
          display: 'flex',
          'flex-direction': 'column',
          height: '10px',
          'box-sizing': 'border-box',
        },
      },
      [
        (testFlexItemOverlappingGreen = createElement('img', {
          id: 'test-flex-item-overlapping-green',
          src: 'assets/300x150-green.png',
          style: {
            'min-width': '0',
            'min-height': '0',
            height: '100px',
            'align-self': 'flex-start',
            'box-sizing': 'border-box',
          },
        })),
      ]
    );
    BODY.appendChild(referenceOverlappedRed);
    BODY.appendChild(constrainedFlex);

    await sleep(0.1);
    await matchScreenshot();
  });
  it('ratio-img-column-003', async () => {
    let testFlexItemOverlappingGreen;
    let constrainedFlex;
    constrainedFlex = createElement(
      'div',
      {
        id: 'constrained-flex',
        style: {
          display: 'flex',
          'flex-direction': 'column',
          height: '10px',
          'box-sizing': 'border-box',
        },
      },
      [
        (testFlexItemOverlappingGreen = createElement('img', {
          id: 'test-flex-item-overlapping-green',
          src: 'assets/100x100-green.png',
          style: {
            'min-width': '0',
            'min-height': '0',
            'align-self': 'flex-start',
            'box-sizing': 'border-box',
          },
        })),
      ]
    );
    BODY.appendChild(constrainedFlex);
    await sleep(0.5);
    await matchScreenshot();
  });
  it('ratio-img-column-004', async () => {
    let flex;
    flex = createElement(
      'div',
      {
        class: 'flex',
        style: {
          display: 'flex',
          width: '100px',
          'min-height': '500px',
          'flex-direction': 'column',
          'box-sizing': 'border-box',
        },
      },
      [
        createElement('img', {
          src: 'assets/100x100-green.png',
          style: {
            'max-width': '100px',
            height: '50px',
            width: '100px',
            'box-sizing': 'border-box',
          },
        }),
        createElement('div', {
          style: {
            'box-sizing': 'border-box',
            width: '100px',
            height: '50px',
            background: 'green',
          },
        }),
      ]
    );
    BODY.appendChild(flex);
    await sleep(0.1);
    await matchScreenshot();
  });
  it('ratio-img-column-005', async () => {
    let flex;
    flex = createElement(
      'div',
      {
        class: 'flex',
        style: {
          display: 'flex',
          width: '100px',
          'flex-direction': 'column',
          'box-sizing': 'border-box',
        },
      },
      [
        createElement('img', {
          src: 'assets/100x100-green.png',
          style: {
            'max-width': '100px',
            width: '500px',
            'min-height': '0',
            'box-sizing': 'border-box',
          },
        }),
      ]
    );
    BODY.appendChild(flex);
    await sleep(0.1);
    await matchScreenshot();
  });
  xit('ratio-img-column-008', async () => {
    let referenceOverlappedRed;
    let div;
    let flex;
    referenceOverlappedRed = createElement('div', {
      id: 'reference-overlapped-red',
      style: {
        position: 'absolute',
        'background-color': 'red',
        width: '100px',
        height: '100px',
        'z-index': '-1',
        'box-sizing': 'border-box',
      },
    });
    div = createElement('div', {
      style: {
        'box-sizing': 'border-box',
        width: '60px',
        height: '100px',
        background: 'green',
        float: 'left',
      },
    });
    flex = createElement(
      'div',
      {
        class: 'flex',
        style: {
          display: 'flex',
          'justify-content': 'flex-start',
          'align-items': 'flex-start',
          height: '200px',
          'box-sizing': 'border-box',
        },
      },
      [
        createElement('img', {
          src: 'support/20x50-green.png',
          style: {
            'padding-left': '5%',
            'min-width': '40px',
            'min-height': '0',
            'margin-left': '-10px',
            'box-sizing': 'border-box',
          },
        }),
      ]
    );
    BODY.appendChild(referenceOverlappedRed);
    BODY.appendChild(div);
    BODY.appendChild(flex);
    await sleep(0.1);
    await matchScreenshot();
  });
  it('ratio-img-row-001', async () => {
    let referenceOverlappedRed;
    let testFlexItemOverlappingGreen;
    let constrainedFlex;
    referenceOverlappedRed = createElement('div', {
      id: 'reference-overlapped-red',
      style: {
        position: 'absolute',
        width: '100px',
        height: '100px',
        'box-sizing': 'border-box',
      },
    });
    constrainedFlex = createElement(
      'div',
      {
        id: 'constrained-flex',
        style: {
          display: 'flex',
          width: '10px',
          'box-sizing': 'border-box',
        },
      },
      [
        (testFlexItemOverlappingGreen = createElement('img', {
          id: 'test-flex-item-overlapping-green',
          src: 'assets/100x100-green.png',
<<<<<<< HEAD
          style: {
            'min-width': '0',
            'min-height': '0',
            height: '100px',
            'box-sizing': 'border-box',
          },
        })),
      ]
    );
    BODY.appendChild(referenceOverlappedRed);
    BODY.appendChild(constrainedFlex);
    await sleep(0.1);
    await matchScreenshot();
  });
  xit('ratio-img-row-002', async () => {
    let referenceOverlappedRed;
    let testFlexItemOverlappingGreen;
    let constrainedFlex;
    referenceOverlappedRed = createElement('div', {
      id: 'reference-overlapped-red',
      style: {
        position: 'absolute',
        width: '100px',
        height: '100px',
        'box-sizing': 'border-box',
      },
    });
    constrainedFlex = createElement(
      'div',
      {
        id: 'constrained-flex',
        style: {
          display: 'flex',
          width: '10px',
          'box-sizing': 'border-box',
        },
      },
      [
        (testFlexItemOverlappingGreen = createElement('img', {
          id: 'test-flex-item-overlapping-green',
          src: 'assets/100x100-green.png',
=======
>>>>>>> 1f92061c
          style: {
            'min-width': '0',
            'min-height': '0',
            width: '100px',
            'box-sizing': 'border-box',
          },
        })),
      ]
    );
    BODY.appendChild(referenceOverlappedRed);
    BODY.appendChild(constrainedFlex);
    await sleep(0.1);
    await matchScreenshot();
  });
  xit('ratio-img-row-003', async () => {
    let referenceOverlappedRed;
    let testFlexItemOverlappingGreen;
    let constrainedFlex;
    referenceOverlappedRed = createElement('div', {
      id: 'reference-overlapped-red',
      style: {
        position: 'absolute',
        width: '100px',
        height: '100px',
        'box-sizing': 'border-box',
      },
    });
    constrainedFlex = createElement(
      'div',
      {
        id: 'constrained-flex',
        style: {
          display: 'flex',
          width: '10px',
          'box-sizing': 'border-box',
        },
      },
      [
        (testFlexItemOverlappingGreen = createElement('img', {
          id: 'test-flex-item-overlapping-green',
          src: 'support/100x100-green.png',
          style: {
            'min-width': '0',
            'min-height': '0',
            'flex-basis': '100px',
            'box-sizing': 'border-box',
          },
        })),
      ]
    );
    BODY.appendChild(referenceOverlappedRed);
    BODY.appendChild(constrainedFlex);
    await sleep(0.1);
    await matchScreenshot();
  });
});<|MERGE_RESOLUTION|>--- conflicted
+++ resolved
@@ -1,7 +1,22 @@
 /*auto generated*/
 describe('flex-aspect', () => {
   it('ratio-img-column-001', async () => {
-    let referenceOverlappedRed;
+    let p;
+    let referenceOverlappedRed;
+    let testFlexItemOverlappingGreen;
+    let constrainedFlex;
+    p = createElement(
+      'p',
+      {
+        style: {
+          'box-sizing': 'border-box',
+        },
+      },
+      [
+        createText(`Test passes if there is a filled green square and `),
+        createText(`.`),
+      ]
+    );
     referenceOverlappedRed = createElement('div', {
       id: 'reference-overlapped-red',
       style: {
@@ -9,11 +24,38 @@
         'background-color': 'red',
         width: '100px',
         height: '100px',
-        'z-index': '1',
-        'box-sizing': 'border-box',
-      },
-    });
-    BODY.appendChild(referenceOverlappedRed);
+        'z-index': '-1',
+        'box-sizing': 'border-box',
+      },
+    });
+    constrainedFlex = createElement(
+      'div',
+      {
+        id: 'constrained-flex',
+        style: {
+          display: 'flex',
+          'flex-direction': 'column',
+          height: '10px',
+          'box-sizing': 'border-box',
+        },
+      },
+      [
+        (testFlexItemOverlappingGreen = createElement('img', {
+          id: 'test-flex-item-overlapping-green',
+          src: 'assets/100x100-green.png',
+          style: {
+            'min-width': '0',
+            'min-height': '0',
+            flex: 'none',
+            width: '100px',
+            'box-sizing': 'border-box',
+          },
+        })),
+      ]
+    );
+    BODY.appendChild(p);
+    BODY.appendChild(referenceOverlappedRed);
+    BODY.appendChild(constrainedFlex);
 
     await matchScreenshot();
   });
@@ -242,7 +284,6 @@
         (testFlexItemOverlappingGreen = createElement('img', {
           id: 'test-flex-item-overlapping-green',
           src: 'assets/100x100-green.png',
-<<<<<<< HEAD
           style: {
             'min-width': '0',
             'min-height': '0',
@@ -284,8 +325,6 @@
         (testFlexItemOverlappingGreen = createElement('img', {
           id: 'test-flex-item-overlapping-green',
           src: 'assets/100x100-green.png',
-=======
->>>>>>> 1f92061c
           style: {
             'min-width': '0',
             'min-height': '0',
@@ -326,7 +365,7 @@
       [
         (testFlexItemOverlappingGreen = createElement('img', {
           id: 'test-flex-item-overlapping-green',
-          src: 'support/100x100-green.png',
+          src: 'assets/100x100-green.png',
           style: {
             'min-width': '0',
             'min-height': '0',
