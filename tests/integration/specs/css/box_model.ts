--- conflicted
+++ resolved
@@ -49,13 +49,6 @@
   });
 
 
-<<<<<<< HEAD
-=======
-    document.body.appendChild(div);
-    div.style.height = '200px';
-    await expectAsync(div.toBlob(1.0)).toMatchImageSnapshot();
-  });
->>>>>>> fcef3729
 
   it('should work with block_nesting', async () => {
     var container = document.createElement('div');
@@ -74,92 +67,10 @@
   });
 
   it('should work with margin', async () => {
-<<<<<<< HEAD
 
   });
 
   it('should work with padding', async () => {
 
-=======
-    const div = document.createElement('div');
-    setStyle(div, {
-      width: '100px',
-      height: '100px',
-      backgroundColor: '#666',
-      margin: 0,
-    });
-
-    document.body.appendChild(div);
-    div.style.margin = '20px';
-    await expectAsync(document.body.toBlob(1.0)).toMatchImageSnapshot();
-  });
-
-  it('should work with padding', async () => {
-    const container1 = document.createElement('div');
-    setStyle(container1, {
-      width: '100px',
-      height: '100px',
-      backgroundColor: '#666',
-      padding: 0,
-    });
-
-    document.body.appendChild(container1);
-
-    const container2 = document.createElement('div');
-    setStyle(container2, {
-      width: '50px',
-      height: '50px',
-      backgroundColor: '#f40',
-    });
-
-    container1.appendChild(container2);
-    container1.style.padding = '20px';
-
-    await expectAsync(document.body.toBlob(1.0)).toMatchImageSnapshot();
-  });
-
-  it('should work with width', async () => {
-    const div = document.createElement('div');
-    setStyle(div, {
-      width: '100px',
-      height: '100px',
-      backgroundColor: '#666',
-    });
-
-    document.body.appendChild(div);
-    div.style.width = '200px';
-    await expectAsync(document.body.toBlob(1.0)).toMatchImageSnapshot();
-  });
-
-  it('should work with position', async () => {
-    var container = document.createElement('div');
-    var div1 = document.createElement('div');
-    var div2 = document.createElement('span');
-
-    container.appendChild(div1);
-    container.appendChild(div2);
-    document.body.appendChild(container);
-
-    container.style.width = '300px';
-    container.style.height = '800px';
-    container.style.backgroundColor = '#999';
-
-    div1.style.position = 'absolute';
-    div1.style.width = '100px';
-    div1.style.height = '200px';
-    div1.style.backgroundColor = 'red';
-
-    div2.style.position = 'absolute';
-    div2.style.width = '100px';
-    div2.style.height = '100px';
-    div2.style.top = '50px';
-    div2.style.backgroundColor = 'green';
-
-    container.style.marginLeft = '50px';
-    container.style.position = 'relative';
-    container.style.top = '100px';
-
-    await expectAsync(document.body.toBlob(1.0)).toMatchImageSnapshot();
->>>>>>> fcef3729
   });
 });