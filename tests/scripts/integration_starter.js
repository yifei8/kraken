--- conflicted
+++ resolved
@@ -4,7 +4,6 @@
 const isPortReachable = require('is-port-reachable');
 
 function startIntegrationTest() {
-<<<<<<< HEAD
   const isSkipBuild = /skip\-build/.test(process.argv);
   if (!isSkipBuild) {
     console.log('Build Test App from integration/app.dart, waiting...');
@@ -13,10 +12,6 @@
     });
   }
 
-=======
-  console.log('Building macos application...');
-  spawnSync('flutter', ['build', 'macos', '--debug', '--target=integration/app.dart']);
->>>>>>> 96ea0500
   const testExecutable = path.join(__dirname, '../build/macos/Build/Products/Debug/tests.app/Contents/MacOS/tests');
   const tester = spawn(testExecutable, [], {
     env: {
