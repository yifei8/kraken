import 'dart:ffi';

import 'package:ffi/ffi.dart';

import 'from_native.dart';
import 'platform.dart';

// Steps for using dart:ffi to call a C function from Dart:
// 1. Import dart:ffi.
// 2. Create a typedef with the FFI type signature of the C function.
// 3. Create a typedef for the variable that you’ll use when calling the C function.
// 4. Open the dynamic library that contains the C function.
// 5. Get a reference to the C function, and put it into a variable.
// 6. Call the C function.

// Register invokeEventListener
typedef Native_InvokeEventListener = Void Function(Int32, Pointer<Utf8>);
typedef Dart_InvokeEventListener = void Function(int, Pointer<Utf8>);

final Dart_InvokeEventListener _invokeEventListener =
    nativeDynamicLibrary.lookup<NativeFunction<Native_InvokeEventListener>>('invokeEventListener').asFunction();

void invokeEventListener(int type, String data) {
  _invokeEventListener(type, Utf8.toUtf8(data));
}

const UI_EVENT = 0;
const MODULE_EVENT = 1;

void emitUIEvent(String data) {
  invokeEventListener(UI_EVENT, data);
}

void emitModuleEvent(String data) {
  invokeEventListener(MODULE_EVENT, data);
}

// Register invokeModuleCallback
typedef Native_InvokeModuleCallback = Void Function(Int32, Pointer<Utf8>);
typedef Dart_InvokeModuleCallback = void Function(int, Pointer<Utf8>);

final Dart_InvokeModuleCallback _invokeModuleCallback =
    nativeDynamicLibrary.lookup<NativeFunction<Native_InvokeModuleCallback>>('invokeModuleCallback').asFunction();

void invokeModuleCallback(int callbackId, String json) {
  _invokeModuleCallback(callbackId, Utf8.toUtf8(json));
}

// Register invokeSetTimeout
typedef Native_InvokeSetTimeoutCallback = Void Function(Int32);
typedef Dart_InvokeSetTimeoutCallback = void Function(int);

final Dart_InvokeSetTimeoutCallback _invokeSetTimeoutCallback = nativeDynamicLibrary
    .lookup<NativeFunction<Native_InvokeSetTimeoutCallback>>('invokeSetTimeoutCallback')
    .asFunction();

void invokeSetTimeoutCallback(int callbackId) {
  _invokeSetTimeoutCallback(callbackId);
}

// Register invokeSetIntervalCallback
typedef Native_InvokeSetIntervalCallback = Void Function(Int32);
typedef Dart_InvokeSetIntervalCallback = void Function(int);

final Dart_InvokeSetIntervalCallback _invokeSetIntervalCallback = nativeDynamicLibrary
    .lookup<NativeFunction<Native_InvokeSetIntervalCallback>>('invokeSetIntervalCallback')
    .asFunction();

void invokeSetIntervalCallback(int callbackId) {
  _invokeSetIntervalCallback(callbackId);
}

// Register invokeRequestAnimationFrameCallback
typedef Native_InvokeRequestAnimationFrameCallback = Void Function(Int32);
typedef Dart_InvokeRequestAnimationFrameCallback = void Function(int);

final Dart_InvokeRequestAnimationFrameCallback _invokeRequestAnimationFrameCallback = nativeDynamicLibrary
    .lookup<NativeFunction<Native_InvokeRequestAnimationFrameCallback>>('invokeRequestAnimationFrameCallback')
    .asFunction();

void invokeRequestAnimationFrameCallback(int callbackId) {
  _invokeRequestAnimationFrameCallback(callbackId);
}

// Register invokeFetchCallback
typedef Native_InvokeFetchCallback = Void Function(Int32, Pointer<Utf8>, Int32, Pointer<Utf8>);
typedef Dart_InvokeFetchCallback = void Function(int, Pointer<Utf8>, int, Pointer<Utf8>);

final Dart_InvokeFetchCallback _invokeFetchCallback =
    nativeDynamicLibrary.lookup<NativeFunction<Native_InvokeFetchCallback>>('invokeFetchCallback').asFunction();

void invokeFetchCallback(int callbackId, String error, int statusCode, String body) {
  _invokeFetchCallback(callbackId, Utf8.toUtf8(error), statusCode, Utf8.toUtf8(body));
}

// Register invokeOnloadCallback
typedef Native_InvokeOnloadCallback = Void Function();
typedef Dart_InvokeOnLoadCallback = void Function();

final Dart_InvokeOnLoadCallback _invokeOnloadCallback =
    nativeDynamicLibrary.lookup<NativeFunction<Native_InvokeOnloadCallback>>('invokeOnloadCallback').asFunction();

void invokeOnloadCallback() {
  _invokeOnloadCallback();
}

// Register invokeOnPlatformBrightnessChangedCallback
typedef Native_InvokeOnPlatformBrightnessChangedCallback = Void Function();
typedef Dart_InvokeOnPlatformBrightnessChangedCallback = void Function();

<<<<<<< HEAD
final Dart_InvokeOnPlatformBrightnessChangedCallback _invokeOnPlatformBrightnessChangedCallback = nativeDynamicLibrary
    .lookup<NativeFunction<Native_InvokeOnPlatformBrightnessChangedCallback>>(
        'invokeOnPlatformBrightnessChangedCallback')
=======
typedef Native_FlushUITask = Void Function();
typedef Dart_FlushUITask = void Function();

final Dart_EvaluateScripts _evaluateScripts = nativeDynamicLibrary
    .lookup<NativeFunction<Native_EvaluateScripts>>('evaluateScripts')
>>>>>>> dc0d0ad7
    .asFunction();

void invokeOnPlatformBrightnessChangedCallback() {
  _invokeOnPlatformBrightnessChangedCallback();
}

// Register createScreen
typedef Native_CreateScreen = Pointer<ScreenSize> Function(Double, Double);
typedef Dart_CreateScreen = Pointer<ScreenSize> Function(double, double);

final Dart_CreateScreen _createScreen =
    nativeDynamicLibrary.lookup<NativeFunction<Native_CreateScreen>>('createScreen').asFunction();

Pointer<ScreenSize> createScreen(double width, double height) {
  return _createScreen(width, height);
}

// Register evaluateScripts
typedef Native_EvaluateScripts = Void Function(Pointer<Utf8>, Pointer<Utf8>, Int32);
typedef Dart_EvaluateScripts = void Function(Pointer<Utf8>, Pointer<Utf8>, int);

final Dart_EvaluateScripts _evaluateScripts =
    nativeDynamicLibrary.lookup<NativeFunction<Native_EvaluateScripts>>('evaluateScripts').asFunction();

final Dart_FlushUITask _flushUITask = nativeDynamicLibrary
.lookup<NativeFunction<Native_FlushUITask>>('flushUITask').asFunction();

void evaluateScripts(String code, String url, int line) {
  Pointer<Utf8> _code = Utf8.toUtf8(code);
  Pointer<Utf8> _url = Utf8.toUtf8(url);
  _evaluateScripts(_code, _url, line);
}

// Register initJsEngine
typedef Native_InitJSEngine = Void Function();
typedef Dart_InitJSEngine = void Function();

final Dart_InitJSEngine _initJsEngine =
    nativeDynamicLibrary.lookup<NativeFunction<Native_InitJSEngine>>('initJsEngine').asFunction();

void initJSEngine() {
  _initJsEngine();
}

// Register reloadJsContext
typedef Native_ReloadJSContext = Void Function();
typedef Dart_ReloadJSContext = void Function();

final Dart_ReloadJSContext _reloadJSContext =
    nativeDynamicLibrary.lookup<NativeFunction<Native_ReloadJSContext>>('reloadJsContext').asFunction();

Future<void> reloadJSContext() async {
  return Future.microtask(() {
    _reloadJSContext();
  });
<<<<<<< HEAD
=======
}

Pointer<ScreenSize> createScreen(double width, double height) {
  return _createScreen(width, height);
}

void invokeSetTimeout(int callbackId) {
  _invokeSetTimeoutCallback(callbackId);
}

void invokeSetIntervalCallback(int callbackId) {
  _invokeSetIntervalCallback(callbackId);
}

void invokeRequestAnimationFrame(int callbackId) {
  _invokeRequestAnimationFrame(callbackId);
}

void invokeFetchCallback(
    int callbackId, String error, int statusCode, String body) {
  _invokeFetchCallback(
      callbackId, Utf8.toUtf8(error), statusCode, Utf8.toUtf8(body));
}

void invokeOnloadCallback() {
  _invokeOnloadCallback();
}

void invokeOnPlatformBrightnessChangedCallback() {
  _invokeOnPlatformBrightnessChangedCallback();
}

void flushUITask() {
  _flushUITask();
>>>>>>> dc0d0ad7
}<|MERGE_RESOLUTION|>--- conflicted
+++ resolved
@@ -108,17 +108,9 @@
 typedef Native_InvokeOnPlatformBrightnessChangedCallback = Void Function();
 typedef Dart_InvokeOnPlatformBrightnessChangedCallback = void Function();
 
-<<<<<<< HEAD
 final Dart_InvokeOnPlatformBrightnessChangedCallback _invokeOnPlatformBrightnessChangedCallback = nativeDynamicLibrary
     .lookup<NativeFunction<Native_InvokeOnPlatformBrightnessChangedCallback>>(
         'invokeOnPlatformBrightnessChangedCallback')
-=======
-typedef Native_FlushUITask = Void Function();
-typedef Dart_FlushUITask = void Function();
-
-final Dart_EvaluateScripts _evaluateScripts = nativeDynamicLibrary
-    .lookup<NativeFunction<Native_EvaluateScripts>>('evaluateScripts')
->>>>>>> dc0d0ad7
     .asFunction();
 
 void invokeOnPlatformBrightnessChangedCallback() {
@@ -142,9 +134,6 @@
 
 final Dart_EvaluateScripts _evaluateScripts =
     nativeDynamicLibrary.lookup<NativeFunction<Native_EvaluateScripts>>('evaluateScripts').asFunction();
-
-final Dart_FlushUITask _flushUITask = nativeDynamicLibrary
-.lookup<NativeFunction<Native_FlushUITask>>('flushUITask').asFunction();
 
 void evaluateScripts(String code, String url, int line) {
   Pointer<Utf8> _code = Utf8.toUtf8(code);
@@ -174,41 +163,15 @@
   return Future.microtask(() {
     _reloadJSContext();
   });
-<<<<<<< HEAD
-=======
 }
 
-Pointer<ScreenSize> createScreen(double width, double height) {
-  return _createScreen(width, height);
-}
+// Register flushUITask
+typedef Native_FlushUITask = Void Function();
+typedef Dart_FlushUITask = void Function();
 
-void invokeSetTimeout(int callbackId) {
-  _invokeSetTimeoutCallback(callbackId);
-}
-
-void invokeSetIntervalCallback(int callbackId) {
-  _invokeSetIntervalCallback(callbackId);
-}
-
-void invokeRequestAnimationFrame(int callbackId) {
-  _invokeRequestAnimationFrame(callbackId);
-}
-
-void invokeFetchCallback(
-    int callbackId, String error, int statusCode, String body) {
-  _invokeFetchCallback(
-      callbackId, Utf8.toUtf8(error), statusCode, Utf8.toUtf8(body));
-}
-
-void invokeOnloadCallback() {
-  _invokeOnloadCallback();
-}
-
-void invokeOnPlatformBrightnessChangedCallback() {
-  _invokeOnPlatformBrightnessChangedCallback();
-}
+final Dart_FlushUITask _flushUITask = nativeDynamicLibrary
+.lookup<NativeFunction<Native_FlushUITask>>('flushUITask').asFunction();
 
 void flushUITask() {
   _flushUITask();
->>>>>>> dc0d0ad7
 }